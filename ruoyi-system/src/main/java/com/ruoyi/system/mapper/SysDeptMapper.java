--- conflicted
+++ resolved
@@ -1,4 +1,3 @@
-<<<<<<< HEAD
 package com.ruoyi.system.mapper;
 
 import com.ruoyi.common.core.domain.entity.SysDept;
@@ -25,7 +24,7 @@
     /**
      * 根据角色ID查询部门树信息
      *
-     * @param roleId            角色ID
+     * @param roleId 角色ID
      * @param deptCheckStrictly 部门树选择项是否关联显示
      * @return 选中部门列表
      */
@@ -39,124 +38,4 @@
 	 */
 	public int updateDeptChildren(@Param("depts") List<SysDept> depts);
 
-}
-=======
-package com.ruoyi.system.mapper;
-
-import java.util.List;
-import org.apache.ibatis.annotations.Param;
-import com.ruoyi.common.core.domain.entity.SysDept;
-
-/**
- * 部门管理 数据层
- * 
- * @author ruoyi
- */
-public interface SysDeptMapper
-{
-    /**
-     * 查询部门管理数据
-     * 
-     * @param dept 部门信息
-     * @return 部门信息集合
-     */
-    public List<SysDept> selectDeptList(SysDept dept);
-
-    /**
-     * 根据角色ID查询部门树信息
-     * 
-     * @param roleId 角色ID
-     * @param deptCheckStrictly 部门树选择项是否关联显示
-     * @return 选中部门列表
-     */
-    public List<Integer> selectDeptListByRoleId(@Param("roleId") Long roleId, @Param("deptCheckStrictly") boolean deptCheckStrictly);
-
-    /**
-     * 根据部门ID查询信息
-     * 
-     * @param deptId 部门ID
-     * @return 部门信息
-     */
-    public SysDept selectDeptById(Long deptId);
-
-    /**
-     * 根据ID查询所有子部门
-     * 
-     * @param deptId 部门ID
-     * @return 部门列表
-     */
-    public List<SysDept> selectChildrenDeptById(Long deptId);
-
-    /**
-     * 根据ID查询所有子部门（正常状态）
-     * 
-     * @param deptId 部门ID
-     * @return 子部门数
-     */
-    public int selectNormalChildrenDeptById(Long deptId);
-
-    /**
-     * 是否存在子节点
-     * 
-     * @param deptId 部门ID
-     * @return 结果
-     */
-    public int hasChildByDeptId(Long deptId);
-
-    /**
-     * 查询部门是否存在用户
-     * 
-     * @param deptId 部门ID
-     * @return 结果
-     */
-    public int checkDeptExistUser(Long deptId);
-
-    /**
-     * 校验部门名称是否唯一
-     * 
-     * @param deptName 部门名称
-     * @param parentId 父部门ID
-     * @return 结果
-     */
-    public SysDept checkDeptNameUnique(@Param("deptName") String deptName, @Param("parentId") Long parentId);
-
-    /**
-     * 新增部门信息
-     * 
-     * @param dept 部门信息
-     * @return 结果
-     */
-    public int insertDept(SysDept dept);
-
-    /**
-     * 修改部门信息
-     * 
-     * @param dept 部门信息
-     * @return 结果
-     */
-    public int updateDept(SysDept dept);
-
-    /**
-     * 修改所在部门正常状态
-     * 
-     * @param deptIds 部门ID组
-     */
-    public void updateDeptStatusNormal(Long[] deptIds);
-
-    /**
-     * 修改子元素关系
-     * 
-     * @param depts 子元素
-     * @return 结果
-     */
-    public int updateDeptChildren(@Param("depts") List<SysDept> depts);
-
-    /**
-     * 删除部门管理信息
-     * 
-     * @param deptId 部门ID
-     * @return 结果
-     */
-    public int deleteDeptById(Long deptId);
-}
->>>>>>> 090ad532
+}