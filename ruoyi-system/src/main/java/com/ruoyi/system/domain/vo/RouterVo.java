<<<<<<< HEAD
package com.ruoyi.system.domain.vo;

import com.fasterxml.jackson.annotation.JsonInclude;
import lombok.*;
import lombok.experimental.Accessors;

import java.util.List;

/**
 * 路由配置信息
 *
 * @author ruoyi
 */
@Data
@NoArgsConstructor
@Accessors(chain = true)
@JsonInclude(JsonInclude.Include.NON_EMPTY)
public class RouterVo {
    /**
     * 路由名字
     */
    private String name;

    /**
     * 路由地址
     */
    private String path;

    /**
     * 是否隐藏路由，当设置 true 的时候该路由不会再侧边栏出现
     */
    private boolean hidden;

    /**
     * 重定向地址，当设置 noRedirect 的时候该路由在面包屑导航中不可被点击
     */
    private String redirect;

    /**
     * 组件地址
     */
    private String component;

    /**
     * 当你一个路由下面的 children 声明的路由大于1个时，自动会变成嵌套的模式--如组件页面
     */
    private Boolean alwaysShow;

    /**
     * 其他元素
     */
    private MetaVo meta;

    /**
     * 子路由
     */
    private List<RouterVo> children;

}
=======
package com.ruoyi.system.domain.vo;

import com.fasterxml.jackson.annotation.JsonInclude;
import java.util.List;

/**
 * 路由配置信息
 * 
 * @author ruoyi
 */
@JsonInclude(JsonInclude.Include.NON_EMPTY)
public class RouterVo
{
    /**
     * 路由名字
     */
    private String name;

    /**
     * 路由地址
     */
    private String path;

    /**
     * 是否隐藏路由，当设置 true 的时候该路由不会再侧边栏出现
     */
    private boolean hidden;

    /**
     * 重定向地址，当设置 noRedirect 的时候该路由在面包屑导航中不可被点击
     */
    private String redirect;

    /**
     * 组件地址
     */
    private String component;

    /**
     * 路由参数：如 {"id": 1, "name": "ry"}
     */
    private String query;

    /**
     * 当你一个路由下面的 children 声明的路由大于1个时，自动会变成嵌套的模式--如组件页面
     */
    private Boolean alwaysShow;

    /**
     * 其他元素
     */
    private MetaVo meta;

    /**
     * 子路由
     */
    private List<RouterVo> children;

    public String getName()
    {
        return name;
    }

    public void setName(String name)
    {
        this.name = name;
    }

    public String getPath()
    {
        return path;
    }

    public void setPath(String path)
    {
        this.path = path;
    }

    public boolean getHidden()
    {
        return hidden;
    }

    public void setHidden(boolean hidden)
    {
        this.hidden = hidden;
    }

    public String getRedirect()
    {
        return redirect;
    }

    public void setRedirect(String redirect)
    {
        this.redirect = redirect;
    }

    public String getComponent()
    {
        return component;
    }

    public void setComponent(String component)
    {
        this.component = component;
    }

    public String getQuery()
    {
        return query;
    }

    public void setQuery(String query)
    {
        this.query = query;
    }

    public Boolean getAlwaysShow()
    {
        return alwaysShow;
    }

    public void setAlwaysShow(Boolean alwaysShow)
    {
        this.alwaysShow = alwaysShow;
    }

    public MetaVo getMeta()
    {
        return meta;
    }

    public void setMeta(MetaVo meta)
    {
        this.meta = meta;
    }

    public List<RouterVo> getChildren()
    {
        return children;
    }

    public void setChildren(List<RouterVo> children)
    {
        this.children = children;
    }
}
>>>>>>> db193a46
<|MERGE_RESOLUTION|>--- conflicted
+++ resolved
@@ -1,4 +1,3 @@
-<<<<<<< HEAD
 package com.ruoyi.system.domain.vo;
 
 import com.fasterxml.jackson.annotation.JsonInclude;
@@ -17,61 +16,6 @@
 @Accessors(chain = true)
 @JsonInclude(JsonInclude.Include.NON_EMPTY)
 public class RouterVo {
-    /**
-     * 路由名字
-     */
-    private String name;
-
-    /**
-     * 路由地址
-     */
-    private String path;
-
-    /**
-     * 是否隐藏路由，当设置 true 的时候该路由不会再侧边栏出现
-     */
-    private boolean hidden;
-
-    /**
-     * 重定向地址，当设置 noRedirect 的时候该路由在面包屑导航中不可被点击
-     */
-    private String redirect;
-
-    /**
-     * 组件地址
-     */
-    private String component;
-
-    /**
-     * 当你一个路由下面的 children 声明的路由大于1个时，自动会变成嵌套的模式--如组件页面
-     */
-    private Boolean alwaysShow;
-
-    /**
-     * 其他元素
-     */
-    private MetaVo meta;
-
-    /**
-     * 子路由
-     */
-    private List<RouterVo> children;
-
-}
-=======
-package com.ruoyi.system.domain.vo;
-
-import com.fasterxml.jackson.annotation.JsonInclude;
-import java.util.List;
-
-/**
- * 路由配置信息
- * 
- * @author ruoyi
- */
-@JsonInclude(JsonInclude.Include.NON_EMPTY)
-public class RouterVo
-{
     /**
      * 路由名字
      */
@@ -117,94 +61,4 @@
      */
     private List<RouterVo> children;
 
-    public String getName()
-    {
-        return name;
-    }
-
-    public void setName(String name)
-    {
-        this.name = name;
-    }
-
-    public String getPath()
-    {
-        return path;
-    }
-
-    public void setPath(String path)
-    {
-        this.path = path;
-    }
-
-    public boolean getHidden()
-    {
-        return hidden;
-    }
-
-    public void setHidden(boolean hidden)
-    {
-        this.hidden = hidden;
-    }
-
-    public String getRedirect()
-    {
-        return redirect;
-    }
-
-    public void setRedirect(String redirect)
-    {
-        this.redirect = redirect;
-    }
-
-    public String getComponent()
-    {
-        return component;
-    }
-
-    public void setComponent(String component)
-    {
-        this.component = component;
-    }
-
-    public String getQuery()
-    {
-        return query;
-    }
-
-    public void setQuery(String query)
-    {
-        this.query = query;
-    }
-
-    public Boolean getAlwaysShow()
-    {
-        return alwaysShow;
-    }
-
-    public void setAlwaysShow(Boolean alwaysShow)
-    {
-        this.alwaysShow = alwaysShow;
-    }
-
-    public MetaVo getMeta()
-    {
-        return meta;
-    }
-
-    public void setMeta(MetaVo meta)
-    {
-        this.meta = meta;
-    }
-
-    public List<RouterVo> getChildren()
-    {
-        return children;
-    }
-
-    public void setChildren(List<RouterVo> children)
-    {
-        this.children = children;
-    }
-}
->>>>>>> db193a46
+}