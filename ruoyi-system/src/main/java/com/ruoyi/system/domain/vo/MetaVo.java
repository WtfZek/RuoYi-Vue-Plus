--- conflicted
+++ resolved
@@ -1,4 +1,3 @@
-<<<<<<< HEAD
 package com.ruoyi.system.domain.vo;
 
 import lombok.*;
@@ -29,6 +28,11 @@
      */
     private boolean noCache;
 
+	/**
+	 * 内链地址（http(s)://开头）
+	 */
+	private String link;
+
     public MetaVo(String title, String icon) {
         this.title = title;
         this.icon = icon;
@@ -40,112 +44,4 @@
         this.noCache = noCache;
     }
 
-}
-=======
-package com.ruoyi.system.domain.vo;
-
-import com.ruoyi.common.utils.StringUtils;
-
-/**
- * 路由显示信息
- * 
- * @author ruoyi
- */
-public class MetaVo
-{
-    /**
-     * 设置该路由在侧边栏和面包屑中展示的名字
-     */
-    private String title;
-
-    /**
-     * 设置该路由的图标，对应路径src/assets/icons/svg
-     */
-    private String icon;
-
-    /**
-     * 设置为true，则不会被 <keep-alive>缓存
-     */
-    private boolean noCache;
-
-    /**
-     * 内链地址（http(s)://开头）
-     */
-    private String link;
-
-    public MetaVo()
-    {
-    }
-
-    public MetaVo(String title, String icon)
-    {
-        this.title = title;
-        this.icon = icon;
-    }
-
-    public MetaVo(String title, String icon, boolean noCache)
-    {
-        this.title = title;
-        this.icon = icon;
-        this.noCache = noCache;
-    }
-
-    public MetaVo(String title, String icon, String link)
-    {
-        this.title = title;
-        this.icon = icon;
-        this.link = link;
-    }
-
-    public MetaVo(String title, String icon, boolean noCache, String link)
-    {
-        this.title = title;
-        this.icon = icon;
-        this.noCache = noCache;
-        if (StringUtils.ishttp(link))
-        {
-            this.link = link;
-        }
-    }
-
-    public boolean isNoCache()
-    {
-        return noCache;
-    }
-
-    public void setNoCache(boolean noCache)
-    {
-        this.noCache = noCache;
-    }
-
-    public String getTitle()
-    {
-        return title;
-    }
-
-    public void setTitle(String title)
-    {
-        this.title = title;
-    }
-
-    public String getIcon()
-    {
-        return icon;
-    }
-
-    public void setIcon(String icon)
-    {
-        this.icon = icon;
-    }
-
-    public String getLink()
-    {
-        return link;
-    }
-
-    public void setLink(String link)
-    {
-        this.link = link;
-    }
-}
->>>>>>> 170cfb35
+}