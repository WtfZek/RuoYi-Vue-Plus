--- conflicted
+++ resolved
@@ -1,54 +1,3 @@
-<<<<<<< HEAD
-package com.ruoyi.system.domain.vo;
-
-/**
- * 路由显示信息
- * 
- * @author ruoyi
- */
-public class MetaVo
-{
-    /**
-     * 设置该路由在侧边栏和面包屑中展示的名字
-     */
-    private String title;
-
-    /**
-     * 设置该路由的图标，对应路径src/icons/svg
-     */
-    private String icon;
-
-    public MetaVo()
-    {
-    }
-
-    public MetaVo(String title, String icon)
-    {
-        this.title = title;
-        this.icon = icon;
-    }
-
-    public String getTitle()
-    {
-        return title;
-    }
-
-    public void setTitle(String title)
-    {
-        this.title = title;
-    }
-
-    public String getIcon()
-    {
-        return icon;
-    }
-
-    public void setIcon(String icon)
-    {
-        this.icon = icon;
-    }
-}
-=======
 package com.ruoyi.system.domain.vo;
 
 /**
@@ -97,5 +46,4 @@
     {
         this.icon = icon;
     }
-}
->>>>>>> 9c0ed9c4
+}