--- conflicted
+++ resolved
@@ -1,9 +1,10 @@
-<<<<<<< HEAD
 package com.ruoyi.system.service;
 
 import com.ruoyi.common.core.domain.entity.SysRole;
 import com.ruoyi.common.core.mybatisplus.core.IServicePlus;
 import com.ruoyi.common.core.page.TableDataInfo;
+import com.ruoyi.common.core.domain.entity.SysRole;
+import com.ruoyi.system.domain.SysUserRole;
 
 import java.util.List;
 import java.util.Set;
@@ -27,7 +28,15 @@
     public List<SysRole> selectRoleList(SysRole role);
 
     /**
-     * 根据用户ID查询角色
+     * 根据用户ID查询角色列表
+     *
+     * @param userId 用户ID
+     * @return 角色列表
+     */
+    public List<SysRole> selectRolesByUserId(Long userId);
+
+    /**
+     * 根据用户ID查询角色权限
      *
      * @param userId 用户ID
      * @return 权限列表
@@ -135,151 +144,10 @@
      * @return 结果
      */
     public int deleteRoleByIds(Long[] roleIds);
-}
-=======
-package com.ruoyi.system.service;
-
-import java.util.List;
-import java.util.Set;
-import com.ruoyi.common.core.domain.entity.SysRole;
-import com.ruoyi.system.domain.SysUserRole;
-
-/**
- * 角色业务层
- * 
- * @author ruoyi
- */
-public interface ISysRoleService
-{
-    /**
-     * 根据条件分页查询角色数据
-     * 
-     * @param role 角色信息
-     * @return 角色数据集合信息
-     */
-    public List<SysRole> selectRoleList(SysRole role);
-
-    /**
-     * 根据用户ID查询角色列表
-     * 
-     * @param userId 用户ID
-     * @return 角色列表
-     */
-    public List<SysRole> selectRolesByUserId(Long userId);
-
-    /**
-     * 根据用户ID查询角色权限
-     * 
-     * @param userId 用户ID
-     * @return 权限列表
-     */
-    public Set<String> selectRolePermissionByUserId(Long userId);
-
-    /**
-     * 查询所有角色
-     * 
-     * @return 角色列表
-     */
-    public List<SysRole> selectRoleAll();
-
-    /**
-     * 根据用户ID获取角色选择框列表
-     * 
-     * @param userId 用户ID
-     * @return 选中角色ID列表
-     */
-    public List<Integer> selectRoleListByUserId(Long userId);
-
-    /**
-     * 通过角色ID查询角色
-     * 
-     * @param roleId 角色ID
-     * @return 角色对象信息
-     */
-    public SysRole selectRoleById(Long roleId);
-
-    /**
-     * 校验角色名称是否唯一
-     * 
-     * @param role 角色信息
-     * @return 结果
-     */
-    public String checkRoleNameUnique(SysRole role);
-
-    /**
-     * 校验角色权限是否唯一
-     * 
-     * @param role 角色信息
-     * @return 结果
-     */
-    public String checkRoleKeyUnique(SysRole role);
-
-    /**
-     * 校验角色是否允许操作
-     * 
-     * @param role 角色信息
-     */
-    public void checkRoleAllowed(SysRole role);
-
-    /**
-     * 通过角色ID查询角色使用数量
-     * 
-     * @param roleId 角色ID
-     * @return 结果
-     */
-    public int countUserRoleByRoleId(Long roleId);
-
-    /**
-     * 新增保存角色信息
-     * 
-     * @param role 角色信息
-     * @return 结果
-     */
-    public int insertRole(SysRole role);
-
-    /**
-     * 修改保存角色信息
-     * 
-     * @param role 角色信息
-     * @return 结果
-     */
-    public int updateRole(SysRole role);
-
-    /**
-     * 修改角色状态
-     * 
-     * @param role 角色信息
-     * @return 结果
-     */
-    public int updateRoleStatus(SysRole role);
-
-    /**
-     * 修改数据权限信息
-     * 
-     * @param role 角色信息
-     * @return 结果
-     */
-    public int authDataScope(SysRole role);
-
-    /**
-     * 通过角色ID删除角色
-     * 
-     * @param roleId 角色ID
-     * @return 结果
-     */
-    public int deleteRoleById(Long roleId);
-
-    /**
-     * 批量删除角色信息
-     * 
-     * @param roleIds 需要删除的角色ID
-     * @return 结果
-     */
-    public int deleteRoleByIds(Long[] roleIds);
 
     /**
      * 取消授权用户角色
-     * 
+     *
      * @param userRole 用户和角色关联信息
      * @return 结果
      */
@@ -287,7 +155,7 @@
 
     /**
      * 批量取消授权用户角色
-     * 
+     *
      * @param roleId 角色ID
      * @param userIds 需要取消授权的用户数据ID
      * @return 结果
@@ -296,11 +164,10 @@
 
     /**
      * 批量选择授权用户角色
-     * 
+     *
      * @param roleId 角色ID
      * @param userIds 需要删除的用户数据ID
      * @return 结果
      */
     public int insertAuthUsers(Long roleId, Long[] userIds);
-}
->>>>>>> 90c41d49
+}