<<<<<<< HEAD
package com.ruoyi.system.service;

import com.ruoyi.common.core.domain.PageQuery;
import com.ruoyi.common.core.page.TableDataInfo;
import com.ruoyi.system.domain.SysPost;

import java.util.List;

/**
 * 岗位信息 服务层
 *
 * @author Lion Li
 */
public interface ISysPostService {


    TableDataInfo<SysPost> selectPagePostList(SysPost post, PageQuery pageQuery);

    /**
     * 查询岗位信息集合
     *
     * @param post 岗位信息
     * @return 岗位列表
     */
    List<SysPost> selectPostList(SysPost post);

    /**
     * 查询所有岗位
     *
     * @return 岗位列表
     */
    List<SysPost> selectPostAll();

    /**
     * 通过岗位ID查询岗位信息
     *
     * @param postId 岗位ID
     * @return 角色对象信息
     */
    SysPost selectPostById(Long postId);

    /**
     * 根据用户ID获取岗位选择框列表
     *
     * @param userId 用户ID
     * @return 选中岗位ID列表
     */
    List<Long> selectPostListByUserId(Long userId);

    /**
     * 校验岗位名称
     *
     * @param post 岗位信息
     * @return 结果
     */
    String checkPostNameUnique(SysPost post);

    /**
     * 校验岗位编码
     *
     * @param post 岗位信息
     * @return 结果
     */
    String checkPostCodeUnique(SysPost post);

    /**
     * 通过岗位ID查询岗位使用数量
     *
     * @param postId 岗位ID
     * @return 结果
     */
    long countUserPostById(Long postId);

    /**
     * 删除岗位信息
     *
     * @param postId 岗位ID
     * @return 结果
     */
    int deletePostById(Long postId);

    /**
     * 批量删除岗位信息
     *
     * @param postIds 需要删除的岗位ID
     * @return 结果
     * @throws Exception 异常
     */
    int deletePostByIds(Long[] postIds);

    /**
     * 新增保存岗位信息
     *
     * @param post 岗位信息
     * @return 结果
     */
    int insertPost(SysPost post);

    /**
     * 修改保存岗位信息
     *
     * @param post 岗位信息
     * @return 结果
     */
    int updatePost(SysPost post);
}
=======
package com.ruoyi.system.service;

import java.util.List;
import com.ruoyi.system.domain.SysPost;

/**
 * 岗位信息 服务层
 * 
 * @author ruoyi
 */
public interface ISysPostService
{
    /**
     * 查询岗位信息集合
     * 
     * @param post 岗位信息
     * @return 岗位列表
     */
    public List<SysPost> selectPostList(SysPost post);

    /**
     * 查询所有岗位
     * 
     * @return 岗位列表
     */
    public List<SysPost> selectPostAll();

    /**
     * 通过岗位ID查询岗位信息
     * 
     * @param postId 岗位ID
     * @return 角色对象信息
     */
    public SysPost selectPostById(Long postId);

    /**
     * 根据用户ID获取岗位选择框列表
     * 
     * @param userId 用户ID
     * @return 选中岗位ID列表
     */
    public List<Long> selectPostListByUserId(Long userId);

    /**
     * 校验岗位名称
     * 
     * @param post 岗位信息
     * @return 结果
     */
    public String checkPostNameUnique(SysPost post);

    /**
     * 校验岗位编码
     * 
     * @param post 岗位信息
     * @return 结果
     */
    public String checkPostCodeUnique(SysPost post);

    /**
     * 通过岗位ID查询岗位使用数量
     * 
     * @param postId 岗位ID
     * @return 结果
     */
    public int countUserPostById(Long postId);

    /**
     * 删除岗位信息
     * 
     * @param postId 岗位ID
     * @return 结果
     */
    public int deletePostById(Long postId);

    /**
     * 批量删除岗位信息
     * 
     * @param postIds 需要删除的岗位ID
     * @return 结果
     */
    public int deletePostByIds(Long[] postIds);

    /**
     * 新增保存岗位信息
     * 
     * @param post 岗位信息
     * @return 结果
     */
    public int insertPost(SysPost post);

    /**
     * 修改保存岗位信息
     * 
     * @param post 岗位信息
     * @return 结果
     */
    public int updatePost(SysPost post);
}
>>>>>>> 81630a09
<|MERGE_RESOLUTION|>--- conflicted
+++ resolved
@@ -1,4 +1,3 @@
-<<<<<<< HEAD
 package com.ruoyi.system.service;
 
 import com.ruoyi.common.core.domain.PageQuery;
@@ -85,7 +84,6 @@
      *
      * @param postIds 需要删除的岗位ID
      * @return 结果
-     * @throws Exception 异常
      */
     int deletePostByIds(Long[] postIds);
 
@@ -104,105 +102,4 @@
      * @return 结果
      */
     int updatePost(SysPost post);
-}
-=======
-package com.ruoyi.system.service;
-
-import java.util.List;
-import com.ruoyi.system.domain.SysPost;
-
-/**
- * 岗位信息 服务层
- * 
- * @author ruoyi
- */
-public interface ISysPostService
-{
-    /**
-     * 查询岗位信息集合
-     * 
-     * @param post 岗位信息
-     * @return 岗位列表
-     */
-    public List<SysPost> selectPostList(SysPost post);
-
-    /**
-     * 查询所有岗位
-     * 
-     * @return 岗位列表
-     */
-    public List<SysPost> selectPostAll();
-
-    /**
-     * 通过岗位ID查询岗位信息
-     * 
-     * @param postId 岗位ID
-     * @return 角色对象信息
-     */
-    public SysPost selectPostById(Long postId);
-
-    /**
-     * 根据用户ID获取岗位选择框列表
-     * 
-     * @param userId 用户ID
-     * @return 选中岗位ID列表
-     */
-    public List<Long> selectPostListByUserId(Long userId);
-
-    /**
-     * 校验岗位名称
-     * 
-     * @param post 岗位信息
-     * @return 结果
-     */
-    public String checkPostNameUnique(SysPost post);
-
-    /**
-     * 校验岗位编码
-     * 
-     * @param post 岗位信息
-     * @return 结果
-     */
-    public String checkPostCodeUnique(SysPost post);
-
-    /**
-     * 通过岗位ID查询岗位使用数量
-     * 
-     * @param postId 岗位ID
-     * @return 结果
-     */
-    public int countUserPostById(Long postId);
-
-    /**
-     * 删除岗位信息
-     * 
-     * @param postId 岗位ID
-     * @return 结果
-     */
-    public int deletePostById(Long postId);
-
-    /**
-     * 批量删除岗位信息
-     * 
-     * @param postIds 需要删除的岗位ID
-     * @return 结果
-     */
-    public int deletePostByIds(Long[] postIds);
-
-    /**
-     * 新增保存岗位信息
-     * 
-     * @param post 岗位信息
-     * @return 结果
-     */
-    public int insertPost(SysPost post);
-
-    /**
-     * 修改保存岗位信息
-     * 
-     * @param post 岗位信息
-     * @return 结果
-     */
-    public int updatePost(SysPost post);
-}
->>>>>>> 81630a09
+}