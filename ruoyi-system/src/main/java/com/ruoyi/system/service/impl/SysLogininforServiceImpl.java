--- conflicted
+++ resolved
@@ -1,4 +1,3 @@
-<<<<<<< HEAD
 package com.ruoyi.system.service.impl;
 
 import cn.hutool.http.useragent.UserAgent;
@@ -141,7 +140,7 @@
      * 批量删除系统登录日志
      *
      * @param infoIds 需要删除的登录日志ID
-     * @return
+     * @return 结果
      */
     @Override
     public int deleteLogininforByIds(Long[] infoIds) {
@@ -155,71 +154,4 @@
     public void cleanLogininfor() {
         baseMapper.delete(new LambdaQueryWrapper<>());
     }
-}
-=======
-package com.ruoyi.system.service.impl;
-
-import java.util.List;
-import org.springframework.beans.factory.annotation.Autowired;
-import org.springframework.stereotype.Service;
-import com.ruoyi.system.domain.SysLogininfor;
-import com.ruoyi.system.mapper.SysLogininforMapper;
-import com.ruoyi.system.service.ISysLogininforService;
-
-/**
- * 系统访问日志情况信息 服务层处理
- * 
- * @author ruoyi
- */
-@Service
-public class SysLogininforServiceImpl implements ISysLogininforService
-{
-
-    @Autowired
-    private SysLogininforMapper logininforMapper;
-
-    /**
-     * 新增系统登录日志
-     * 
-     * @param logininfor 访问日志对象
-     */
-    @Override
-    public void insertLogininfor(SysLogininfor logininfor)
-    {
-        logininforMapper.insertLogininfor(logininfor);
-    }
-
-    /**
-     * 查询系统登录日志集合
-     * 
-     * @param logininfor 访问日志对象
-     * @return 登录记录集合
-     */
-    @Override
-    public List<SysLogininfor> selectLogininforList(SysLogininfor logininfor)
-    {
-        return logininforMapper.selectLogininforList(logininfor);
-    }
-
-    /**
-     * 批量删除系统登录日志
-     * 
-     * @param infoIds 需要删除的登录日志ID
-     * @return 结果
-     */
-    @Override
-    public int deleteLogininforByIds(Long[] infoIds)
-    {
-        return logininforMapper.deleteLogininforByIds(infoIds);
-    }
-
-    /**
-     * 清空系统登录日志
-     */
-    @Override
-    public void cleanLogininfor()
-    {
-        logininforMapper.cleanLogininfor();
-    }
-}
->>>>>>> 81630a09
+}