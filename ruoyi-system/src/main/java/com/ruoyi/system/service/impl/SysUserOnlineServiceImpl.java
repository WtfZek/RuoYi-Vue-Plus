<<<<<<< HEAD
package com.ruoyi.system.service.impl;

import org.springframework.stereotype.Service;
import com.ruoyi.common.core.domain.model.LoginUser;
import com.ruoyi.common.utils.StringUtils;
import com.ruoyi.system.domain.SysUserOnline;
import com.ruoyi.system.service.ISysUserOnlineService;

/**
 * 在线用户 服务层处理
 * 
 * @author ruoyi
 */
@Service
public class SysUserOnlineServiceImpl implements ISysUserOnlineService
{
    /**
     * 通过登录地址查询信息
     * 
     * @param ipaddr 登录地址
     * @param user 用户信息
     * @return 在线用户信息
     */
    @Override
    public SysUserOnline selectOnlineByIpaddr(String ipaddr, LoginUser user)
    {
        if (StringUtils.equals(ipaddr, user.getIpaddr()))
        {
            return loginUserToUserOnline(user);
        }
        return null;
    }

    /**
     * 通过用户名称查询信息
     * 
     * @param userName 用户名称
     * @param user 用户信息
     * @return 在线用户信息
     */
    @Override
    public SysUserOnline selectOnlineByUserName(String userName, LoginUser user)
    {
        if (StringUtils.equals(userName, user.getUsername()))
        {
            return loginUserToUserOnline(user);
        }
        return null;
    }

    /**
     * 通过登录地址/用户名称查询信息
     * 
     * @param ipaddr 登录地址
     * @param userName 用户名称
     * @param user 用户信息
     * @return 在线用户信息
     */
    @Override
    public SysUserOnline selectOnlineByInfo(String ipaddr, String userName, LoginUser user)
    {
        if (StringUtils.equals(ipaddr, user.getIpaddr()) && StringUtils.equals(userName, user.getUsername()))
        {
            return loginUserToUserOnline(user);
        }
        return null;
    }

    /**
     * 设置在线用户信息
     * 
     * @param user 用户信息
     * @return 在线用户
     */
    @Override
    public SysUserOnline loginUserToUserOnline(LoginUser user)
    {
        if (StringUtils.isNull(user) && StringUtils.isNull(user.getUser()))
        {
            return null;
        }
        SysUserOnline sysUserOnline = new SysUserOnline();
        sysUserOnline.setTokenId(user.getToken());
        sysUserOnline.setUserName(user.getUsername());
        sysUserOnline.setIpaddr(user.getIpaddr());
        sysUserOnline.setLoginLocation(user.getLoginLocation());
        sysUserOnline.setBrowser(user.getBrowser());
        sysUserOnline.setOs(user.getOs());
        sysUserOnline.setLoginTime(user.getLoginTime());
        if (StringUtils.isNotNull(user.getUser().getDept()))
        {
            sysUserOnline.setDeptName(user.getUser().getDept().getDeptName());
        }
        return sysUserOnline;
    }
}
=======
package com.ruoyi.system.service.impl;

import org.springframework.stereotype.Service;
import com.ruoyi.common.core.domain.model.LoginUser;
import com.ruoyi.common.utils.StringUtils;
import com.ruoyi.system.domain.SysUserOnline;
import com.ruoyi.system.service.ISysUserOnlineService;

/**
 * 在线用户 服务层处理
 * 
 * @author ruoyi
 */
@Service
public class SysUserOnlineServiceImpl implements ISysUserOnlineService
{
    /**
     * 通过登录地址查询信息
     * 
     * @param ipaddr 登录地址
     * @param user 用户信息
     * @return 在线用户信息
     */
    @Override
    public SysUserOnline selectOnlineByIpaddr(String ipaddr, LoginUser user)
    {
        if (StringUtils.equals(ipaddr, user.getIpaddr()))
        {
            return loginUserToUserOnline(user);
        }
        return null;
    }

    /**
     * 通过用户名称查询信息
     * 
     * @param userName 用户名称
     * @param user 用户信息
     * @return 在线用户信息
     */
    @Override
    public SysUserOnline selectOnlineByUserName(String userName, LoginUser user)
    {
        if (StringUtils.equals(userName, user.getUsername()))
        {
            return loginUserToUserOnline(user);
        }
        return null;
    }

    /**
     * 通过登录地址/用户名称查询信息
     * 
     * @param ipaddr 登录地址
     * @param userName 用户名称
     * @param user 用户信息
     * @return 在线用户信息
     */
    @Override
    public SysUserOnline selectOnlineByInfo(String ipaddr, String userName, LoginUser user)
    {
        if (StringUtils.equals(ipaddr, user.getIpaddr()) && StringUtils.equals(userName, user.getUsername()))
        {
            return loginUserToUserOnline(user);
        }
        return null;
    }

    /**
     * 设置在线用户信息
     * 
     * @param user 用户信息
     * @return 在线用户
     */
    @Override
    public SysUserOnline loginUserToUserOnline(LoginUser user)
    {
        if (StringUtils.isNull(user) || StringUtils.isNull(user.getUser()))
        {
            return null;
        }
        SysUserOnline sysUserOnline = new SysUserOnline();
        sysUserOnline.setTokenId(user.getToken());
        sysUserOnline.setUserName(user.getUsername());
        sysUserOnline.setIpaddr(user.getIpaddr());
        sysUserOnline.setLoginLocation(user.getLoginLocation());
        sysUserOnline.setBrowser(user.getBrowser());
        sysUserOnline.setOs(user.getOs());
        sysUserOnline.setLoginTime(user.getLoginTime());
        if (StringUtils.isNotNull(user.getUser().getDept()))
        {
            sysUserOnline.setDeptName(user.getUser().getDept().getDeptName());
        }
        return sysUserOnline;
    }
}
>>>>>>> 51fa66f6
<|MERGE_RESOLUTION|>--- conflicted
+++ resolved
@@ -1,101 +1,3 @@
-<<<<<<< HEAD
-package com.ruoyi.system.service.impl;
-
-import org.springframework.stereotype.Service;
-import com.ruoyi.common.core.domain.model.LoginUser;
-import com.ruoyi.common.utils.StringUtils;
-import com.ruoyi.system.domain.SysUserOnline;
-import com.ruoyi.system.service.ISysUserOnlineService;
-
-/**
- * 在线用户 服务层处理
- * 
- * @author ruoyi
- */
-@Service
-public class SysUserOnlineServiceImpl implements ISysUserOnlineService
-{
-    /**
-     * 通过登录地址查询信息
-     * 
-     * @param ipaddr 登录地址
-     * @param user 用户信息
-     * @return 在线用户信息
-     */
-    @Override
-    public SysUserOnline selectOnlineByIpaddr(String ipaddr, LoginUser user)
-    {
-        if (StringUtils.equals(ipaddr, user.getIpaddr()))
-        {
-            return loginUserToUserOnline(user);
-        }
-        return null;
-    }
-
-    /**
-     * 通过用户名称查询信息
-     * 
-     * @param userName 用户名称
-     * @param user 用户信息
-     * @return 在线用户信息
-     */
-    @Override
-    public SysUserOnline selectOnlineByUserName(String userName, LoginUser user)
-    {
-        if (StringUtils.equals(userName, user.getUsername()))
-        {
-            return loginUserToUserOnline(user);
-        }
-        return null;
-    }
-
-    /**
-     * 通过登录地址/用户名称查询信息
-     * 
-     * @param ipaddr 登录地址
-     * @param userName 用户名称
-     * @param user 用户信息
-     * @return 在线用户信息
-     */
-    @Override
-    public SysUserOnline selectOnlineByInfo(String ipaddr, String userName, LoginUser user)
-    {
-        if (StringUtils.equals(ipaddr, user.getIpaddr()) && StringUtils.equals(userName, user.getUsername()))
-        {
-            return loginUserToUserOnline(user);
-        }
-        return null;
-    }
-
-    /**
-     * 设置在线用户信息
-     * 
-     * @param user 用户信息
-     * @return 在线用户
-     */
-    @Override
-    public SysUserOnline loginUserToUserOnline(LoginUser user)
-    {
-        if (StringUtils.isNull(user) && StringUtils.isNull(user.getUser()))
-        {
-            return null;
-        }
-        SysUserOnline sysUserOnline = new SysUserOnline();
-        sysUserOnline.setTokenId(user.getToken());
-        sysUserOnline.setUserName(user.getUsername());
-        sysUserOnline.setIpaddr(user.getIpaddr());
-        sysUserOnline.setLoginLocation(user.getLoginLocation());
-        sysUserOnline.setBrowser(user.getBrowser());
-        sysUserOnline.setOs(user.getOs());
-        sysUserOnline.setLoginTime(user.getLoginTime());
-        if (StringUtils.isNotNull(user.getUser().getDept()))
-        {
-            sysUserOnline.setDeptName(user.getUser().getDept().getDeptName());
-        }
-        return sysUserOnline;
-    }
-}
-=======
 package com.ruoyi.system.service.impl;
 
 import org.springframework.stereotype.Service;
@@ -191,5 +93,4 @@
         }
         return sysUserOnline;
     }
-}
->>>>>>> 51fa66f6
+}