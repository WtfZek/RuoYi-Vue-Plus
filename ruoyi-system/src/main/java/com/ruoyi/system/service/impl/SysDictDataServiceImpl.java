<<<<<<< HEAD
package com.ruoyi.system.service.impl;

import com.baomidou.mybatisplus.core.conditions.query.LambdaQueryWrapper;
import com.baomidou.mybatisplus.extension.plugins.pagination.Page;
import com.ruoyi.common.constant.Constants;
import com.ruoyi.common.core.domain.PageQuery;
import com.ruoyi.common.core.domain.entity.SysDictData;
import com.ruoyi.common.core.page.TableDataInfo;
import com.ruoyi.common.utils.StringUtils;
import com.ruoyi.common.utils.redis.RedisUtils;
import com.ruoyi.system.mapper.SysDictDataMapper;
import com.ruoyi.system.service.ISysDictDataService;
import lombok.RequiredArgsConstructor;
import org.springframework.stereotype.Service;

import java.util.List;

/**
 * 字典 业务层处理
 *
 * @author Lion Li
 */
@RequiredArgsConstructor
@Service
public class SysDictDataServiceImpl implements ISysDictDataService {

    private final SysDictDataMapper baseMapper;

    @Override
    public TableDataInfo<SysDictData> selectPageDictDataList(SysDictData dictData, PageQuery pageQuery) {
        LambdaQueryWrapper<SysDictData> lqw = new LambdaQueryWrapper<SysDictData>()
            .eq(StringUtils.isNotBlank(dictData.getDictType()), SysDictData::getDictType, dictData.getDictType())
            .like(StringUtils.isNotBlank(dictData.getDictLabel()), SysDictData::getDictLabel, dictData.getDictLabel())
            .eq(StringUtils.isNotBlank(dictData.getStatus()), SysDictData::getStatus, dictData.getStatus())
            .orderByAsc(SysDictData::getDictSort);
        Page<SysDictData> page = baseMapper.selectPage(pageQuery.build(), lqw);
        return TableDataInfo.build(page);
    }

    /**
     * 根据条件分页查询字典数据
     *
     * @param dictData 字典数据信息
     * @return 字典数据集合信息
     */
    @Override
    public List<SysDictData> selectDictDataList(SysDictData dictData) {
        return baseMapper.selectList(new LambdaQueryWrapper<SysDictData>()
            .eq(StringUtils.isNotBlank(dictData.getDictType()), SysDictData::getDictType, dictData.getDictType())
            .like(StringUtils.isNotBlank(dictData.getDictLabel()), SysDictData::getDictLabel, dictData.getDictLabel())
            .eq(StringUtils.isNotBlank(dictData.getStatus()), SysDictData::getStatus, dictData.getStatus())
            .orderByAsc(SysDictData::getDictSort));
    }

    /**
     * 根据字典类型和字典键值查询字典数据信息
     *
     * @param dictType  字典类型
     * @param dictValue 字典键值
     * @return 字典标签
     */
    @Override
    public String selectDictLabel(String dictType, String dictValue) {
        return baseMapper.selectOne(new LambdaQueryWrapper<SysDictData>()
                .select(SysDictData::getDictLabel)
                .eq(SysDictData::getDictType, dictType)
                .eq(SysDictData::getDictValue, dictValue))
            .getDictLabel();
    }

    /**
     * 根据字典数据ID查询信息
     *
     * @param dictCode 字典数据ID
     * @return 字典数据
     */
    @Override
    public SysDictData selectDictDataById(Long dictCode) {
        return baseMapper.selectById(dictCode);
    }

    /**
     * 批量删除字典数据信息
     *
     * @param dictCodes 需要删除的字典数据ID
     * @return 结果
     */
    @Override
    public void deleteDictDataByIds(Long[] dictCodes) {
        for (Long dictCode : dictCodes) {
            SysDictData data = selectDictDataById(dictCode);
            baseMapper.deleteById(dictCode);
            List<SysDictData> dictDatas = baseMapper.selectDictDataByType(data.getDictType());
            RedisUtils.setCacheObject(getCacheKey(data.getDictType()), dictDatas);
        }
    }

    /**
     * 新增保存字典数据信息
     *
     * @param data 字典数据信息
     * @return 结果
     */
    @Override
    public int insertDictData(SysDictData data) {
        int row = baseMapper.insert(data);
        if (row > 0) {
            List<SysDictData> dictDatas = baseMapper.selectDictDataByType(data.getDictType());
            RedisUtils.setCacheObject(getCacheKey(data.getDictType()), dictDatas);
        }
        return row;
    }

    /**
     * 修改保存字典数据信息
     *
     * @param data 字典数据信息
     * @return 结果
     */
    @Override
    public int updateDictData(SysDictData data) {
        int row = baseMapper.updateById(data);
        if (row > 0) {
            List<SysDictData> dictDatas = baseMapper.selectDictDataByType(data.getDictType());
            RedisUtils.setCacheObject(getCacheKey(data.getDictType()), dictDatas);
        }
        return row;
    }

    /**
     * 设置cache key
     *
     * @param configKey 参数键
     * @return 缓存键key
     */
    String getCacheKey(String configKey) {
        return Constants.SYS_DICT_KEY + configKey;
    }
}
=======
package com.ruoyi.system.service.impl;

import java.util.List;
import org.springframework.beans.factory.annotation.Autowired;
import org.springframework.stereotype.Service;
import com.ruoyi.common.core.domain.entity.SysDictData;
import com.ruoyi.common.utils.DictUtils;
import com.ruoyi.system.mapper.SysDictDataMapper;
import com.ruoyi.system.service.ISysDictDataService;

/**
 * 字典 业务层处理
 * 
 * @author ruoyi
 */
@Service
public class SysDictDataServiceImpl implements ISysDictDataService
{
    @Autowired
    private SysDictDataMapper dictDataMapper;

    /**
     * 根据条件分页查询字典数据
     * 
     * @param dictData 字典数据信息
     * @return 字典数据集合信息
     */
    @Override
    public List<SysDictData> selectDictDataList(SysDictData dictData)
    {
        return dictDataMapper.selectDictDataList(dictData);
    }

    /**
     * 根据字典类型和字典键值查询字典数据信息
     * 
     * @param dictType 字典类型
     * @param dictValue 字典键值
     * @return 字典标签
     */
    @Override
    public String selectDictLabel(String dictType, String dictValue)
    {
        return dictDataMapper.selectDictLabel(dictType, dictValue);
    }

    /**
     * 根据字典数据ID查询信息
     * 
     * @param dictCode 字典数据ID
     * @return 字典数据
     */
    @Override
    public SysDictData selectDictDataById(Long dictCode)
    {
        return dictDataMapper.selectDictDataById(dictCode);
    }

    /**
     * 批量删除字典数据信息
     * 
     * @param dictCodes 需要删除的字典数据ID
     */
    @Override
    public void deleteDictDataByIds(Long[] dictCodes)
    {
        for (Long dictCode : dictCodes)
        {
            SysDictData data = selectDictDataById(dictCode);
            dictDataMapper.deleteDictDataById(dictCode);
            List<SysDictData> dictDatas = dictDataMapper.selectDictDataByType(data.getDictType());
            DictUtils.setDictCache(data.getDictType(), dictDatas);
        }
    }

    /**
     * 新增保存字典数据信息
     * 
     * @param data 字典数据信息
     * @return 结果
     */
    @Override
    public int insertDictData(SysDictData data)
    {
        int row = dictDataMapper.insertDictData(data);
        if (row > 0)
        {
            List<SysDictData> dictDatas = dictDataMapper.selectDictDataByType(data.getDictType());
            DictUtils.setDictCache(data.getDictType(), dictDatas);
        }
        return row;
    }

    /**
     * 修改保存字典数据信息
     * 
     * @param data 字典数据信息
     * @return 结果
     */
    @Override
    public int updateDictData(SysDictData data)
    {
        int row = dictDataMapper.updateDictData(data);
        if (row > 0)
        {
            List<SysDictData> dictDatas = dictDataMapper.selectDictDataByType(data.getDictType());
            DictUtils.setDictCache(data.getDictType(), dictDatas);
        }
        return row;
    }
}
>>>>>>> 81630a09
<|MERGE_RESOLUTION|>--- conflicted
+++ resolved
@@ -1,4 +1,3 @@
-<<<<<<< HEAD
 package com.ruoyi.system.service.impl;
 
 import com.baomidou.mybatisplus.core.conditions.query.LambdaQueryWrapper;
@@ -84,7 +83,6 @@
      * 批量删除字典数据信息
      *
      * @param dictCodes 需要删除的字典数据ID
-     * @return 结果
      */
     @Override
     public void deleteDictDataByIds(Long[] dictCodes) {
@@ -137,117 +135,4 @@
     String getCacheKey(String configKey) {
         return Constants.SYS_DICT_KEY + configKey;
     }
-}
-=======
-package com.ruoyi.system.service.impl;
-
-import java.util.List;
-import org.springframework.beans.factory.annotation.Autowired;
-import org.springframework.stereotype.Service;
-import com.ruoyi.common.core.domain.entity.SysDictData;
-import com.ruoyi.common.utils.DictUtils;
-import com.ruoyi.system.mapper.SysDictDataMapper;
-import com.ruoyi.system.service.ISysDictDataService;
-
-/**
- * 字典 业务层处理
- * 
- * @author ruoyi
- */
-@Service
-public class SysDictDataServiceImpl implements ISysDictDataService
-{
-    @Autowired
-    private SysDictDataMapper dictDataMapper;
-
-    /**
-     * 根据条件分页查询字典数据
-     * 
-     * @param dictData 字典数据信息
-     * @return 字典数据集合信息
-     */
-    @Override
-    public List<SysDictData> selectDictDataList(SysDictData dictData)
-    {
-        return dictDataMapper.selectDictDataList(dictData);
-    }
-
-    /**
-     * 根据字典类型和字典键值查询字典数据信息
-     * 
-     * @param dictType 字典类型
-     * @param dictValue 字典键值
-     * @return 字典标签
-     */
-    @Override
-    public String selectDictLabel(String dictType, String dictValue)
-    {
-        return dictDataMapper.selectDictLabel(dictType, dictValue);
-    }
-
-    /**
-     * 根据字典数据ID查询信息
-     * 
-     * @param dictCode 字典数据ID
-     * @return 字典数据
-     */
-    @Override
-    public SysDictData selectDictDataById(Long dictCode)
-    {
-        return dictDataMapper.selectDictDataById(dictCode);
-    }
-
-    /**
-     * 批量删除字典数据信息
-     * 
-     * @param dictCodes 需要删除的字典数据ID
-     */
-    @Override
-    public void deleteDictDataByIds(Long[] dictCodes)
-    {
-        for (Long dictCode : dictCodes)
-        {
-            SysDictData data = selectDictDataById(dictCode);
-            dictDataMapper.deleteDictDataById(dictCode);
-            List<SysDictData> dictDatas = dictDataMapper.selectDictDataByType(data.getDictType());
-            DictUtils.setDictCache(data.getDictType(), dictDatas);
-        }
-    }
-
-    /**
-     * 新增保存字典数据信息
-     * 
-     * @param data 字典数据信息
-     * @return 结果
-     */
-    @Override
-    public int insertDictData(SysDictData data)
-    {
-        int row = dictDataMapper.insertDictData(data);
-        if (row > 0)
-        {
-            List<SysDictData> dictDatas = dictDataMapper.selectDictDataByType(data.getDictType());
-            DictUtils.setDictCache(data.getDictType(), dictDatas);
-        }
-        return row;
-    }
-
-    /**
-     * 修改保存字典数据信息
-     * 
-     * @param data 字典数据信息
-     * @return 结果
-     */
-    @Override
-    public int updateDictData(SysDictData data)
-    {
-        int row = dictDataMapper.updateDictData(data);
-        if (row > 0)
-        {
-            List<SysDictData> dictDatas = dictDataMapper.selectDictDataByType(data.getDictType());
-            DictUtils.setDictCache(data.getDictType(), dictDatas);
-        }
-        return row;
-    }
-}
->>>>>>> 81630a09
+}