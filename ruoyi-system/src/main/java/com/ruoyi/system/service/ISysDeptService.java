--- conflicted
+++ resolved
@@ -1,4 +1,3 @@
-<<<<<<< HEAD
 package com.ruoyi.system.service;
 
 import com.baomidou.mybatisplus.extension.service.IService;
@@ -86,6 +85,13 @@
     public String checkDeptNameUnique(SysDept dept);
 
     /**
+     * 校验部门是否有数据权限
+     *
+     * @param deptId 部门id
+     */
+    public void checkDeptDataScope(Long deptId);
+
+    /**
      * 新增保存部门信息
      *
      * @param dept 部门信息
@@ -108,122 +114,4 @@
      * @return 结果
      */
     public int deleteDeptById(Long deptId);
-}
-=======
-package com.ruoyi.system.service;
-
-import java.util.List;
-import com.ruoyi.common.core.domain.TreeSelect;
-import com.ruoyi.common.core.domain.entity.SysDept;
-
-/**
- * 部门管理 服务层
- * 
- * @author ruoyi
- */
-public interface ISysDeptService
-{
-    /**
-     * 查询部门管理数据
-     * 
-     * @param dept 部门信息
-     * @return 部门信息集合
-     */
-    public List<SysDept> selectDeptList(SysDept dept);
-
-    /**
-     * 构建前端所需要树结构
-     * 
-     * @param depts 部门列表
-     * @return 树结构列表
-     */
-    public List<SysDept> buildDeptTree(List<SysDept> depts);
-
-    /**
-     * 构建前端所需要下拉树结构
-     * 
-     * @param depts 部门列表
-     * @return 下拉树结构列表
-     */
-    public List<TreeSelect> buildDeptTreeSelect(List<SysDept> depts);
-
-    /**
-     * 根据角色ID查询部门树信息
-     * 
-     * @param roleId 角色ID
-     * @return 选中部门列表
-     */
-    public List<Integer> selectDeptListByRoleId(Long roleId);
-
-    /**
-     * 根据部门ID查询信息
-     * 
-     * @param deptId 部门ID
-     * @return 部门信息
-     */
-    public SysDept selectDeptById(Long deptId);
-
-    /**
-     * 根据ID查询所有子部门（正常状态）
-     * 
-     * @param deptId 部门ID
-     * @return 子部门数
-     */
-    public int selectNormalChildrenDeptById(Long deptId);
-
-    /**
-     * 是否存在部门子节点
-     * 
-     * @param deptId 部门ID
-     * @return 结果
-     */
-    public boolean hasChildByDeptId(Long deptId);
-
-    /**
-     * 查询部门是否存在用户
-     * 
-     * @param deptId 部门ID
-     * @return 结果 true 存在 false 不存在
-     */
-    public boolean checkDeptExistUser(Long deptId);
-
-    /**
-     * 校验部门名称是否唯一
-     * 
-     * @param dept 部门信息
-     * @return 结果
-     */
-    public String checkDeptNameUnique(SysDept dept);
-
-    /**
-     * 校验部门是否有数据权限
-     * 
-     * @param deptId 部门id
-     */
-    public void checkDeptDataScope(Long deptId);
-
-    /**
-     * 新增保存部门信息
-     * 
-     * @param dept 部门信息
-     * @return 结果
-     */
-    public int insertDept(SysDept dept);
-
-    /**
-     * 修改保存部门信息
-     * 
-     * @param dept 部门信息
-     * @return 结果
-     */
-    public int updateDept(SysDept dept);
-
-    /**
-     * 删除部门管理信息
-     * 
-     * @param deptId 部门ID
-     * @return 结果
-     */
-    public int deleteDeptById(Long deptId);
-}
->>>>>>> e52092c6
+}