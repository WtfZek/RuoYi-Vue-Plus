--- conflicted
+++ resolved
@@ -1,4 +1,3 @@
-<<<<<<< HEAD
 package com.ruoyi.system.service;
 
 import com.ruoyi.common.core.domain.entity.SysUser;
@@ -24,6 +23,22 @@
      * @return 用户信息集合信息
      */
     public List<SysUser> selectUserList(SysUser user);
+
+    /**
+     * 根据条件分页查询已分配用户角色列表
+     *
+     * @param user 用户信息
+     * @return 用户信息集合信息
+     */
+    public List<SysUser> selectAllocatedList(SysUser user);
+
+    /**
+     * 根据条件分页查询未分配用户角色列表
+     *
+     * @param user 用户信息
+     * @return 用户信息集合信息
+     */
+    public List<SysUser> selectUnallocatedList(SysUser user);
 
     /**
      * 通过用户名查询用户
@@ -105,6 +120,14 @@
     public int updateUser(SysUser user);
 
     /**
+     * 用户授权角色
+     *
+     * @param userId 用户ID
+     * @param roleIds 角色组
+     */
+    public void insertUserAuth(Long userId, Long[] roleIds);
+
+    /**
      * 修改用户状态
      *
      * @param user 用户信息
@@ -124,7 +147,7 @@
      * 修改用户头像
      *
      * @param userName 用户名
-     * @param avatar   头像地址
+     * @param avatar 头像地址
      * @return 结果
      */
     public boolean updateUserAvatar(String userName, String avatar);
@@ -165,203 +188,10 @@
     /**
      * 导入用户数据
      *
-     * @param userList        用户数据列表
-     * @param isUpdateSupport 是否更新支持，如果已存在，则进行更新数据
-     * @param operName        操作用户
-     * @return 结果
-     */
-    public String importUser(List<SysUser> userList, Boolean isUpdateSupport, String operName);
-}
-=======
-package com.ruoyi.system.service;
-
-import java.util.List;
-import com.ruoyi.common.core.domain.entity.SysUser;
-
-/**
- * 用户 业务层
- * 
- * @author ruoyi
- */
-public interface ISysUserService
-{
-    /**
-     * 根据条件分页查询用户列表
-     * 
-     * @param user 用户信息
-     * @return 用户信息集合信息
-     */
-    public List<SysUser> selectUserList(SysUser user);
-
-    /**
-     * 根据条件分页查询已分配用户角色列表
-     * 
-     * @param user 用户信息
-     * @return 用户信息集合信息
-     */
-    public List<SysUser> selectAllocatedList(SysUser user);
-
-    /**
-     * 根据条件分页查询未分配用户角色列表
-     * 
-     * @param user 用户信息
-     * @return 用户信息集合信息
-     */
-    public List<SysUser> selectUnallocatedList(SysUser user);
-
-    /**
-     * 通过用户名查询用户
-     * 
-     * @param userName 用户名
-     * @return 用户对象信息
-     */
-    public SysUser selectUserByUserName(String userName);
-
-    /**
-     * 通过用户ID查询用户
-     * 
-     * @param userId 用户ID
-     * @return 用户对象信息
-     */
-    public SysUser selectUserById(Long userId);
-
-    /**
-     * 根据用户ID查询用户所属角色组
-     * 
-     * @param userName 用户名
-     * @return 结果
-     */
-    public String selectUserRoleGroup(String userName);
-
-    /**
-     * 根据用户ID查询用户所属岗位组
-     * 
-     * @param userName 用户名
-     * @return 结果
-     */
-    public String selectUserPostGroup(String userName);
-
-    /**
-     * 校验用户名称是否唯一
-     * 
-     * @param userName 用户名称
-     * @return 结果
-     */
-    public String checkUserNameUnique(String userName);
-
-    /**
-     * 校验手机号码是否唯一
-     *
-     * @param user 用户信息
-     * @return 结果
-     */
-    public String checkPhoneUnique(SysUser user);
-
-    /**
-     * 校验email是否唯一
-     *
-     * @param user 用户信息
-     * @return 结果
-     */
-    public String checkEmailUnique(SysUser user);
-
-    /**
-     * 校验用户是否允许操作
-     * 
-     * @param user 用户信息
-     */
-    public void checkUserAllowed(SysUser user);
-
-    /**
-     * 新增用户信息
-     * 
-     * @param user 用户信息
-     * @return 结果
-     */
-    public int insertUser(SysUser user);
-
-    /**
-     * 修改用户信息
-     * 
-     * @param user 用户信息
-     * @return 结果
-     */
-    public int updateUser(SysUser user);
-    
-    /**
-     * 用户授权角色
-     * 
-     * @param userId 用户ID
-     * @param roleIds 角色组
-     */
-    public void insertUserAuth(Long userId, Long[] roleIds);
-
-    /**
-     * 修改用户状态
-     * 
-     * @param user 用户信息
-     * @return 结果
-     */
-    public int updateUserStatus(SysUser user);
-
-    /**
-     * 修改用户基本信息
-     * 
-     * @param user 用户信息
-     * @return 结果
-     */
-    public int updateUserProfile(SysUser user);
-
-    /**
-     * 修改用户头像
-     * 
-     * @param userName 用户名
-     * @param avatar 头像地址
-     * @return 结果
-     */
-    public boolean updateUserAvatar(String userName, String avatar);
-
-    /**
-     * 重置用户密码
-     * 
-     * @param user 用户信息
-     * @return 结果
-     */
-    public int resetPwd(SysUser user);
-
-    /**
-     * 重置用户密码
-     * 
-     * @param userName 用户名
-     * @param password 密码
-     * @return 结果
-     */
-    public int resetUserPwd(String userName, String password);
-
-    /**
-     * 通过用户ID删除用户
-     * 
-     * @param userId 用户ID
-     * @return 结果
-     */
-    public int deleteUserById(Long userId);
-
-    /**
-     * 批量删除用户信息
-     * 
-     * @param userIds 需要删除的用户ID
-     * @return 结果
-     */
-    public int deleteUserByIds(Long[] userIds);
-
-    /**
-     * 导入用户数据
-     * 
      * @param userList 用户数据列表
      * @param isUpdateSupport 是否更新支持，如果已存在，则进行更新数据
      * @param operName 操作用户
      * @return 结果
      */
     public String importUser(List<SysUser> userList, Boolean isUpdateSupport, String operName);
-}
->>>>>>> 90c41d49
+}