--- conflicted
+++ resolved
@@ -1,22 +1,8 @@
 package com.ruoyi.system.service.impl;
 
-<<<<<<< HEAD
 import cn.hutool.core.lang.Validator;
 import cn.hutool.core.util.StrUtil;
 import com.baomidou.mybatisplus.core.conditions.query.LambdaQueryWrapper;
-=======
-import java.util.ArrayList;
-import java.util.Arrays;
-import java.util.HashSet;
-import java.util.Iterator;
-import java.util.LinkedList;
-import java.util.List;
-import java.util.Set;
-import java.util.stream.Collectors;
-import org.springframework.beans.factory.annotation.Autowired;
-import org.springframework.stereotype.Service;
-import com.ruoyi.common.constant.Constants;
->>>>>>> 170cfb35
 import com.ruoyi.common.constant.UserConstants;
 import com.ruoyi.common.core.domain.TreeSelect;
 import com.ruoyi.common.core.domain.entity.SysMenu;
@@ -149,11 +135,7 @@
             router.setName(getRouteName(menu));
             router.setPath(getRouterPath(menu));
             router.setComponent(getComponent(menu));
-<<<<<<< HEAD
-            router.setMeta(new MetaVo(menu.getMenuName(), menu.getIcon(), StrUtil.equals("1", menu.getIsCache())));
-=======
             router.setMeta(new MetaVo(menu.getMenuName(), menu.getIcon(), StringUtils.equals("1", menu.getIsCache()), menu.getPath()));
->>>>>>> 170cfb35
             List<SysMenu> cMenus = menu.getChildren();
             if (!cMenus.isEmpty() && UserConstants.TYPE_DIR.equals(menu.getMenuType())) {
                 router.setAlwaysShow(true);
@@ -165,27 +147,20 @@
                 RouterVo children = new RouterVo();
                 children.setPath(menu.getPath());
                 children.setComponent(menu.getComponent());
-<<<<<<< HEAD
                 children.setName(StrUtil.upperFirst(menu.getPath()));
-                children.setMeta(new MetaVo(menu.getMenuName(), menu.getIcon(), StrUtil.equals("1", menu.getIsCache())));
-=======
-                children.setName(StringUtils.capitalize(menu.getPath()));
-                children.setMeta(new MetaVo(menu.getMenuName(), menu.getIcon(), StringUtils.equals("1", menu.getIsCache()), menu.getPath()));
-                childrenList.add(children);
-                router.setChildren(childrenList);
-            }
-            else if (menu.getParentId().intValue() == 0 && isInnerLink(menu))
-            {
-                router.setMeta(null);
-                router.setPath("/inner");
-                List<RouterVo> childrenList = new ArrayList<RouterVo>();
-                RouterVo children = new RouterVo();
-                String routerPath = StringUtils.replaceEach(menu.getPath(), new String[] { Constants.HTTP, Constants.HTTPS }, new String[] { "", "" });
-                children.setPath(routerPath);
-                children.setComponent(UserConstants.INNER_LINK);
-                children.setName(StringUtils.capitalize(routerPath));
-                children.setMeta(new MetaVo(menu.getMenuName(), menu.getIcon(), menu.getPath()));
->>>>>>> 170cfb35
+                children.setMeta(new MetaVo(menu.getMenuName(), menu.getIcon(), StrUtil.equals("1", menu.getIsCache()), menu.getPath()));
+				childrenList.add(children);
+				router.setChildren(childrenList);
+			} else if (menu.getParentId().intValue() == 0 && isInnerLink(menu)) {
+				router.setMeta(null);
+				router.setPath("/inner");
+				List<RouterVo> childrenList = new ArrayList<RouterVo>();
+				RouterVo children = new RouterVo();
+				String routerPath = StringUtils.replaceEach(menu.getPath(), new String[] { Constants.HTTP, Constants.HTTPS }, new String[] { "", "" });
+				children.setPath(routerPath);
+				children.setComponent(UserConstants.INNER_LINK);
+				children.setName(StringUtils.capitalize(routerPath));
+				children.setMeta(new MetaVo(menu.getMenuName(), menu.getIcon(), menu.getPath()));
                 childrenList.add(children);
                 router.setChildren(childrenList);
             }
@@ -343,8 +318,7 @@
     public String getRouterPath(SysMenu menu) {
         String routerPath = menu.getPath();
         // 内链打开外网方式
-        if (menu.getParentId().intValue() != 0 && isInnerLink(menu))
-        {
+        if (menu.getParentId().intValue() != 0 && isInnerLink(menu)) {
             routerPath = StringUtils.replaceEach(routerPath, new String[] { Constants.HTTP, Constants.HTTPS }, new String[] { "", "" });
         }
         // 非外链并且是一级目录（类型为目录）
@@ -369,17 +343,9 @@
         String component = UserConstants.LAYOUT;
         if (StrUtil.isNotEmpty(menu.getComponent()) && !isMenuFrame(menu)) {
             component = menu.getComponent();
-<<<<<<< HEAD
-        } else if (StrUtil.isEmpty(menu.getComponent()) && isParentView(menu)) {
-=======
-        }
-        else if (StringUtils.isEmpty(menu.getComponent()) && menu.getParentId().intValue() != 0 && isInnerLink(menu))
-        {
-            component = UserConstants.INNER_LINK;
-        }
-        else if (StringUtils.isEmpty(menu.getComponent()) && isParentView(menu))
-        {
->>>>>>> 170cfb35
+		} else if (StringUtils.isEmpty(menu.getComponent()) && menu.getParentId().intValue() != 0 && isInnerLink(menu)) {
+			component = UserConstants.INNER_LINK;
+		} else if (StrUtil.isEmpty(menu.getComponent()) && isParentView(menu)) {
             component = UserConstants.PARENT_VIEW;
         }
         return component;
@@ -398,12 +364,11 @@
 
     /**
      * 是否为内链组件
-     * 
-     * @param menu 菜单信息
-     * @return 结果
-     */
-    public boolean isInnerLink(SysMenu menu)
-    {
+     *
+     * @param menu 菜单信息
+     * @return 结果
+     */
+    public boolean isInnerLink(SysMenu menu) {
         return menu.getIsFrame().equals(UserConstants.NO_FRAME) && StringUtils.ishttp(menu.getPath());
     }
 
@@ -420,7 +385,7 @@
     /**
      * 根据父节点的ID获取所有子节点
      *
-     * @param list     分类表
+     * @param list 分类表
      * @param parentId 传入的父节点ID
      * @return String
      */
