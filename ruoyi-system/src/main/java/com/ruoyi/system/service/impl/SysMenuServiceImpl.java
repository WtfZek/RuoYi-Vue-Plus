--- conflicted
+++ resolved
@@ -1,44 +1,24 @@
 package com.ruoyi.system.service.impl;
 
-<<<<<<< HEAD
 import cn.hutool.core.lang.Validator;
 import cn.hutool.core.util.StrUtil;
-=======
-import java.util.ArrayList;
-import java.util.Arrays;
-import java.util.HashSet;
-import java.util.Iterator;
-import java.util.LinkedList;
-import java.util.List;
-import java.util.Set;
-import java.util.stream.Collectors;
-import org.springframework.beans.factory.annotation.Autowired;
-import org.springframework.stereotype.Service;
->>>>>>> b56b8846
 import com.ruoyi.common.constant.UserConstants;
 import com.ruoyi.common.core.domain.TreeSelect;
 import com.ruoyi.common.core.domain.entity.SysMenu;
 import com.ruoyi.common.core.domain.entity.SysRole;
 import com.ruoyi.common.core.domain.entity.SysUser;
 import com.ruoyi.common.utils.SecurityUtils;
-<<<<<<< HEAD
-=======
-import com.ruoyi.common.utils.StringUtils;
->>>>>>> b56b8846
 import com.ruoyi.system.domain.vo.MetaVo;
 import com.ruoyi.system.domain.vo.RouterVo;
 import com.ruoyi.system.mapper.SysMenuMapper;
 import com.ruoyi.system.mapper.SysRoleMapper;
 import com.ruoyi.system.mapper.SysRoleMenuMapper;
 import com.ruoyi.system.service.ISysMenuService;
-<<<<<<< HEAD
 import org.springframework.beans.factory.annotation.Autowired;
 import org.springframework.stereotype.Service;
 
 import java.util.*;
 import java.util.stream.Collectors;
-=======
->>>>>>> b56b8846
 
 /**
  * 菜单 业务层处理
@@ -107,11 +87,7 @@
         Set<String> permsSet = new HashSet<>();
         for (String perm : perms)
         {
-<<<<<<< HEAD
             if (Validator.isNotEmpty(perm))
-=======
-            if (StringUtils.isNotEmpty(perm))
->>>>>>> b56b8846
             {
                 permsSet.addAll(Arrays.asList(perm.trim().split(",")));
             }
@@ -170,11 +146,7 @@
             router.setName(getRouteName(menu));
             router.setPath(getRouterPath(menu));
             router.setComponent(getComponent(menu));
-<<<<<<< HEAD
             router.setMeta(new MetaVo(menu.getMenuName(), menu.getIcon(), StrUtil.equals("1", menu.getIsCache())));
-=======
-            router.setMeta(new MetaVo(menu.getMenuName(), menu.getIcon(), StringUtils.equals("1", menu.getIsCache())));
->>>>>>> b56b8846
             List<SysMenu> cMenus = menu.getChildren();
             if (!cMenus.isEmpty() && cMenus.size() > 0 && UserConstants.TYPE_DIR.equals(menu.getMenuType()))
             {
@@ -182,23 +154,14 @@
                 router.setRedirect("noRedirect");
                 router.setChildren(buildMenus(cMenus));
             }
-<<<<<<< HEAD
-            else if (isMeunFrame(menu))
-=======
             else if (isMenuFrame(menu))
->>>>>>> b56b8846
             {
                 List<RouterVo> childrenList = new ArrayList<RouterVo>();
                 RouterVo children = new RouterVo();
                 children.setPath(menu.getPath());
                 children.setComponent(menu.getComponent());
-<<<<<<< HEAD
                 children.setName(StrUtil.upperFirst(menu.getPath()));
                 children.setMeta(new MetaVo(menu.getMenuName(), menu.getIcon(), StrUtil.equals("1", menu.getIsCache())));
-=======
-                children.setName(StringUtils.capitalize(menu.getPath()));
-                children.setMeta(new MetaVo(menu.getMenuName(), menu.getIcon(), StringUtils.equals("1", menu.getIsCache())));
->>>>>>> b56b8846
                 childrenList.add(children);
                 router.setChildren(childrenList);
             }
@@ -335,15 +298,9 @@
     @Override
     public String checkMenuNameUnique(SysMenu menu)
     {
-<<<<<<< HEAD
         Long menuId = Validator.isNull(menu.getMenuId()) ? -1L : menu.getMenuId();
         SysMenu info = menuMapper.checkMenuNameUnique(menu.getMenuName(), menu.getParentId());
         if (Validator.isNotNull(info) && info.getMenuId().longValue() != menuId.longValue())
-=======
-        Long menuId = StringUtils.isNull(menu.getMenuId()) ? -1L : menu.getMenuId();
-        SysMenu info = menuMapper.checkMenuNameUnique(menu.getMenuName(), menu.getParentId());
-        if (StringUtils.isNotNull(info) && info.getMenuId().longValue() != menuId.longValue())
->>>>>>> b56b8846
         {
             return UserConstants.NOT_UNIQUE;
         }
@@ -358,19 +315,11 @@
      */
     public String getRouteName(SysMenu menu)
     {
-<<<<<<< HEAD
         String routerName = StrUtil.upperFirst(menu.getPath());
         // 非外链并且是一级目录（类型为目录）
-        if (isMeunFrame(menu))
+        if (isMenuFrame(menu))
         {
             routerName = StrUtil.EMPTY;
-=======
-        String routerName = StringUtils.capitalize(menu.getPath());
-        // 非外链并且是一级目录（类型为目录）
-        if (isMenuFrame(menu))
-        {
-            routerName = StringUtils.EMPTY;
->>>>>>> b56b8846
         }
         return routerName;
     }
@@ -391,11 +340,7 @@
             routerPath = "/" + menu.getPath();
         }
         // 非外链并且是一级目录（类型为菜单）
-<<<<<<< HEAD
-        else if (isMeunFrame(menu))
-=======
         else if (isMenuFrame(menu))
->>>>>>> b56b8846
         {
             routerPath = "/";
         }
@@ -411,19 +356,11 @@
     public String getComponent(SysMenu menu)
     {
         String component = UserConstants.LAYOUT;
-<<<<<<< HEAD
-        if (StrUtil.isNotEmpty(menu.getComponent()) && !isMeunFrame(menu))
+        if (StrUtil.isNotEmpty(menu.getComponent()) && !isMenuFrame(menu))
         {
             component = menu.getComponent();
         }
         else if (StrUtil.isEmpty(menu.getComponent()) && isParentView(menu))
-=======
-        if (StringUtils.isNotEmpty(menu.getComponent()) && !isMenuFrame(menu))
-        {
-            component = menu.getComponent();
-        }
-        else if (StringUtils.isEmpty(menu.getComponent()) && isParentView(menu))
->>>>>>> b56b8846
         {
             component = UserConstants.PARENT_VIEW;
         }
@@ -436,11 +373,7 @@
      * @param menu 菜单信息
      * @return 结果
      */
-<<<<<<< HEAD
-    public boolean isMeunFrame(SysMenu menu)
-=======
     public boolean isMenuFrame(SysMenu menu)
->>>>>>> b56b8846
     {
         return menu.getParentId().intValue() == 0 && UserConstants.TYPE_MENU.equals(menu.getMenuType())
                 && menu.getIsFrame().equals(UserConstants.NO_FRAME);
@@ -448,11 +381,7 @@
 
     /**
      * 是否为parent_view组件
-<<<<<<< HEAD
-     *
-=======
-     * 
->>>>>>> b56b8846
+     * 
      * @param menu 菜单信息
      * @return 结果
      */
