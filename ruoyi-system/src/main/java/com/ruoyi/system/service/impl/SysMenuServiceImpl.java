package com.ruoyi.system.service.impl;

import cn.hutool.core.collection.CollUtil;
import cn.hutool.core.lang.tree.Tree;
import cn.hutool.core.util.ObjectUtil;
import com.baomidou.mybatisplus.core.conditions.query.LambdaQueryWrapper;
import com.baomidou.mybatisplus.core.conditions.query.QueryWrapper;
import com.baomidou.mybatisplus.core.toolkit.Wrappers;
import com.ruoyi.common.constant.Constants;
import com.ruoyi.common.constant.UserConstants;
import com.ruoyi.common.core.domain.entity.SysMenu;
import com.ruoyi.common.core.domain.entity.SysRole;
import com.ruoyi.common.helper.LoginHelper;
import com.ruoyi.common.utils.StringUtils;
import com.ruoyi.common.utils.TreeBuildUtils;
import com.ruoyi.system.domain.SysRoleMenu;
import com.ruoyi.system.domain.vo.MetaVo;
import com.ruoyi.system.domain.vo.RouterVo;
import com.ruoyi.system.mapper.SysMenuMapper;
import com.ruoyi.system.mapper.SysRoleMapper;
import com.ruoyi.system.mapper.SysRoleMenuMapper;
import com.ruoyi.system.service.ISysMenuService;
import lombok.RequiredArgsConstructor;
import org.springframework.stereotype.Service;

import java.util.*;

/**
 * 菜单 业务层处理
 *
 * @author Lion Li
 */
@RequiredArgsConstructor
@Service
public class SysMenuServiceImpl implements ISysMenuService {

    private final SysMenuMapper baseMapper;
    private final SysRoleMapper roleMapper;
    private final SysRoleMenuMapper roleMenuMapper;

    /**
     * 根据用户查询系统菜单列表
     *
     * @param userId 用户ID
     * @return 菜单列表
     */
    @Override
    public List<SysMenu> selectMenuList(Long userId) {
        return selectMenuList(new SysMenu(), userId);
    }

    /**
     * 查询系统菜单列表
     *
     * @param menu 菜单信息
     * @return 菜单列表
     */
    @Override
    public List<SysMenu> selectMenuList(SysMenu menu, Long userId) {
        List<SysMenu> menuList = null;
        // 管理员显示所有菜单信息
        if (LoginHelper.isAdmin(userId)) {
            menuList = baseMapper.selectList(new LambdaQueryWrapper<SysMenu>()
                .like(StringUtils.isNotBlank(menu.getMenuName()), SysMenu::getMenuName, menu.getMenuName())
                .eq(StringUtils.isNotBlank(menu.getVisible()), SysMenu::getVisible, menu.getVisible())
                .eq(StringUtils.isNotBlank(menu.getStatus()), SysMenu::getStatus, menu.getStatus())
                .orderByAsc(SysMenu::getParentId)
                .orderByAsc(SysMenu::getOrderNum));
        } else {
            QueryWrapper<SysMenu> wrapper = Wrappers.query();
            wrapper.eq("sur.user_id", userId)
                .like(StringUtils.isNotBlank(menu.getMenuName()), "m.menu_name", menu.getMenuName())
                .eq(StringUtils.isNotBlank(menu.getVisible()), "m.visible", menu.getVisible())
                .eq(StringUtils.isNotBlank(menu.getStatus()), "m.status", menu.getStatus())
                .orderByAsc("m.parent_id")
                .orderByAsc("m.order_num");
            menuList = baseMapper.selectMenuListByUserId(wrapper);
        }
        return menuList;
    }

    /**
     * 根据用户ID查询权限
     *
     * @param userId 用户ID
     * @return 权限列表
     */
    @Override
    public Set<String> selectMenuPermsByUserId(Long userId) {
        List<String> perms = baseMapper.selectMenuPermsByUserId(userId);
        Set<String> permsSet = new HashSet<>();
        for (String perm : perms) {
            if (StringUtils.isNotEmpty(perm)) {
                permsSet.addAll(Arrays.asList(perm.trim().split(",")));
            }
        }
        return permsSet;
    }

    /**
     * 根据角色ID查询权限
     *
     * @param roleId 角色ID
     * @return 权限列表
     */
    @Override
    public Set<String> selectMenuPermsByRoleId(Long roleId) {
        List<String> perms = baseMapper.selectMenuPermsByRoleId(roleId);
        Set<String> permsSet = new HashSet<>();
        for (String perm : perms) {
            if (StringUtils.isNotEmpty(perm)) {
                permsSet.addAll(Arrays.asList(perm.trim().split(",")));
            }
        }
        return permsSet;
    }

    /**
     * 根据角色ID查询权限
     * 
     * @param roleId 角色ID
     * @return 权限列表
     */
    @Override
    public Set<String> selectMenuPermsByRoleId(Long roleId)
    {
        List<String> perms = menuMapper.selectMenuPermsByRoleId(roleId);
        Set<String> permsSet = new HashSet<>();
        for (String perm : perms)
        {
            if (StringUtils.isNotEmpty(perm))
            {
                permsSet.addAll(Arrays.asList(perm.trim().split(",")));
            }
        }
        return permsSet;
    }

    /**
     * 根据用户ID查询菜单
     *
     * @param userId 用户名称
     * @return 菜单列表
     */
    @Override
    public List<SysMenu> selectMenuTreeByUserId(Long userId) {
        List<SysMenu> menus = null;
        if (LoginHelper.isAdmin(userId)) {
            menus = baseMapper.selectMenuTreeAll();
        } else {
            menus = baseMapper.selectMenuTreeByUserId(userId);
        }
        return getChildPerms(menus, 0);
    }

    /**
     * 根据角色ID查询菜单树信息
     *
     * @param roleId 角色ID
     * @return 选中菜单列表
     */
    @Override
    public List<Long> selectMenuListByRoleId(Long roleId) {
        SysRole role = roleMapper.selectById(roleId);
        return baseMapper.selectMenuListByRoleId(roleId, role.getMenuCheckStrictly());
    }

    /**
     * 构建前端路由所需要的菜单
     *
     * @param menus 菜单列表
     * @return 路由列表
     */
    @Override
    public List<RouterVo> buildMenus(List<SysMenu> menus) {
        List<RouterVo> routers = new LinkedList<RouterVo>();
        for (SysMenu menu : menus) {
            RouterVo router = new RouterVo();
            router.setHidden("1".equals(menu.getVisible()));
            router.setName(getRouteName(menu));
            router.setPath(getRouterPath(menu));
            router.setComponent(getComponent(menu));
            router.setQuery(menu.getQueryParam());
            router.setMeta(new MetaVo(menu.getMenuName(), menu.getIcon(), StringUtils.equals("1", menu.getIsCache()), menu.getPath()));
            List<SysMenu> cMenus = menu.getChildren();
            if (!cMenus.isEmpty() && UserConstants.TYPE_DIR.equals(menu.getMenuType())) {
                router.setAlwaysShow(true);
                router.setRedirect("noRedirect");
                router.setChildren(buildMenus(cMenus));
            } else if (isMenuFrame(menu)) {
                router.setMeta(null);
                List<RouterVo> childrenList = new ArrayList<RouterVo>();
                RouterVo children = new RouterVo();
                children.setPath(menu.getPath());
                children.setComponent(menu.getComponent());
                children.setName(StringUtils.capitalize(menu.getPath()));
                children.setMeta(new MetaVo(menu.getMenuName(), menu.getIcon(), StringUtils.equals("1", menu.getIsCache()), menu.getPath()));
                children.setQuery(menu.getQueryParam());
                childrenList.add(children);
                router.setChildren(childrenList);
            } else if (menu.getParentId().intValue() == 0 && isInnerLink(menu)) {
                router.setMeta(new MetaVo(menu.getMenuName(), menu.getIcon()));
                router.setPath("/");
                List<RouterVo> childrenList = new ArrayList<RouterVo>();
                RouterVo children = new RouterVo();
                String routerPath = innerLinkReplaceEach(menu.getPath());
                children.setPath(routerPath);
                children.setComponent(UserConstants.INNER_LINK);
                children.setName(StringUtils.capitalize(routerPath));
                children.setMeta(new MetaVo(menu.getMenuName(), menu.getIcon(), menu.getPath()));
                childrenList.add(children);
                router.setChildren(childrenList);
            }
            routers.add(router);
        }
        return routers;
    }

    /**
     * 构建前端所需要下拉树结构
     *
     * @param menus 菜单列表
     * @return 下拉树结构列表
     */
    @Override
    public List<Tree<Long>> buildMenuTreeSelect(List<SysMenu> menus) {
        if (CollUtil.isEmpty(menus)) {
            return CollUtil.newArrayList();
        }
        return TreeBuildUtils.build(menus, (menu, tree) ->
            tree.setId(menu.getMenuId())
                .setParentId(menu.getParentId())
                .setName(menu.getMenuName())
                .setWeight(menu.getOrderNum()));
    }

    /**
     * 根据菜单ID查询信息
     *
     * @param menuId 菜单ID
     * @return 菜单信息
     */
    @Override
    public SysMenu selectMenuById(Long menuId) {
        return baseMapper.selectById(menuId);
    }

    /**
     * 是否存在菜单子节点
     *
     * @param menuId 菜单ID
     * @return 结果
     */
    @Override
    public boolean hasChildByMenuId(Long menuId) {
        return baseMapper.exists(new LambdaQueryWrapper<SysMenu>().eq(SysMenu::getParentId, menuId));
    }

    /**
     * 查询菜单使用数量
     *
     * @param menuId 菜单ID
     * @return 结果
     */
    @Override
    public boolean checkMenuExistRole(Long menuId) {
        return roleMenuMapper.exists(new LambdaQueryWrapper<SysRoleMenu>().eq(SysRoleMenu::getMenuId, menuId));
    }

    /**
     * 新增保存菜单信息
     *
     * @param menu 菜单信息
     * @return 结果
     */
    @Override
    public int insertMenu(SysMenu menu) {
        return baseMapper.insert(menu);
    }

    /**
     * 修改保存菜单信息
     *
     * @param menu 菜单信息
     * @return 结果
     */
    @Override
    public int updateMenu(SysMenu menu) {
        return baseMapper.updateById(menu);
    }

    /**
     * 删除菜单管理信息
     *
     * @param menuId 菜单ID
     * @return 结果
     */
    @Override
    public int deleteMenuById(Long menuId) {
        return baseMapper.deleteById(menuId);
    }

    /**
     * 校验菜单名称是否唯一
     *
     * @param menu 菜单信息
     * @return 结果
     */
    @Override
    public String checkMenuNameUnique(SysMenu menu) {
        boolean exist = baseMapper.exists(new LambdaQueryWrapper<SysMenu>()
            .eq(SysMenu::getMenuName, menu.getMenuName())
            .eq(SysMenu::getParentId, menu.getParentId())
            .ne(ObjectUtil.isNotNull(menu.getMenuId()), SysMenu::getMenuId, menu.getMenuId()));
        if (exist) {
            return UserConstants.NOT_UNIQUE;
        }
        return UserConstants.UNIQUE;
    }

    /**
     * 获取路由名称
     *
     * @param menu 菜单信息
     * @return 路由名称
     */
    public String getRouteName(SysMenu menu) {
        String routerName = StringUtils.capitalize(menu.getPath());
        // 非外链并且是一级目录（类型为目录）
        if (isMenuFrame(menu)) {
            routerName = StringUtils.EMPTY;
        }
        return routerName;
    }

    /**
     * 获取路由地址
     *
     * @param menu 菜单信息
     * @return 路由地址
     */
    public String getRouterPath(SysMenu menu) {
        String routerPath = menu.getPath();
        // 内链打开外网方式
        if (menu.getParentId().intValue() != 0 && isInnerLink(menu)) {
            routerPath = innerLinkReplaceEach(routerPath);
        }
        // 非外链并且是一级目录（类型为目录）
        if (0 == menu.getParentId().intValue() && UserConstants.TYPE_DIR.equals(menu.getMenuType())
            && UserConstants.NO_FRAME.equals(menu.getIsFrame())) {
            routerPath = "/" + menu.getPath();
        }
        // 非外链并且是一级目录（类型为菜单）
        else if (isMenuFrame(menu)) {
            routerPath = "/";
        }
        return routerPath;
    }

    /**
     * 获取组件信息
     *
     * @param menu 菜单信息
     * @return 组件信息
     */
    public String getComponent(SysMenu menu) {
        String component = UserConstants.LAYOUT;
        if (StringUtils.isNotEmpty(menu.getComponent()) && !isMenuFrame(menu)) {
            component = menu.getComponent();
        } else if (StringUtils.isEmpty(menu.getComponent()) && menu.getParentId().intValue() != 0 && isInnerLink(menu)) {
            component = UserConstants.INNER_LINK;
        } else if (StringUtils.isEmpty(menu.getComponent()) && isParentView(menu)) {
            component = UserConstants.PARENT_VIEW;
        }
        return component;
    }

    /**
     * 是否为菜单内部跳转
     *
     * @param menu 菜单信息
     * @return 结果
     */
    public boolean isMenuFrame(SysMenu menu) {
        return menu.getParentId().intValue() == 0 && UserConstants.TYPE_MENU.equals(menu.getMenuType())
            && menu.getIsFrame().equals(UserConstants.NO_FRAME);
    }

    /**
     * 是否为内链组件
     *
     * @param menu 菜单信息
     * @return 结果
     */
    public boolean isInnerLink(SysMenu menu) {
        return menu.getIsFrame().equals(UserConstants.NO_FRAME) && StringUtils.ishttp(menu.getPath());
    }

    /**
     * 是否为parent_view组件
     *
     * @param menu 菜单信息
     * @return 结果
     */
    public boolean isParentView(SysMenu menu) {
        return menu.getParentId().intValue() != 0 && UserConstants.TYPE_DIR.equals(menu.getMenuType());
    }

    /**
     * 根据父节点的ID获取所有子节点
     *
     * @param list     分类表
     * @param parentId 传入的父节点ID
     * @return String
     */
    public List<SysMenu> getChildPerms(List<SysMenu> list, int parentId) {
        List<SysMenu> returnList = new ArrayList<SysMenu>();
        for (SysMenu t : list) {
            // 一、根据传入的某个父节点ID,遍历该父节点的所有子节点
            if (t.getParentId() == parentId) {
                recursionFn(list, t);
                returnList.add(t);
            }
        }
        return returnList;
    }

    /**
     * 递归列表
     *
     * @param list
     * @param t
     */
    private void recursionFn(List<SysMenu> list, SysMenu t) {
        // 得到子节点列表
        List<SysMenu> childList = getChildList(list, t);
        t.setChildren(childList);
        for (SysMenu tChild : childList) {
            if (hasChild(list, tChild)) {
                recursionFn(list, tChild);
            }
        }
    }

    /**
     * 得到子节点列表
     */
    private List<SysMenu> getChildList(List<SysMenu> list, SysMenu t) {
        List<SysMenu> tlist = new ArrayList<SysMenu>();
        for (SysMenu n : list) {
            if (n.getParentId().longValue() == t.getMenuId().longValue()) {
                tlist.add(n);
            }
        }
        return tlist;
    }

    /**
     * 判断是否有子节点
     */
    private boolean hasChild(List<SysMenu> list, SysMenu t) {
        return getChildList(list, t).size() > 0;
    }

    /**
     * 内链域名特殊字符替换
     *
     * @return
     */
<<<<<<< HEAD
    public String innerLinkReplaceEach(String path) {
        return StringUtils.replaceEach(path, new String[]{Constants.HTTP, Constants.HTTPS},
            new String[]{"", ""});
=======
    public String innerLinkReplaceEach(String path)
    {
        return StringUtils.replaceEach(path, new String[] { Constants.HTTP, Constants.HTTPS, Constants.WWW, "." },
                new String[] { "", "", "", "/" });
>>>>>>> 39efed17
    }
}<|MERGE_RESOLUTION|>--- conflicted
+++ resolved
@@ -109,27 +109,6 @@
         Set<String> permsSet = new HashSet<>();
         for (String perm : perms) {
             if (StringUtils.isNotEmpty(perm)) {
-                permsSet.addAll(Arrays.asList(perm.trim().split(",")));
-            }
-        }
-        return permsSet;
-    }
-
-    /**
-     * 根据角色ID查询权限
-     * 
-     * @param roleId 角色ID
-     * @return 权限列表
-     */
-    @Override
-    public Set<String> selectMenuPermsByRoleId(Long roleId)
-    {
-        List<String> perms = menuMapper.selectMenuPermsByRoleId(roleId);
-        Set<String> permsSet = new HashSet<>();
-        for (String perm : perms)
-        {
-            if (StringUtils.isNotEmpty(perm))
-            {
                 permsSet.addAll(Arrays.asList(perm.trim().split(",")));
             }
         }
@@ -467,15 +446,8 @@
      *
      * @return
      */
-<<<<<<< HEAD
     public String innerLinkReplaceEach(String path) {
-        return StringUtils.replaceEach(path, new String[]{Constants.HTTP, Constants.HTTPS},
+        return StringUtils.replaceEach(path, new String[]{Constants.HTTP, Constants.HTTPS, Constants.WWW, "." },
             new String[]{"", ""});
-=======
-    public String innerLinkReplaceEach(String path)
-    {
-        return StringUtils.replaceEach(path, new String[] { Constants.HTTP, Constants.HTTPS, Constants.WWW, "." },
-                new String[] { "", "", "", "/" });
->>>>>>> 39efed17
     }
 }