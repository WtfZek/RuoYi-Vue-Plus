--- conflicted
+++ resolved
@@ -1,10 +1,7 @@
 package com.ruoyi.system.service;
 
-<<<<<<< HEAD
 import cn.dev33.satoken.stp.StpUtil;
-=======
 import cn.hutool.core.util.ObjectUtil;
->>>>>>> 295cd367
 import com.ruoyi.common.constant.Constants;
 import com.ruoyi.common.core.domain.entity.SysUser;
 import com.ruoyi.common.core.domain.model.LoginUser;
@@ -15,17 +12,9 @@
 import com.ruoyi.common.exception.ServiceException;
 import com.ruoyi.common.exception.user.CaptchaException;
 import com.ruoyi.common.exception.user.CaptchaExpireException;
-<<<<<<< HEAD
-import com.ruoyi.common.exception.user.UserPasswordNotMatchException;
+import com.ruoyi.common.exception.user.UserException;
 import com.ruoyi.common.utils.*;
 import lombok.extern.slf4j.Slf4j;
-=======
-import com.ruoyi.common.exception.user.UserException;
-import com.ruoyi.common.utils.DateUtils;
-import com.ruoyi.common.utils.MessageUtils;
-import com.ruoyi.common.utils.RedisUtils;
-import com.ruoyi.common.utils.ServletUtils;
->>>>>>> 295cd367
 import org.springframework.beans.factory.annotation.Autowired;
 import org.springframework.stereotype.Service;
 
@@ -69,22 +58,46 @@
         if (captchaOnOff) {
             validateCaptcha(username, code, uuid, request);
         }
-<<<<<<< HEAD
+        // 获取用户登录错误次数(可自定义限制策略 例如: key + username + ip)
+        Integer errorNumber = RedisUtils.getCacheObject(Constants.LOGIN_ERROR + username);
+        // 锁定时间内登录 则踢出
+        if (ObjectUtil.isNotNull(errorNumber) && errorNumber.equals(Constants.LOGIN_ERROR_NUMBER)) {
+            asyncService.recordLogininfor(username, Constants.LOGIN_FAIL, MessageUtils.message("user.password.retry.limit.exceed", Constants.LOGIN_ERROR_LIMIT_TIME), request);
+            throw new UserException("user.password.retry.limit.exceed", Constants.LOGIN_ERROR_LIMIT_TIME);
+        }
+
         SysUser user = userService.selectUserByUserName(username);
         if (StringUtils.isNull(user)) {
             log.info("登录用户：{} 不存在.", username);
-            throw new ServiceException("登录用户：" + username + " 不存在");
+            throw new UserException("user.not.exists", username);
         } else if (UserStatus.DELETED.getCode().equals(user.getDelFlag())) {
             log.info("登录用户：{} 已被删除.", username);
-            throw new ServiceException("对不起，您的账号：" + username + " 已被删除");
+            throw new UserException("user.password.delete", username);
         } else if (UserStatus.DISABLE.getCode().equals(user.getStatus())) {
             log.info("登录用户：{} 已被停用.", username);
-            throw new ServiceException("对不起，您的账号：" + username + " 已停用");
+            throw new UserException("user.blocked", username);
         }
         if (!SecurityUtils.matchesPassword(password, user.getPassword())) {
-            asyncService.recordLogininfor(username, Constants.LOGIN_FAIL, MessageUtils.message("user.password.not.match"), request);
-            throw new UserPasswordNotMatchException();
+            // 是否第一次
+            errorNumber = ObjectUtil.isNull(errorNumber) ? 1 : errorNumber + 1;
+            // 达到规定错误次数 则锁定登录
+            if (errorNumber.equals(Constants.LOGIN_ERROR_NUMBER)) {
+                RedisUtils.setCacheObject(Constants.LOGIN_ERROR + username, errorNumber, Constants.LOGIN_ERROR_LIMIT_TIME, TimeUnit.MINUTES);
+                asyncService.recordLogininfor(username, Constants.LOGIN_FAIL, MessageUtils.message("user.password.retry.limit.exceed", Constants.LOGIN_ERROR_LIMIT_TIME), request);
+                throw new UserException("user.password.retry.limit.exceed", Constants.LOGIN_ERROR_LIMIT_TIME);
+            } else {
+                // 未达到规定错误次数 则递增
+                RedisUtils.setCacheObject(Constants.LOGIN_ERROR + username, errorNumber);
+                asyncService.recordLogininfor(username, Constants.LOGIN_FAIL, MessageUtils.message("user.password.retry.limit.count", errorNumber), request);
+                throw new UserException("user.password.retry.limit.count", errorNumber);
+            }
         }
+
+        // 登录成功 清空错误次数
+        RedisUtils.deleteObject(Constants.LOGIN_ERROR + username);
+        asyncService.recordLogininfor(username, Constants.LOGIN_SUCCESS, MessageUtils.message("user.login.success"), request);
+        recordLoginInfo(user.getUserId(), username);
+
         LoginUser loginUser = new LoginUser();
         loginUser.setUserId(user.getUserId());
         loginUser.setDeptId(user.getDeptId());
@@ -92,48 +105,6 @@
         loginUser.setMenuPermission(permissionService.getMenuPermission(user));
         loginUser.setRolePermission(permissionService.getRolePermission(user));
 
-		asyncService.recordLogininfor(username, Constants.LOGIN_SUCCESS, MessageUtils.message("user.login.success"), request);
-        recordLoginInfo(user.getUserId(), username);
-=======
-        // 获取用户登录错误次数(可自定义限制策略 例如: key + username + ip)
-        Integer errorNumber = RedisUtils.getCacheObject(Constants.LOGIN_ERROR + username);
-        // 锁定时间内登录 则踢出
-        if (ObjectUtil.isNotNull(errorNumber) && errorNumber.equals(Constants.LOGIN_ERROR_NUMBER)) {
-            asyncService.recordLogininfor(username, Constants.LOGIN_FAIL, MessageUtils.message("user.password.retry.limit.exceed", Constants.LOGIN_ERROR_LIMIT_TIME), request);
-            throw new UserException("user.password.retry.limit.exceed", Constants.LOGIN_ERROR_LIMIT_TIME);
-        }
-        // 用户验证
-        Authentication authentication = null;
-        try {
-            // 该方法会去调用UserDetailsServiceImpl.loadUserByUsername
-            authentication = authenticationManager
-                    .authenticate(new UsernamePasswordAuthenticationToken(username, password));
-        } catch (Exception e) {
-            if (e instanceof BadCredentialsException) {
-                // 是否第一次
-                errorNumber = ObjectUtil.isNull(errorNumber) ? 1 : errorNumber + 1;
-                // 达到规定错误次数 则锁定登录
-                if (errorNumber.equals(Constants.LOGIN_ERROR_NUMBER)) {
-                    RedisUtils.setCacheObject(Constants.LOGIN_ERROR + username, errorNumber, Constants.LOGIN_ERROR_LIMIT_TIME, TimeUnit.MINUTES);
-                    asyncService.recordLogininfor(username, Constants.LOGIN_FAIL, MessageUtils.message("user.password.retry.limit.exceed", Constants.LOGIN_ERROR_LIMIT_TIME), request);
-                    throw new UserException("user.password.retry.limit.exceed", Constants.LOGIN_ERROR_LIMIT_TIME);
-                } else {
-                    // 未达到规定错误次数 则递增
-                    RedisUtils.setCacheObject(Constants.LOGIN_ERROR + username, errorNumber);
-                    asyncService.recordLogininfor(username, Constants.LOGIN_FAIL, MessageUtils.message("user.password.retry.limit.count", errorNumber), request);
-                    throw new UserException("user.password.retry.limit.count", errorNumber);
-                }
-            } else {
-                asyncService.recordLogininfor(username, Constants.LOGIN_FAIL, e.getMessage(), request);
-                throw new ServiceException(e.getMessage());
-            }
-        }
-        // 登录成功 清空错误次数
-        RedisUtils.deleteObject(Constants.LOGIN_ERROR + username);
-        asyncService.recordLogininfor(username, Constants.LOGIN_SUCCESS, MessageUtils.message("user.login.success"), request);
-        LoginUser loginUser = (LoginUser) authentication.getPrincipal();
-        recordLoginInfo(loginUser.getUserId(), username);
->>>>>>> 295cd367
         // 生成token
         LoginUtils.loginByDevice(loginUser, UserType.SYS_USER, DeviceType.PC);
         return StpUtil.getTokenValue();
