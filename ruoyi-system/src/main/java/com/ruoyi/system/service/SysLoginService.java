package com.ruoyi.system.service;

import cn.dev33.satoken.stp.StpUtil;
import com.ruoyi.common.constant.Constants;
import com.ruoyi.common.core.domain.entity.SysUser;
import com.ruoyi.common.core.service.LogininforService;
import com.ruoyi.common.enums.UserStatus;
import com.ruoyi.common.exception.ServiceException;
import com.ruoyi.common.exception.user.CaptchaException;
import com.ruoyi.common.exception.user.CaptchaExpireException;
import com.ruoyi.common.exception.user.UserPasswordNotMatchException;
import com.ruoyi.common.utils.*;
import lombok.extern.slf4j.Slf4j;
import org.springframework.beans.factory.annotation.Autowired;
import org.springframework.security.crypto.bcrypt.BCryptPasswordEncoder;
import org.springframework.stereotype.Component;

import javax.servlet.http.HttpServletRequest;

/**
 * 登录校验方法
 * 
 * @author ruoyi
 */
@Slf4j
@Component
public class SysLoginService
{

	@Autowired
    private ISysUserService userService;

	@Autowired
	private ISysConfigService configService;

	@Autowired
	private LogininforService asyncService;

    /**
     * 登录验证
     * 
     * @param username 用户名
     * @param password 密码
     * @param code 验证码
     * @param uuid 唯一标识
     * @return 结果
     */
    public String login(String username, String password, String code, String uuid)
    {
		HttpServletRequest request = ServletUtils.getRequest();
		boolean captchaOnOff = configService.selectCaptchaOnOff();
        // 验证码开关
        if (captchaOnOff)
        {
            validateCaptcha(username, code, uuid, request);
        }
        SysUser user = userService.selectUserByUserName(username);
        if (StringUtils.isNull(user))
        {
            log.info("登录用户：{} 不存在.", username);
            throw new ServiceException("登录用户：" + username + " 不存在");
        }
        else if (UserStatus.DELETED.getCode().equals(user.getDelFlag()))
        {
            log.info("登录用户：{} 已被删除.", username);
            throw new ServiceException("对不起，您的账号：" + username + " 已被删除");
        }
        else if (UserStatus.DISABLE.getCode().equals(user.getStatus()))
        {
<<<<<<< HEAD
            log.info("登录用户：{} 已被停用.", username);
            throw new ServiceException("对不起，您的账号：" + username + " 已停用");
=======
            if (e instanceof BadCredentialsException)
            {
				asyncService.recordLogininfor(username, Constants.LOGIN_FAIL, MessageUtils.message("user.password.not.match"), request);
                throw new UserPasswordNotMatchException();
            }
            else
            {
                asyncService.recordLogininfor(username, Constants.LOGIN_FAIL, e.getMessage(), request);
                throw new ServiceException(e.getMessage());
            }
>>>>>>> 34346103
        }
        BCryptPasswordEncoder passwordEncoder = new BCryptPasswordEncoder();
        String encodePassword = passwordEncoder.encode(password);
        if (SecurityUtils.matchesPassword(user.getPassword(), encodePassword))
        {
            asyncService.recordLogininfor(username, Constants.LOGIN_FAIL, MessageUtils.message("user.password.not.match"), request);
            throw new UserPasswordNotMatchException();
        }

		asyncService.recordLogininfor(username, Constants.LOGIN_SUCCESS, MessageUtils.message("user.login.success"), request);
<<<<<<< HEAD
        recordLoginInfo(user);
=======
        LoginUser loginUser = (LoginUser) authentication.getPrincipal();
        recordLoginInfo(loginUser.getUserId());
>>>>>>> 34346103
        // 生成token
        StpUtil.login(user.getUserId(), "PC");
        return StpUtil.getTokenValue();
    }

    /**
     * 校验验证码
     * 
     * @param username 用户名
     * @param code 验证码
     * @param uuid 唯一标识
     * @return 结果
     */
    public void validateCaptcha(String username, String code, String uuid, HttpServletRequest request) {
		String verifyKey = Constants.CAPTCHA_CODE_KEY + uuid;
		String captcha = RedisUtils.getCacheObject(verifyKey);
        RedisUtils.deleteObject(verifyKey);
		if (captcha == null) {
			asyncService.recordLogininfor(username, Constants.LOGIN_FAIL, MessageUtils.message("user.jcaptcha.expire"), request);
			throw new CaptchaExpireException();
		}
		if (!code.equalsIgnoreCase(captcha)) {
			asyncService.recordLogininfor(username, Constants.LOGIN_FAIL, MessageUtils.message("user.jcaptcha.error"), request);
			throw new CaptchaException();
		}
    }

    /**
     * 记录登录信息
     *
     * @param userId 用户ID
     */
    public void recordLoginInfo(Long userId)
    {
        SysUser sysUser = new SysUser();
        sysUser.setUserId(userId);
        sysUser.setLoginIp(ServletUtils.getClientIP());
        sysUser.setLoginDate(DateUtils.getNowDate());
        userService.updateUserProfile(sysUser);
    }
}<|MERGE_RESOLUTION|>--- conflicted
+++ resolved
@@ -19,7 +19,7 @@
 
 /**
  * 登录校验方法
- * 
+ *
  * @author ruoyi
  */
 @Slf4j
@@ -38,7 +38,7 @@
 
     /**
      * 登录验证
-     * 
+     *
      * @param username 用户名
      * @param password 密码
      * @param code 验证码
@@ -67,21 +67,8 @@
         }
         else if (UserStatus.DISABLE.getCode().equals(user.getStatus()))
         {
-<<<<<<< HEAD
             log.info("登录用户：{} 已被停用.", username);
             throw new ServiceException("对不起，您的账号：" + username + " 已停用");
-=======
-            if (e instanceof BadCredentialsException)
-            {
-				asyncService.recordLogininfor(username, Constants.LOGIN_FAIL, MessageUtils.message("user.password.not.match"), request);
-                throw new UserPasswordNotMatchException();
-            }
-            else
-            {
-                asyncService.recordLogininfor(username, Constants.LOGIN_FAIL, e.getMessage(), request);
-                throw new ServiceException(e.getMessage());
-            }
->>>>>>> 34346103
         }
         BCryptPasswordEncoder passwordEncoder = new BCryptPasswordEncoder();
         String encodePassword = passwordEncoder.encode(password);
@@ -90,14 +77,14 @@
             asyncService.recordLogininfor(username, Constants.LOGIN_FAIL, MessageUtils.message("user.password.not.match"), request);
             throw new UserPasswordNotMatchException();
         }
+        else
+        {
+            asyncService.recordLogininfor(username, Constants.LOGIN_FAIL, e.getMessage(), request);
+            throw new ServiceException(e.getMessage());
+        }
 
 		asyncService.recordLogininfor(username, Constants.LOGIN_SUCCESS, MessageUtils.message("user.login.success"), request);
-<<<<<<< HEAD
-        recordLoginInfo(user);
-=======
-        LoginUser loginUser = (LoginUser) authentication.getPrincipal();
-        recordLoginInfo(loginUser.getUserId());
->>>>>>> 34346103
+        recordLoginInfo(user.getUserId());
         // 生成token
         StpUtil.login(user.getUserId(), "PC");
         return StpUtil.getTokenValue();
@@ -105,7 +92,7 @@
 
     /**
      * 校验验证码
-     * 
+     *
      * @param username 用户名
      * @param code 验证码
      * @param uuid 唯一标识
