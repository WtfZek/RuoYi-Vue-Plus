--- conflicted
+++ resolved
@@ -27,15 +27,6 @@
 @Slf4j
 @Service
 public class SysLoginService {
-<<<<<<< HEAD
-=======
-
-    @Autowired
-    private TokenService tokenService;
-
-    @Resource
-    private AuthenticationManager authenticationManager;
->>>>>>> dbb2d846
 
     @Autowired
     private ISysUserService userService;
@@ -73,19 +64,13 @@
             log.info("登录用户：{} 已被停用.", username);
             throw new ServiceException("对不起，您的账号：" + username + " 已停用");
         }
-<<<<<<< HEAD
         if (!SecurityUtils.matchesPassword(password, user.getPassword())) {
             asyncService.recordLogininfor(username, Constants.LOGIN_FAIL, MessageUtils.message("user.password.not.match"), request);
             throw new UserPasswordNotMatchException();
         }
 
 		asyncService.recordLogininfor(username, Constants.LOGIN_SUCCESS, MessageUtils.message("user.login.success"), request);
-        recordLoginInfo(user.getUserId());
-=======
-        asyncService.recordLogininfor(username, Constants.LOGIN_SUCCESS, MessageUtils.message("user.login.success"), request);
-        LoginUser loginUser = (LoginUser) authentication.getPrincipal();
-        recordLoginInfo(loginUser.getUserId(), username);
->>>>>>> dbb2d846
+        recordLoginInfo(user.getUserId(), username);
         // 生成token
         LoginUtils.loginByDevice(user.getUserId(), UserType.SYS_USER, DeviceType.PC);
         return StpUtil.getTokenValue();
