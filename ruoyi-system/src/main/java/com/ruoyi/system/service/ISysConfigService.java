<<<<<<< HEAD
package com.ruoyi.system.service;

import com.ruoyi.common.core.domain.PageQuery;
import com.ruoyi.common.core.page.TableDataInfo;
import com.ruoyi.system.domain.SysConfig;

import java.util.List;

/**
 * 参数配置 服务层
 *
 * @author Lion Li
 */
public interface ISysConfigService {


    TableDataInfo<SysConfig> selectPageConfigList(SysConfig config, PageQuery pageQuery);

    /**
     * 查询参数配置信息
     *
     * @param configId 参数配置ID
     * @return 参数配置信息
     */
    SysConfig selectConfigById(Long configId);

    /**
     * 根据键名查询参数配置信息
     *
     * @param configKey 参数键名
     * @return 参数键值
     */
    String selectConfigByKey(String configKey);

    /**
     * 获取验证码开关
     *
     * @return true开启，false关闭
     */
    boolean selectCaptchaOnOff();

    /**
     * 查询参数配置列表
     *
     * @param config 参数配置信息
     * @return 参数配置集合
     */
    List<SysConfig> selectConfigList(SysConfig config);

    /**
     * 新增参数配置
     *
     * @param config 参数配置信息
     * @return 结果
     */
    int insertConfig(SysConfig config);

    /**
     * 修改参数配置
     *
     * @param config 参数配置信息
     * @return 结果
     */
    int updateConfig(SysConfig config);

    /**
     * 批量删除参数信息
     *
     * @param configIds 需要删除的参数ID
     * @return 结果
     */
    void deleteConfigByIds(Long[] configIds);

    /**
     * 加载参数缓存数据
     */
    void loadingConfigCache();

    /**
     * 清空参数缓存数据
     */
    void clearConfigCache();

    /**
     * 重置参数缓存数据
     */
    void resetConfigCache();

    /**
     * 校验参数键名是否唯一
     *
     * @param config 参数信息
     * @return 结果
     */
    String checkConfigKeyUnique(SysConfig config);

    SysConfig getOne(SysConfig config);

}
=======
package com.ruoyi.system.service;

import java.util.List;
import com.ruoyi.system.domain.SysConfig;

/**
 * 参数配置 服务层
 * 
 * @author ruoyi
 */
public interface ISysConfigService
{
    /**
     * 查询参数配置信息
     * 
     * @param configId 参数配置ID
     * @return 参数配置信息
     */
    public SysConfig selectConfigById(Long configId);

    /**
     * 根据键名查询参数配置信息
     * 
     * @param configKey 参数键名
     * @return 参数键值
     */
    public String selectConfigByKey(String configKey);

    /**
     * 获取验证码开关
     * 
     * @return true开启，false关闭
     */
    public boolean selectCaptchaOnOff();

    /**
     * 查询参数配置列表
     * 
     * @param config 参数配置信息
     * @return 参数配置集合
     */
    public List<SysConfig> selectConfigList(SysConfig config);

    /**
     * 新增参数配置
     * 
     * @param config 参数配置信息
     * @return 结果
     */
    public int insertConfig(SysConfig config);

    /**
     * 修改参数配置
     * 
     * @param config 参数配置信息
     * @return 结果
     */
    public int updateConfig(SysConfig config);

    /**
     * 批量删除参数信息
     * 
     * @param configIds 需要删除的参数ID
     */
    public void deleteConfigByIds(Long[] configIds);

    /**
     * 加载参数缓存数据
     */
    public void loadingConfigCache();

    /**
     * 清空参数缓存数据
     */
    public void clearConfigCache();

    /**
     * 重置参数缓存数据
     */
    public void resetConfigCache();

    /**
     * 校验参数键名是否唯一
     * 
     * @param config 参数信息
     * @return 结果
     */
    public String checkConfigKeyUnique(SysConfig config);
}
>>>>>>> 81630a09
<|MERGE_RESOLUTION|>--- conflicted
+++ resolved
@@ -1,4 +1,3 @@
-<<<<<<< HEAD
 package com.ruoyi.system.service;
 
 import com.ruoyi.common.core.domain.PageQuery;
@@ -68,7 +67,6 @@
      * 批量删除参数信息
      *
      * @param configIds 需要删除的参数ID
-     * @return 结果
      */
     void deleteConfigByIds(Long[] configIds);
 
@@ -97,95 +95,4 @@
 
     SysConfig getOne(SysConfig config);
 
-}
-=======
-package com.ruoyi.system.service;
-
-import java.util.List;
-import com.ruoyi.system.domain.SysConfig;
-
-/**
- * 参数配置 服务层
- * 
- * @author ruoyi
- */
-public interface ISysConfigService
-{
-    /**
-     * 查询参数配置信息
-     * 
-     * @param configId 参数配置ID
-     * @return 参数配置信息
-     */
-    public SysConfig selectConfigById(Long configId);
-
-    /**
-     * 根据键名查询参数配置信息
-     * 
-     * @param configKey 参数键名
-     * @return 参数键值
-     */
-    public String selectConfigByKey(String configKey);
-
-    /**
-     * 获取验证码开关
-     * 
-     * @return true开启，false关闭
-     */
-    public boolean selectCaptchaOnOff();
-
-    /**
-     * 查询参数配置列表
-     * 
-     * @param config 参数配置信息
-     * @return 参数配置集合
-     */
-    public List<SysConfig> selectConfigList(SysConfig config);
-
-    /**
-     * 新增参数配置
-     * 
-     * @param config 参数配置信息
-     * @return 结果
-     */
-    public int insertConfig(SysConfig config);
-
-    /**
-     * 修改参数配置
-     * 
-     * @param config 参数配置信息
-     * @return 结果
-     */
-    public int updateConfig(SysConfig config);
-
-    /**
-     * 批量删除参数信息
-     * 
-     * @param configIds 需要删除的参数ID
-     */
-    public void deleteConfigByIds(Long[] configIds);
-
-    /**
-     * 加载参数缓存数据
-     */
-    public void loadingConfigCache();
-
-    /**
-     * 清空参数缓存数据
-     */
-    public void clearConfigCache();
-
-    /**
-     * 重置参数缓存数据
-     */
-    public void resetConfigCache();
-
-    /**
-     * 校验参数键名是否唯一
-     * 
-     * @param config 参数信息
-     * @return 结果
-     */
-    public String checkConfigKeyUnique(SysConfig config);
-}
->>>>>>> 81630a09
+}