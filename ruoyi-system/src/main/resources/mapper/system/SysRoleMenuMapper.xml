<<<<<<< HEAD
<?xml version="1.0" encoding="UTF-8" ?>
<!DOCTYPE mapper
PUBLIC "-//mybatis.org//DTD Mapper 3.0//EN"
"http://mybatis.org/dtd/mybatis-3-mapper.dtd">
<mapper namespace="com.ruoyi.system.mapper.SysRoleMenuMapper">

	<resultMap type="SysRoleMenu" id="SysRoleMenuResult">
		<result property="roleId"     column="role_id"      />
		<result property="menuId"     column="menu_id"      />
	</resultMap>
	
	<select id="checkMenuExistRole" resultType="Integer">
	    select count(1) from sys_role_menu where menu_id = #{menuId}
	</select>

	<delete id="deleteRoleMenuByRoleId" parameterType="Long">
		delete from sys_role_menu where role_id=#{roleId}
	</delete>
	
	<insert id="batchRoleMenu">
		insert into sys_role_menu(role_id, menu_id) values
		<foreach item="item" index="index" collection="list" separator=",">
			(#{item.roleId},#{item.menuId})
		</foreach>
	</insert>
	
=======
<?xml version="1.0" encoding="UTF-8" ?>
<!DOCTYPE mapper
PUBLIC "-//mybatis.org//DTD Mapper 3.0//EN"
"http://mybatis.org/dtd/mybatis-3-mapper.dtd">
<mapper namespace="com.ruoyi.system.mapper.SysRoleMenuMapper">

	<resultMap type="SysRoleMenu" id="SysRoleMenuResult">
		<result property="roleId"     column="role_id"      />
		<result property="menuId"     column="menu_id"      />
	</resultMap>
	
	<select id="checkMenuExistRole" resultType="Integer">
	    select count(1) from sys_role_menu where menu_id = #{menuId}
	</select>

	<delete id="deleteRoleMenuByRoleId" parameterType="Long">
		delete from sys_role_menu where role_id=#{roleId}
	</delete>
	
	<delete id="deleteRoleMenu" parameterType="Long">
 		delete from sys_role_menu where role_id in
 		<foreach collection="array" item="roleId" open="(" separator="," close=")">
 			#{roleId}
        </foreach> 
 	</delete>
	
	<insert id="batchRoleMenu">
		insert into sys_role_menu(role_id, menu_id) values
		<foreach item="item" index="index" collection="list" separator=",">
			(#{item.roleId},#{item.menuId})
		</foreach>
	</insert>
	
>>>>>>> 9e387dc4
</mapper> <|MERGE_RESOLUTION|>--- conflicted
+++ resolved
@@ -1,31 +1,3 @@
-<<<<<<< HEAD
-<?xml version="1.0" encoding="UTF-8" ?>
-<!DOCTYPE mapper
-PUBLIC "-//mybatis.org//DTD Mapper 3.0//EN"
-"http://mybatis.org/dtd/mybatis-3-mapper.dtd">
-<mapper namespace="com.ruoyi.system.mapper.SysRoleMenuMapper">
-
-	<resultMap type="SysRoleMenu" id="SysRoleMenuResult">
-		<result property="roleId"     column="role_id"      />
-		<result property="menuId"     column="menu_id"      />
-	</resultMap>
-	
-	<select id="checkMenuExistRole" resultType="Integer">
-	    select count(1) from sys_role_menu where menu_id = #{menuId}
-	</select>
-
-	<delete id="deleteRoleMenuByRoleId" parameterType="Long">
-		delete from sys_role_menu where role_id=#{roleId}
-	</delete>
-	
-	<insert id="batchRoleMenu">
-		insert into sys_role_menu(role_id, menu_id) values
-		<foreach item="item" index="index" collection="list" separator=",">
-			(#{item.roleId},#{item.menuId})
-		</foreach>
-	</insert>
-	
-=======
 <?xml version="1.0" encoding="UTF-8" ?>
 <!DOCTYPE mapper
 PUBLIC "-//mybatis.org//DTD Mapper 3.0//EN"
@@ -49,9 +21,9 @@
  		delete from sys_role_menu where role_id in
  		<foreach collection="array" item="roleId" open="(" separator="," close=")">
  			#{roleId}
-        </foreach> 
+        </foreach>
  	</delete>
-	
+
 	<insert id="batchRoleMenu">
 		insert into sys_role_menu(role_id, menu_id) values
 		<foreach item="item" index="index" collection="list" separator=",">
@@ -59,5 +31,4 @@
 		</foreach>
 	</insert>
 	
->>>>>>> 9e387dc4
 </mapper> 