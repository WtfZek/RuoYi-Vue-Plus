--- conflicted
+++ resolved
@@ -1,109 +1,3 @@
-<<<<<<< HEAD
-<?xml version="1.0" encoding="UTF-8" ?>
-<!DOCTYPE mapper
-PUBLIC "-//mybatis.org//DTD Mapper 3.0//EN"
-"http://mybatis.org/dtd/mybatis-3-mapper.dtd">
-<mapper namespace="com.ruoyi.system.mapper.SysDictTypeMapper">
-
-	<resultMap type="SysDictType" id="SysDictTypeResult">
-		<id     property="dictId"     column="dict_id"     />
-		<result property="dictName"   column="dict_name"   />
-		<result property="dictType"   column="dict_type"   />
-		<result property="status"     column="status"      />
-		<result property="createBy"   column="create_by"   />
-		<result property="createTime" column="create_time" />
-		<result property="updateBy"   column="update_by"   />
-		<result property="updateTime" column="update_time" />
-	</resultMap>
-	
-	<sql id="selectDictTypeVo">
-        select dict_id, dict_name, dict_type, status, create_by, create_time, remark 
-		from sys_dict_type
-    </sql>
-
-	<select id="selectDictTypeList" parameterType="SysDictType" resultMap="SysDictTypeResult">
-	    <include refid="selectDictTypeVo"/>
-		<where>
-		    <if test="dictName != null and dictName != ''">
-				AND dict_name like concat('%', #{dictName}, '%')
-			</if>
-			<if test="status != null and status != ''">
-				AND status = #{status}
-			</if>
-			<if test="dictType != null and dictType != ''">
-				AND dict_type like concat('%', #{dictType}, '%')
-			</if>
-			<if test="beginTime != null and beginTime != ''"><!-- 开始时间检索 -->
-				and date_format(create_time,'%y%m%d') &gt;= date_format(#{beginTime},'%y%m%d')
-			</if>
-			<if test="endTime != null and endTime != ''"><!-- 结束时间检索 -->
-				and date_format(create_time,'%y%m%d') &lt;= date_format(#{endTime},'%y%m%d')
-			</if>
-	    </where>
-	</select>
-	
-	<select id="selectDictTypeAll" resultMap="SysDictTypeResult">
-		<include refid="selectDictTypeVo"/>
-	</select>
-	
-	<select id="selectDictTypeById" parameterType="Long" resultMap="SysDictTypeResult">
-		<include refid="selectDictTypeVo"/>
-		where dict_id = #{dictId}
-	</select>
-	
-	<select id="selectDictTypeByType" parameterType="String" resultMap="SysDictTypeResult">
-		<include refid="selectDictTypeVo"/>
-		where dict_type = #{dictType}
-	</select>
-	
-	<select id="checkDictTypeUnique" parameterType="String" resultMap="SysDictTypeResult">
-		<include refid="selectDictTypeVo"/>
-		where dict_type = #{dictType} limit 1
-	</select>
-	
-	<delete id="deleteDictTypeById" parameterType="Long">
- 		delete from sys_dict_type where dict_id = #{dictId}
- 	</delete>
- 	
- 	<delete id="deleteDictTypeByIds" parameterType="Long">
- 		delete from sys_dict_type where dict_id in
- 		<foreach collection="array" item="dictId" open="(" separator="," close=")">
- 			#{dictId}
-        </foreach> 
- 	</delete>
-
- 	<update id="updateDictType" parameterType="SysDictType">
- 		update sys_dict_type
- 		<set>
- 			<if test="dictName != null and dictName != ''">dict_name = #{dictName},</if>
- 			<if test="dictType != null and dictType != ''">dict_type = #{dictType},</if>
- 			<if test="status != null">status = #{status},</if>
- 			<if test="remark != null">remark = #{remark},</if>
- 			<if test="updateBy != null and updateBy != ''">update_by = #{updateBy},</if>
- 			update_time = sysdate()
- 		</set>
- 		where dict_id = #{dictId}
-	</update>
- 	
- 	<insert id="insertDictType" parameterType="SysDictType">
- 		insert into sys_dict_type(
- 			<if test="dictName != null and dictName != ''">dict_name,</if>
- 			<if test="dictType != null and dictType != ''">dict_type,</if>
- 			<if test="status != null">status,</if>
- 			<if test="remark != null and remark != ''">remark,</if>
- 			<if test="createBy != null and createBy != ''">create_by,</if>
- 			create_time
- 		)values(
- 			<if test="dictName != null and dictName != ''">#{dictName},</if>
- 			<if test="dictType != null and dictType != ''">#{dictType},</if>
- 			<if test="status != null">#{status},</if>
- 			<if test="remark != null and remark != ''">#{remark},</if>
- 			<if test="createBy != null and createBy != ''">#{createBy},</if>
- 			sysdate()
- 		)
-	</insert>
-	
-=======
 <?xml version="1.0" encoding="UTF-8" ?>
 <!DOCTYPE mapper
 PUBLIC "-//mybatis.org//DTD Mapper 3.0//EN"
@@ -208,5 +102,4 @@
  		)
 	</insert>
 	
->>>>>>> ef92ad4d
 </mapper> 