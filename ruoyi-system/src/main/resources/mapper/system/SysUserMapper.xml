<<<<<<< HEAD
<?xml version="1.0" encoding="UTF-8" ?>
<!DOCTYPE mapper
PUBLIC "-//mybatis.org//DTD Mapper 3.0//EN"
"http://mybatis.org/dtd/mybatis-3-mapper.dtd">
<mapper namespace="com.ruoyi.system.mapper.SysUserMapper">

	<resultMap type="SysUser" id="SysUserResult">
		<id     property="userId"       column="user_id"      />
		<result property="deptId"       column="dept_id"      />
		<result property="userName"     column="user_name"    />
		<result property="nickName"     column="nick_name"    />
		<result property="email"        column="email"        />
		<result property="phonenumber"  column="phonenumber"  />
		<result property="sex"          column="sex"          />
		<result property="avatar"       column="avatar"       />
		<result property="password"     column="password"     />
		<result property="status"       column="status"       />
		<result property="delFlag"      column="del_flag"     />
		<result property="loginIp"      column="login_ip"     />
		<result property="loginDate"    column="login_date"   />
		<result property="createBy"     column="create_by"    />
		<result property="createTime"   column="create_time"  />
		<result property="updateBy"     column="update_by"    />
		<result property="updateTime"   column="update_time"  />
		<result property="remark"       column="remark"       />
		<association property="dept"    column="dept_id" javaType="SysDept" resultMap="deptResult" />
		<collection  property="roles"   javaType="java.util.List"        resultMap="RoleResult" />
	</resultMap>
	
	<resultMap id="deptResult" type="SysDept">
		<id     property="deptId"   column="dept_id"     />
		<result property="parentId" column="parent_id"   />
		<result property="deptName" column="dept_name"   />
		<result property="orderNum" column="order_num"   />
		<result property="leader"   column="leader"      />
		<result property="status"   column="dept_status" />
	</resultMap>
	
	<resultMap id="RoleResult" type="SysRole">
		<id     property="roleId"       column="role_id"        />
		<result property="roleName"     column="role_name"      />
		<result property="roleKey"      column="role_key"       />
		<result property="roleSort"     column="role_sort"      />
		<result property="dataScope"     column="data_scope"    />
		<result property="status"       column="role_status"    />
	</resultMap>
	
	<sql id="selectUserVo">
        select u.user_id, u.dept_id, u.user_name, u.nick_name, u.email, u.avatar, u.phonenumber, u.password, u.sex, u.status, u.del_flag, u.login_ip, u.login_date, u.create_by, u.create_time, u.remark, 
        d.dept_id, d.parent_id, d.dept_name, d.order_num, d.leader, d.status as dept_status,
        r.role_id, r.role_name, r.role_key, r.role_sort, r.data_scope, r.status as role_status
        from sys_user u
		    left join sys_dept d on u.dept_id = d.dept_id
		    left join sys_user_role ur on u.user_id = ur.user_id
		    left join sys_role r on r.role_id = ur.role_id
    </sql>
    
    <select id="selectUserList" parameterType="SysUser" resultMap="SysUserResult">
		select u.user_id, u.dept_id, u.nick_name, u.user_name, u.email, u.avatar, u.phonenumber, u.password, u.sex, u.status, u.del_flag, u.login_ip, u.login_date, u.create_by, u.create_time, u.remark, d.dept_name, d.leader from sys_user u
		left join sys_dept d on u.dept_id = d.dept_id
		where u.del_flag = '0'
		<if test="userName != null and userName != ''">
			AND u.user_name like concat('%', #{userName}, '%')
		</if>
		<if test="status != null and status != ''">
			AND u.status = #{status}
		</if>
		<if test="phonenumber != null and phonenumber != ''">
			AND u.phonenumber like concat('%', #{phonenumber}, '%')
		</if>
		<if test="beginTime != null and beginTime != ''"><!-- 开始时间检索 -->
			AND date_format(u.create_time,'%y%m%d') &gt;= date_format(#{beginTime},'%y%m%d')
		</if>
		<if test="endTime != null and endTime != ''"><!-- 结束时间检索 -->
			AND date_format(u.create_time,'%y%m%d') &lt;= date_format(#{endTime},'%y%m%d')
		</if>
		<if test="deptId != null and deptId != 0">
			AND (u.dept_id = #{deptId} OR u.dept_id IN ( SELECT t.dept_id FROM sys_dept t WHERE find_in_set(#{deptId}, ancestors) ))
		</if>
		<!-- 数据范围过滤 -->
		${params.dataScope}
	</select>
	
	<select id="selectUserByUserName" parameterType="String" resultMap="SysUserResult">
	    <include refid="selectUserVo"/>
		where u.user_name = #{userName}
	</select>
	
	<select id="selectUserById" parameterType="Long" resultMap="SysUserResult">
		<include refid="selectUserVo"/>
		where u.user_id = #{userId}
	</select>
	
	<select id="checkUserNameUnique" parameterType="String" resultType="int">
		select count(1) from sys_user where user_name = #{userName} limit 1
	</select>
	
	<select id="checkPhoneUnique" parameterType="String" resultMap="SysUserResult">
		select user_id, phonenumber from sys_user where phonenumber = #{phonenumber} limit 1
	</select>
	
	<select id="checkEmailUnique" parameterType="String" resultMap="SysUserResult">
		select user_id, email from sys_user where email = #{email} limit 1
	</select>
	
	<insert id="insertUser" parameterType="SysUser" useGeneratedKeys="true" keyProperty="userId">
 		insert into sys_user(
 			<if test="userId != null and userId != 0">user_id,</if>
 			<if test="deptId != null and deptId != 0">dept_id,</if>
 			<if test="userName != null and userName != ''">user_name,</if>
 			<if test="nickName != null and nickName != ''">nick_name,</if>
 			<if test="email != null and email != ''">email,</if>
 			<if test="avatar != null and avatar != ''">avatar,</if>
 			<if test="phonenumber != null and phonenumber != ''">phonenumber,</if>
 			<if test="sex != null and sex != ''">sex,</if>
 			<if test="password != null and password != ''">password,</if>
 			<if test="status != null and status != ''">status,</if>
 			<if test="createBy != null and createBy != ''">create_by,</if>
 			<if test="remark != null and remark != ''">remark,</if>
 			create_time
 		)values(
 			<if test="userId != null and userId != ''">#{userId},</if>
 			<if test="deptId != null and deptId != ''">#{deptId},</if>
 			<if test="userName != null and userName != ''">#{userName},</if>
 			<if test="nickName != null and nickName != ''">#{nickName},</if>
 			<if test="email != null and email != ''">#{email},</if>
 			<if test="avatar != null and avatar != ''">#{avatar},</if>
 			<if test="phonenumber != null and phonenumber != ''">#{phonenumber},</if>
 			<if test="sex != null and sex != ''">#{sex},</if>
 			<if test="password != null and password != ''">#{password},</if>
 			<if test="status != null and status != ''">#{status},</if>
 			<if test="createBy != null and createBy != ''">#{createBy},</if>
 			<if test="remark != null and remark != ''">#{remark},</if>
 			sysdate()
 		)
	</insert>
	
	<update id="updateUser" parameterType="SysUser">
 		update sys_user
 		<set>
 			<if test="deptId != null and deptId != 0">dept_id = #{deptId},</if>
 			<if test="userName != null and userName != ''">user_name = #{userName},</if>
 			<if test="nickName != null and nickName != ''">nick_name = #{nickName},</if>
 			<if test="email != null and email != ''">email = #{email},</if>
 			<if test="phonenumber != null and phonenumber != ''">phonenumber = #{phonenumber},</if>
 			<if test="sex != null and sex != ''">sex = #{sex},</if>
 			<if test="avatar != null and avatar != ''">avatar = #{avatar},</if>
 			<if test="password != null and password != ''">password = #{password},</if>
 			<if test="status != null and status != ''">status = #{status},</if>
 			<if test="loginIp != null and loginIp != ''">login_ip = #{loginIp},</if>
 			<if test="loginDate != null">login_date = #{loginDate},</if>
 			<if test="updateBy != null and updateBy != ''">update_by = #{updateBy},</if>
 			<if test="remark != null">remark = #{remark},</if>
 			update_time = sysdate()
 		</set>
 		where user_id = #{userId}
	</update>
	
	<update id="updateUserStatus" parameterType="SysUser">
 		update sys_user set status = #{status} where user_id = #{userId}
	</update>
	
	<update id="updateUserAvatar" parameterType="SysUser">
 		update sys_user set avatar = #{avatar} where user_name = #{userName}
	</update>
	
	<update id="resetUserPwd" parameterType="SysUser">
 		update sys_user set password = #{password} where user_name = #{userName}
	</update>
	
	<delete id="deleteUserById" parameterType="Long">
 		delete from sys_user where user_id = #{userId}
 	</delete>
 	
 	<delete id="deleteUserByIds" parameterType="Long">
 		update sys_user set del_flag = '2' where user_id in
 		<foreach collection="array" item="userId" open="(" separator="," close=")">
 			#{userId}
        </foreach> 
 	</delete>
	
=======
<?xml version="1.0" encoding="UTF-8" ?>
<!DOCTYPE mapper
PUBLIC "-//mybatis.org//DTD Mapper 3.0//EN"
"http://mybatis.org/dtd/mybatis-3-mapper.dtd">
<mapper namespace="com.ruoyi.system.mapper.SysUserMapper">

	<resultMap type="SysUser" id="SysUserResult">
		<id     property="userId"       column="user_id"      />
		<result property="deptId"       column="dept_id"      />
		<result property="userName"     column="user_name"    />
		<result property="nickName"     column="nick_name"    />
		<result property="email"        column="email"        />
		<result property="phonenumber"  column="phonenumber"  />
		<result property="sex"          column="sex"          />
		<result property="avatar"       column="avatar"       />
		<result property="password"     column="password"     />
		<result property="status"       column="status"       />
		<result property="delFlag"      column="del_flag"     />
		<result property="loginIp"      column="login_ip"     />
		<result property="loginDate"    column="login_date"   />
		<result property="createBy"     column="create_by"    />
		<result property="createTime"   column="create_time"  />
		<result property="updateBy"     column="update_by"    />
		<result property="updateTime"   column="update_time"  />
		<result property="remark"       column="remark"       />
		<association property="dept"    column="dept_id" javaType="SysDept" resultMap="deptResult" />
		<collection  property="roles"   javaType="java.util.List"        resultMap="RoleResult" />
	</resultMap>
	
	<resultMap id="deptResult" type="SysDept">
		<id     property="deptId"   column="dept_id"     />
		<result property="parentId" column="parent_id"   />
		<result property="deptName" column="dept_name"   />
		<result property="orderNum" column="order_num"   />
		<result property="leader"   column="leader"      />
		<result property="status"   column="dept_status" />
	</resultMap>
	
	<resultMap id="RoleResult" type="SysRole">
		<id     property="roleId"       column="role_id"        />
		<result property="roleName"     column="role_name"      />
		<result property="roleKey"      column="role_key"       />
		<result property="roleSort"     column="role_sort"      />
		<result property="dataScope"     column="data_scope"    />
		<result property="status"       column="role_status"    />
	</resultMap>
	
	<sql id="selectUserVo">
        select u.user_id, u.dept_id, u.user_name, u.nick_name, u.email, u.avatar, u.phonenumber, u.password, u.sex, u.status, u.del_flag, u.login_ip, u.login_date, u.create_by, u.create_time, u.remark, 
        d.dept_id, d.parent_id, d.dept_name, d.order_num, d.leader, d.status as dept_status,
        r.role_id, r.role_name, r.role_key, r.role_sort, r.data_scope, r.status as role_status
        from sys_user u
		    left join sys_dept d on u.dept_id = d.dept_id
		    left join sys_user_role ur on u.user_id = ur.user_id
		    left join sys_role r on r.role_id = ur.role_id
    </sql>
    
    <select id="selectUserList" parameterType="SysUser" resultMap="SysUserResult">
		select u.user_id, u.dept_id, u.nick_name, u.user_name, u.email, u.avatar, u.phonenumber, u.password, u.sex, u.status, u.del_flag, u.login_ip, u.login_date, u.create_by, u.create_time, u.remark, d.dept_name, d.leader from sys_user u
		left join sys_dept d on u.dept_id = d.dept_id
		where u.del_flag = '0'
		<if test="userName != null and userName != ''">
			AND u.user_name like concat('%', #{userName}, '%')
		</if>
		<if test="status != null and status != ''">
			AND u.status = #{status}
		</if>
		<if test="phonenumber != null and phonenumber != ''">
			AND u.phonenumber like concat('%', #{phonenumber}, '%')
		</if>
		<if test="params.beginTime != null and params.beginTime != ''"><!-- 开始时间检索 -->
			AND date_format(u.create_time,'%y%m%d') &gt;= date_format(#{params.beginTime},'%y%m%d')
		</if>
		<if test="params.endTime != null and params.endTime != ''"><!-- 结束时间检索 -->
			AND date_format(u.create_time,'%y%m%d') &lt;= date_format(#{params.endTime},'%y%m%d')
		</if>
		<if test="deptId != null and deptId != 0">
			AND (u.dept_id = #{deptId} OR u.dept_id IN ( SELECT t.dept_id FROM sys_dept t WHERE find_in_set(#{deptId}, ancestors) ))
		</if>
		<!-- 数据范围过滤 -->
		${params.dataScope}
	</select>
	
	<select id="selectUserByUserName" parameterType="String" resultMap="SysUserResult">
	    <include refid="selectUserVo"/>
		where u.user_name = #{userName}
	</select>
	
	<select id="selectUserById" parameterType="Long" resultMap="SysUserResult">
		<include refid="selectUserVo"/>
		where u.user_id = #{userId}
	</select>
	
	<select id="checkUserNameUnique" parameterType="String" resultType="int">
		select count(1) from sys_user where user_name = #{userName} limit 1
	</select>
	
	<select id="checkPhoneUnique" parameterType="String" resultMap="SysUserResult">
		select user_id, phonenumber from sys_user where phonenumber = #{phonenumber} limit 1
	</select>
	
	<select id="checkEmailUnique" parameterType="String" resultMap="SysUserResult">
		select user_id, email from sys_user where email = #{email} limit 1
	</select>
	
	<insert id="insertUser" parameterType="SysUser" useGeneratedKeys="true" keyProperty="userId">
 		insert into sys_user(
 			<if test="userId != null and userId != 0">user_id,</if>
 			<if test="deptId != null and deptId != 0">dept_id,</if>
 			<if test="userName != null and userName != ''">user_name,</if>
 			<if test="nickName != null and nickName != ''">nick_name,</if>
 			<if test="email != null and email != ''">email,</if>
 			<if test="avatar != null and avatar != ''">avatar,</if>
 			<if test="phonenumber != null and phonenumber != ''">phonenumber,</if>
 			<if test="sex != null and sex != ''">sex,</if>
 			<if test="password != null and password != ''">password,</if>
 			<if test="status != null and status != ''">status,</if>
 			<if test="createBy != null and createBy != ''">create_by,</if>
 			<if test="remark != null and remark != ''">remark,</if>
 			create_time
 		)values(
 			<if test="userId != null and userId != ''">#{userId},</if>
 			<if test="deptId != null and deptId != ''">#{deptId},</if>
 			<if test="userName != null and userName != ''">#{userName},</if>
 			<if test="nickName != null and nickName != ''">#{nickName},</if>
 			<if test="email != null and email != ''">#{email},</if>
 			<if test="avatar != null and avatar != ''">#{avatar},</if>
 			<if test="phonenumber != null and phonenumber != ''">#{phonenumber},</if>
 			<if test="sex != null and sex != ''">#{sex},</if>
 			<if test="password != null and password != ''">#{password},</if>
 			<if test="status != null and status != ''">#{status},</if>
 			<if test="createBy != null and createBy != ''">#{createBy},</if>
 			<if test="remark != null and remark != ''">#{remark},</if>
 			sysdate()
 		)
	</insert>
	
	<update id="updateUser" parameterType="SysUser">
 		update sys_user
 		<set>
 			<if test="deptId != null and deptId != 0">dept_id = #{deptId},</if>
 			<if test="userName != null and userName != ''">user_name = #{userName},</if>
 			<if test="nickName != null and nickName != ''">nick_name = #{nickName},</if>
 			<if test="email != null and email != ''">email = #{email},</if>
 			<if test="phonenumber != null and phonenumber != ''">phonenumber = #{phonenumber},</if>
 			<if test="sex != null and sex != ''">sex = #{sex},</if>
 			<if test="avatar != null and avatar != ''">avatar = #{avatar},</if>
 			<if test="password != null and password != ''">password = #{password},</if>
 			<if test="status != null and status != ''">status = #{status},</if>
 			<if test="loginIp != null and loginIp != ''">login_ip = #{loginIp},</if>
 			<if test="loginDate != null">login_date = #{loginDate},</if>
 			<if test="updateBy != null and updateBy != ''">update_by = #{updateBy},</if>
 			<if test="remark != null">remark = #{remark},</if>
 			update_time = sysdate()
 		</set>
 		where user_id = #{userId}
	</update>
	
	<update id="updateUserStatus" parameterType="SysUser">
 		update sys_user set status = #{status} where user_id = #{userId}
	</update>
	
	<update id="updateUserAvatar" parameterType="SysUser">
 		update sys_user set avatar = #{avatar} where user_name = #{userName}
	</update>
	
	<update id="resetUserPwd" parameterType="SysUser">
 		update sys_user set password = #{password} where user_name = #{userName}
	</update>
	
	<delete id="deleteUserById" parameterType="Long">
 		delete from sys_user where user_id = #{userId}
 	</delete>
 	
 	<delete id="deleteUserByIds" parameterType="Long">
 		update sys_user set del_flag = '2' where user_id in
 		<foreach collection="array" item="userId" open="(" separator="," close=")">
 			#{userId}
        </foreach> 
 	</delete>
	
>>>>>>> ef92ad4d
</mapper> <|MERGE_RESOLUTION|>--- conflicted
+++ resolved
@@ -1,186 +1,3 @@
-<<<<<<< HEAD
-<?xml version="1.0" encoding="UTF-8" ?>
-<!DOCTYPE mapper
-PUBLIC "-//mybatis.org//DTD Mapper 3.0//EN"
-"http://mybatis.org/dtd/mybatis-3-mapper.dtd">
-<mapper namespace="com.ruoyi.system.mapper.SysUserMapper">
-
-	<resultMap type="SysUser" id="SysUserResult">
-		<id     property="userId"       column="user_id"      />
-		<result property="deptId"       column="dept_id"      />
-		<result property="userName"     column="user_name"    />
-		<result property="nickName"     column="nick_name"    />
-		<result property="email"        column="email"        />
-		<result property="phonenumber"  column="phonenumber"  />
-		<result property="sex"          column="sex"          />
-		<result property="avatar"       column="avatar"       />
-		<result property="password"     column="password"     />
-		<result property="status"       column="status"       />
-		<result property="delFlag"      column="del_flag"     />
-		<result property="loginIp"      column="login_ip"     />
-		<result property="loginDate"    column="login_date"   />
-		<result property="createBy"     column="create_by"    />
-		<result property="createTime"   column="create_time"  />
-		<result property="updateBy"     column="update_by"    />
-		<result property="updateTime"   column="update_time"  />
-		<result property="remark"       column="remark"       />
-		<association property="dept"    column="dept_id" javaType="SysDept" resultMap="deptResult" />
-		<collection  property="roles"   javaType="java.util.List"        resultMap="RoleResult" />
-	</resultMap>
-	
-	<resultMap id="deptResult" type="SysDept">
-		<id     property="deptId"   column="dept_id"     />
-		<result property="parentId" column="parent_id"   />
-		<result property="deptName" column="dept_name"   />
-		<result property="orderNum" column="order_num"   />
-		<result property="leader"   column="leader"      />
-		<result property="status"   column="dept_status" />
-	</resultMap>
-	
-	<resultMap id="RoleResult" type="SysRole">
-		<id     property="roleId"       column="role_id"        />
-		<result property="roleName"     column="role_name"      />
-		<result property="roleKey"      column="role_key"       />
-		<result property="roleSort"     column="role_sort"      />
-		<result property="dataScope"     column="data_scope"    />
-		<result property="status"       column="role_status"    />
-	</resultMap>
-	
-	<sql id="selectUserVo">
-        select u.user_id, u.dept_id, u.user_name, u.nick_name, u.email, u.avatar, u.phonenumber, u.password, u.sex, u.status, u.del_flag, u.login_ip, u.login_date, u.create_by, u.create_time, u.remark, 
-        d.dept_id, d.parent_id, d.dept_name, d.order_num, d.leader, d.status as dept_status,
-        r.role_id, r.role_name, r.role_key, r.role_sort, r.data_scope, r.status as role_status
-        from sys_user u
-		    left join sys_dept d on u.dept_id = d.dept_id
-		    left join sys_user_role ur on u.user_id = ur.user_id
-		    left join sys_role r on r.role_id = ur.role_id
-    </sql>
-    
-    <select id="selectUserList" parameterType="SysUser" resultMap="SysUserResult">
-		select u.user_id, u.dept_id, u.nick_name, u.user_name, u.email, u.avatar, u.phonenumber, u.password, u.sex, u.status, u.del_flag, u.login_ip, u.login_date, u.create_by, u.create_time, u.remark, d.dept_name, d.leader from sys_user u
-		left join sys_dept d on u.dept_id = d.dept_id
-		where u.del_flag = '0'
-		<if test="userName != null and userName != ''">
-			AND u.user_name like concat('%', #{userName}, '%')
-		</if>
-		<if test="status != null and status != ''">
-			AND u.status = #{status}
-		</if>
-		<if test="phonenumber != null and phonenumber != ''">
-			AND u.phonenumber like concat('%', #{phonenumber}, '%')
-		</if>
-		<if test="beginTime != null and beginTime != ''"><!-- 开始时间检索 -->
-			AND date_format(u.create_time,'%y%m%d') &gt;= date_format(#{beginTime},'%y%m%d')
-		</if>
-		<if test="endTime != null and endTime != ''"><!-- 结束时间检索 -->
-			AND date_format(u.create_time,'%y%m%d') &lt;= date_format(#{endTime},'%y%m%d')
-		</if>
-		<if test="deptId != null and deptId != 0">
-			AND (u.dept_id = #{deptId} OR u.dept_id IN ( SELECT t.dept_id FROM sys_dept t WHERE find_in_set(#{deptId}, ancestors) ))
-		</if>
-		<!-- 数据范围过滤 -->
-		${params.dataScope}
-	</select>
-	
-	<select id="selectUserByUserName" parameterType="String" resultMap="SysUserResult">
-	    <include refid="selectUserVo"/>
-		where u.user_name = #{userName}
-	</select>
-	
-	<select id="selectUserById" parameterType="Long" resultMap="SysUserResult">
-		<include refid="selectUserVo"/>
-		where u.user_id = #{userId}
-	</select>
-	
-	<select id="checkUserNameUnique" parameterType="String" resultType="int">
-		select count(1) from sys_user where user_name = #{userName} limit 1
-	</select>
-	
-	<select id="checkPhoneUnique" parameterType="String" resultMap="SysUserResult">
-		select user_id, phonenumber from sys_user where phonenumber = #{phonenumber} limit 1
-	</select>
-	
-	<select id="checkEmailUnique" parameterType="String" resultMap="SysUserResult">
-		select user_id, email from sys_user where email = #{email} limit 1
-	</select>
-	
-	<insert id="insertUser" parameterType="SysUser" useGeneratedKeys="true" keyProperty="userId">
- 		insert into sys_user(
- 			<if test="userId != null and userId != 0">user_id,</if>
- 			<if test="deptId != null and deptId != 0">dept_id,</if>
- 			<if test="userName != null and userName != ''">user_name,</if>
- 			<if test="nickName != null and nickName != ''">nick_name,</if>
- 			<if test="email != null and email != ''">email,</if>
- 			<if test="avatar != null and avatar != ''">avatar,</if>
- 			<if test="phonenumber != null and phonenumber != ''">phonenumber,</if>
- 			<if test="sex != null and sex != ''">sex,</if>
- 			<if test="password != null and password != ''">password,</if>
- 			<if test="status != null and status != ''">status,</if>
- 			<if test="createBy != null and createBy != ''">create_by,</if>
- 			<if test="remark != null and remark != ''">remark,</if>
- 			create_time
- 		)values(
- 			<if test="userId != null and userId != ''">#{userId},</if>
- 			<if test="deptId != null and deptId != ''">#{deptId},</if>
- 			<if test="userName != null and userName != ''">#{userName},</if>
- 			<if test="nickName != null and nickName != ''">#{nickName},</if>
- 			<if test="email != null and email != ''">#{email},</if>
- 			<if test="avatar != null and avatar != ''">#{avatar},</if>
- 			<if test="phonenumber != null and phonenumber != ''">#{phonenumber},</if>
- 			<if test="sex != null and sex != ''">#{sex},</if>
- 			<if test="password != null and password != ''">#{password},</if>
- 			<if test="status != null and status != ''">#{status},</if>
- 			<if test="createBy != null and createBy != ''">#{createBy},</if>
- 			<if test="remark != null and remark != ''">#{remark},</if>
- 			sysdate()
- 		)
-	</insert>
-	
-	<update id="updateUser" parameterType="SysUser">
- 		update sys_user
- 		<set>
- 			<if test="deptId != null and deptId != 0">dept_id = #{deptId},</if>
- 			<if test="userName != null and userName != ''">user_name = #{userName},</if>
- 			<if test="nickName != null and nickName != ''">nick_name = #{nickName},</if>
- 			<if test="email != null and email != ''">email = #{email},</if>
- 			<if test="phonenumber != null and phonenumber != ''">phonenumber = #{phonenumber},</if>
- 			<if test="sex != null and sex != ''">sex = #{sex},</if>
- 			<if test="avatar != null and avatar != ''">avatar = #{avatar},</if>
- 			<if test="password != null and password != ''">password = #{password},</if>
- 			<if test="status != null and status != ''">status = #{status},</if>
- 			<if test="loginIp != null and loginIp != ''">login_ip = #{loginIp},</if>
- 			<if test="loginDate != null">login_date = #{loginDate},</if>
- 			<if test="updateBy != null and updateBy != ''">update_by = #{updateBy},</if>
- 			<if test="remark != null">remark = #{remark},</if>
- 			update_time = sysdate()
- 		</set>
- 		where user_id = #{userId}
-	</update>
-	
-	<update id="updateUserStatus" parameterType="SysUser">
- 		update sys_user set status = #{status} where user_id = #{userId}
-	</update>
-	
-	<update id="updateUserAvatar" parameterType="SysUser">
- 		update sys_user set avatar = #{avatar} where user_name = #{userName}
-	</update>
-	
-	<update id="resetUserPwd" parameterType="SysUser">
- 		update sys_user set password = #{password} where user_name = #{userName}
-	</update>
-	
-	<delete id="deleteUserById" parameterType="Long">
- 		delete from sys_user where user_id = #{userId}
- 	</delete>
- 	
- 	<delete id="deleteUserByIds" parameterType="Long">
- 		update sys_user set del_flag = '2' where user_id in
- 		<foreach collection="array" item="userId" open="(" separator="," close=")">
- 			#{userId}
-        </foreach> 
- 	</delete>
-	
-=======
 <?xml version="1.0" encoding="UTF-8" ?>
 <!DOCTYPE mapper
 PUBLIC "-//mybatis.org//DTD Mapper 3.0//EN"
@@ -362,5 +179,4 @@
         </foreach> 
  	</delete>
 	
->>>>>>> ef92ad4d
 </mapper> 