--- conflicted
+++ resolved
@@ -370,19 +370,9 @@
 values ('117', 'Admin监控', '2', '5', 'Admin', 'monitor/admin/index', '', 1, 0, 'C', '0', '0', 'monitor:admin:list',
         'dashboard', 103, 1, sysdate(), null, null, 'Admin监控菜单');
 -- oss菜单
-<<<<<<< HEAD
-insert into sys_menu
-values ('118', '文件管理', '1', '10', 'oss', 'system/oss/index', '', 1, 0, 'C', '0', '0', 'system:oss:list', 'upload',
-        103, 1, sysdate(), null, null, '文件管理菜单');
--- xxl-job-admin控制台
-insert into sys_menu
-values ('120', '任务调度中心', '2', '5', 'XxlJob', 'monitor/xxljob/index', '', 1, 0, 'C', '0', '0',
-        'monitor:xxljob:list', 'job', 103, 1, sysdate(), null, null, 'Xxl-Job控制台菜单');
-=======
 insert into sys_menu values('118',  '文件管理',     '1',   '10', 'oss',              'system/oss/index',            '', 1, 0, 'C', '0', '0', 'system:oss:list',              'upload',        103, 1, sysdate(), null, null, '文件管理菜单');
 -- powerjob server控制台
 insert into sys_menu values('120',  '任务调度中心',  '2',   '5',  'powerjob',           'monitor/powerjob/index',        '', 1, 0, 'C', '0', '0', 'monitor:powerjob:list',          'job',           103, 1, sysdate(), null, null, 'PowerJob控制台菜单');
->>>>>>> c8d94da4
 
 -- 三级菜单
 insert into sys_menu
