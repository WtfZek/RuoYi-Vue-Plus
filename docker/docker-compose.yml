version: '3'

services:
  mysql:
    image: mysql:8.0.24
    container_name: mysql
    environment:
      # 时区上海
      TZ: Asia/Shanghai
      # root 密码
      MYSQL_ROOT_PASSWORD: root
      # 初始化数据库(后续的初始化sql会在这个库执行)
      MYSQL_DATABASE: ry-vue
    ports:
      - 3306:3306
    volumes:
      # 数据挂载
      - /docker/mysql/data/:/var/lib/mysql/
      # 配置挂载
      - /docker/mysql/conf/:/etc/mysql/conf.d/
      # 主机本机时间文件映射 与本机时间同步
      - /etc/localtime:/etc/localtime:ro
    command:
      # 将mysql8.0默认密码策略 修改为 原先 策略 (mysql8.0对其默认策略做了更改 会导致密码无法匹配)
      --default-authentication-plugin=mysql_native_password
      --character-set-server=utf8mb4
      --collation-server=utf8mb4_general_ci
      --explicit_defaults_for_timestamp=true
      --lower_case_table_names=1
    privileged: true
    restart: always
    networks:
      ruoyi_net:
        ipv4_address: 172.30.0.36

  nginx-web:
    # 如果需要指定版本 就把 latest 换成版本号
    image: nginx:latest
    container_name: nginx-web
    ports:
      - 80:80
      - 443:443
    volumes:
      # 证书映射
      - /docker/nginx/cert:/etc/nginx/cert
      # 配置文件映射
      - /docker/nginx/conf/nginx.conf:/etc/nginx/nginx.conf
      # 页面目录
      - /docker/nginx/html:/usr/share/nginx/html
      # 日志目录
      - /docker/nginx/log:/var/log/nginx
      # 主机本机时间文件映射 与本机时间同步
      - /etc/localtime:/etc/localtime:ro
    privileged: true
    restart: always
    networks:
      - ruoyi_net

  redis:
    image: redis:6.2.1
    container_name: redis
    ports:
      - 6379:6379
    environment:
      # 设置环境变量 时区上海 编码UTF-8
      TZ: Asia/Shanghai
      LANG: en_US.UTF-8
    volumes:
      # 配置文件
      - /docker/redis/conf/redis.conf:/redis.conf:rw
      # 数据文件
      - /docker/redis/data:/data:rw
      # 主机本机时间文件映射 与本机时间同步
      - /etc/localtime:/etc/localtime:ro
    command: "redis-server --appendonly yes"
    privileged: true
    restart: always
    networks:
      ruoyi_net:
        ipv4_address: 172.30.0.48

  minio:
    image: minio/minio:RELEASE.2021-07-08T01-15-01Z
    hostname: "minio"
    ports:
      # api 端口
      - 9000:9000
      # 控制台端口
      - 9001:9001
    environment:
      # 管理后台用户名
      MINIO_ACCESS_KEY: ruoyi
      # 管理后台密码，最小8个字符
      MINIO_SECRET_KEY: ruoyi123
    volumes:
      # 映射当前目录下的data目录至容器内/data目录
      - /docker/minio/data:/data
      # 映射配置目录
      - /docker/minio/config:/root/.minio/
      # 主机本机时间文件映射 与本机时间同步
      - /etc/localtime:/etc/localtime:ro
    command: server --console-address ':9001' /data  # 指定容器中的目录 /data
    privileged: true
    restart: always
    networks:
      ruoyi_net:
        ipv4_address: 172.30.0.54

  ruoyi-server1:
<<<<<<< HEAD
    image: "ruoyi/ruoyi-server:2.5.2"
=======
    image: "ruoyi/ruoyi-server:2.6.0"
>>>>>>> 973471c6
    environment:
      - TZ=Asia/Shanghai
    volumes:
      # 配置文件
      - /docker/server1/logs/:/ruoyi/server/logs/
      - /docker/ruoyi/uploadPath/:/ruoyi/server/ruoyi/uploadPath/
    privileged: true
    restart: always
    networks:
      ruoyi_net:
        ipv4_address: 172.30.0.60

  ruoyi-server2:
<<<<<<< HEAD
    image: "ruoyi/ruoyi-server:2.5.2"
=======
    image: "ruoyi/ruoyi-server:2.6.0"
>>>>>>> 973471c6
    environment:
      - TZ=Asia/Shanghai
    volumes:
      # 配置文件
      - /docker/server2/logs/:/ruoyi/server/logs/
      - /docker/ruoyi/uploadPath/:/ruoyi/server/ruoyi/uploadPath/
    privileged: true
    restart: always
    networks:
      ruoyi_net:
        ipv4_address: 172.30.0.61

  ruoyi-monitor-admin:
<<<<<<< HEAD
    image: "ruoyi/ruoyi-monitor-admin:2.5.2"
=======
    image: "ruoyi/ruoyi-monitor-admin:2.6.0"
>>>>>>> 973471c6
    environment:
      - TZ=Asia/Shanghai
    privileged: true
    restart: always
    networks:
      ruoyi_net:
        ipv4_address: 172.30.0.90

networks:
  ruoyi_net:
    driver: bridge
    ipam:
      config:
        - subnet: 172.30.0.0/16<|MERGE_RESOLUTION|>--- conflicted
+++ resolved
@@ -107,11 +107,7 @@
         ipv4_address: 172.30.0.54
 
   ruoyi-server1:
-<<<<<<< HEAD
-    image: "ruoyi/ruoyi-server:2.5.2"
-=======
     image: "ruoyi/ruoyi-server:2.6.0"
->>>>>>> 973471c6
     environment:
       - TZ=Asia/Shanghai
     volumes:
@@ -125,11 +121,7 @@
         ipv4_address: 172.30.0.60
 
   ruoyi-server2:
-<<<<<<< HEAD
-    image: "ruoyi/ruoyi-server:2.5.2"
-=======
     image: "ruoyi/ruoyi-server:2.6.0"
->>>>>>> 973471c6
     environment:
       - TZ=Asia/Shanghai
     volumes:
@@ -143,11 +135,7 @@
         ipv4_address: 172.30.0.61
 
   ruoyi-monitor-admin:
-<<<<<<< HEAD
-    image: "ruoyi/ruoyi-monitor-admin:2.5.2"
-=======
     image: "ruoyi/ruoyi-monitor-admin:2.6.0"
->>>>>>> 973471c6
     environment:
       - TZ=Asia/Shanghai
     privileged: true
