<<<<<<< HEAD
<?xml version="1.0" encoding="UTF-8"?>
<project xmlns="http://maven.apache.org/POM/4.0.0"
         xmlns:xsi="http://www.w3.org/2001/XMLSchema-instance"
         xsi:schemaLocation="http://maven.apache.org/POM/4.0.0 http://maven.apache.org/xsd/maven-4.0.0.xsd">
    <parent>
        <artifactId>ruoyi-vue-plus</artifactId>
        <groupId>com.ruoyi</groupId>
        <version>3.1.0</version>
    </parent>
    <modelVersion>4.0.0</modelVersion>

    <artifactId>ruoyi-quartz</artifactId>

    <description>
        quartz定时任务
    </description>

    <dependencies>

        <!-- 定时任务 -->
        <dependency>
            <groupId>org.springframework.boot</groupId>
            <artifactId>spring-boot-starter-quartz</artifactId>
            <exclusions>
                <exclusion>
                    <groupId>com.mchange</groupId>
                    <artifactId>c3p0</artifactId>
                </exclusion>
            </exclusions>
        </dependency>

        <!-- 通用工具-->
        <dependency>
            <groupId>com.ruoyi</groupId>
            <artifactId>ruoyi-common</artifactId>
        </dependency>

    </dependencies>

=======
<?xml version="1.0" encoding="UTF-8"?>
<project xmlns="http://maven.apache.org/POM/4.0.0"
         xmlns:xsi="http://www.w3.org/2001/XMLSchema-instance"
         xsi:schemaLocation="http://maven.apache.org/POM/4.0.0 http://maven.apache.org/xsd/maven-4.0.0.xsd">
    <parent>
        <artifactId>ruoyi</artifactId>
        <groupId>com.ruoyi</groupId>
        <version>3.7.0</version>
    </parent>
    <modelVersion>4.0.0</modelVersion>

    <artifactId>ruoyi-quartz</artifactId>

    <description>
        quartz定时任务
    </description>

    <dependencies>

        <!-- 定时任务 -->
        <dependency>
            <groupId>org.quartz-scheduler</groupId>
            <artifactId>quartz</artifactId>
            <exclusions>
                <exclusion>
                    <groupId>com.mchange</groupId>
                    <artifactId>c3p0</artifactId>
                </exclusion>
            </exclusions>
        </dependency>

        <!-- 通用工具-->
        <dependency>
            <groupId>com.ruoyi</groupId>
            <artifactId>ruoyi-common</artifactId>
        </dependency>

    </dependencies>

>>>>>>> db193a46
</project><|MERGE_RESOLUTION|>--- conflicted
+++ resolved
@@ -1,4 +1,3 @@
-<<<<<<< HEAD
 <?xml version="1.0" encoding="UTF-8"?>
 <project xmlns="http://maven.apache.org/POM/4.0.0"
          xmlns:xsi="http://www.w3.org/2001/XMLSchema-instance"
@@ -38,45 +37,4 @@
 
     </dependencies>
 
-=======
-<?xml version="1.0" encoding="UTF-8"?>
-<project xmlns="http://maven.apache.org/POM/4.0.0"
-         xmlns:xsi="http://www.w3.org/2001/XMLSchema-instance"
-         xsi:schemaLocation="http://maven.apache.org/POM/4.0.0 http://maven.apache.org/xsd/maven-4.0.0.xsd">
-    <parent>
-        <artifactId>ruoyi</artifactId>
-        <groupId>com.ruoyi</groupId>
-        <version>3.7.0</version>
-    </parent>
-    <modelVersion>4.0.0</modelVersion>
-
-    <artifactId>ruoyi-quartz</artifactId>
-
-    <description>
-        quartz定时任务
-    </description>
-
-    <dependencies>
-
-        <!-- 定时任务 -->
-        <dependency>
-            <groupId>org.quartz-scheduler</groupId>
-            <artifactId>quartz</artifactId>
-            <exclusions>
-                <exclusion>
-                    <groupId>com.mchange</groupId>
-                    <artifactId>c3p0</artifactId>
-                </exclusion>
-            </exclusions>
-        </dependency>
-
-        <!-- 通用工具-->
-        <dependency>
-            <groupId>com.ruoyi</groupId>
-            <artifactId>ruoyi-common</artifactId>
-        </dependency>
-
-    </dependencies>
-
->>>>>>> db193a46
 </project>