--- conflicted
+++ resolved
@@ -1,4 +1,3 @@
-<<<<<<< HEAD
 package com.ruoyi.quartz.controller;
 
 import com.ruoyi.common.annotation.Log;
@@ -8,7 +7,6 @@
 import com.ruoyi.common.core.page.TableDataInfo;
 import com.ruoyi.common.enums.BusinessType;
 import com.ruoyi.common.exception.job.TaskException;
-import com.ruoyi.common.utils.SecurityUtils;
 import com.ruoyi.common.utils.StringUtils;
 import com.ruoyi.common.utils.poi.ExcelUtil;
 import com.ruoyi.quartz.domain.SysJob;
@@ -54,166 +52,6 @@
     {
         List<SysJob> list = jobService.selectJobList(sysJob);
 		ExcelUtil.exportExcel(list, "定时任务", SysJob.class, response);
-    }
-
-    /**
-     * 获取定时任务详细信息
-     */
-    @PreAuthorize("@ss.hasPermi('monitor:job:query')")
-    @GetMapping(value = "/{jobId}")
-    public AjaxResult getInfo(@PathVariable("jobId") Long jobId)
-    {
-        return AjaxResult.success(jobService.selectJobById(jobId));
-    }
-
-    /**
-     * 新增定时任务
-     */
-    @PreAuthorize("@ss.hasPermi('monitor:job:add')")
-    @Log(title = "定时任务", businessType = BusinessType.INSERT)
-    @PostMapping
-    public AjaxResult add(@RequestBody SysJob job) throws SchedulerException, TaskException
-    {
-        if (!CronUtils.isValid(job.getCronExpression()))
-        {
-            return error("新增任务'" + job.getJobName() + "'失败，Cron表达式不正确");
-        }
-        else if (StringUtils.containsIgnoreCase(job.getInvokeTarget(), Constants.LOOKUP_RMI))
-        {
-            return error("新增任务'" + job.getJobName() + "'失败，目标字符串不允许'rmi://'调用");
-        }
-        else if (StringUtils.containsAnyIgnoreCase(job.getInvokeTarget(), new String[] { Constants.HTTP, Constants.HTTPS }))
-        {
-            return error("新增任务'" + job.getJobName() + "'失败，目标字符串不允许'http(s)//'调用");
-        }
-        job.setCreateBy(SecurityUtils.getUsername());
-        return toAjax(jobService.insertJob(job));
-    }
-
-    /**
-     * 修改定时任务
-     */
-    @PreAuthorize("@ss.hasPermi('monitor:job:edit')")
-    @Log(title = "定时任务", businessType = BusinessType.UPDATE)
-    @PutMapping
-    public AjaxResult edit(@RequestBody SysJob job) throws SchedulerException, TaskException
-    {
-        if (!CronUtils.isValid(job.getCronExpression()))
-        {
-            return error("修改任务'" + job.getJobName() + "'失败，Cron表达式不正确");
-        }
-        else if (StringUtils.containsIgnoreCase(job.getInvokeTarget(), Constants.LOOKUP_RMI))
-        {
-            return error("修改任务'" + job.getJobName() + "'失败，目标字符串不允许'rmi://'调用");
-        }
-        else if (StringUtils.containsAnyIgnoreCase(job.getInvokeTarget(), new String[] { Constants.HTTP, Constants.HTTPS }))
-        {
-            return error("修改任务'" + job.getJobName() + "'失败，目标字符串不允许'http(s)//'调用");
-        }
-        job.setUpdateBy(SecurityUtils.getUsername());
-        return toAjax(jobService.updateJob(job));
-    }
-
-    /**
-     * 定时任务状态修改
-     */
-    @PreAuthorize("@ss.hasPermi('monitor:job:changeStatus')")
-    @Log(title = "定时任务", businessType = BusinessType.UPDATE)
-    @PutMapping("/changeStatus")
-    public AjaxResult changeStatus(@RequestBody SysJob job) throws SchedulerException
-    {
-        SysJob newJob = jobService.selectJobById(job.getJobId());
-        newJob.setStatus(job.getStatus());
-        return toAjax(jobService.changeStatus(newJob));
-    }
-
-    /**
-     * 定时任务立即执行一次
-     */
-    @PreAuthorize("@ss.hasPermi('monitor:job:changeStatus')")
-    @Log(title = "定时任务", businessType = BusinessType.UPDATE)
-    @PutMapping("/run")
-    public AjaxResult run(@RequestBody SysJob job) throws SchedulerException
-    {
-        jobService.run(job);
-        return AjaxResult.success();
-    }
-
-    /**
-     * 删除定时任务
-     */
-    @PreAuthorize("@ss.hasPermi('monitor:job:remove')")
-    @Log(title = "定时任务", businessType = BusinessType.DELETE)
-    @DeleteMapping("/{jobIds}")
-    public AjaxResult remove(@PathVariable Long[] jobIds) throws SchedulerException, TaskException
-    {
-        jobService.deleteJobByIds(jobIds);
-        return AjaxResult.success();
-    }
-}
-=======
-package com.ruoyi.quartz.controller;
-
-import java.util.List;
-import org.quartz.SchedulerException;
-import org.springframework.beans.factory.annotation.Autowired;
-import org.springframework.security.access.prepost.PreAuthorize;
-import org.springframework.web.bind.annotation.DeleteMapping;
-import org.springframework.web.bind.annotation.GetMapping;
-import org.springframework.web.bind.annotation.PathVariable;
-import org.springframework.web.bind.annotation.PostMapping;
-import org.springframework.web.bind.annotation.PutMapping;
-import org.springframework.web.bind.annotation.RequestBody;
-import org.springframework.web.bind.annotation.RequestMapping;
-import org.springframework.web.bind.annotation.RestController;
-import com.ruoyi.common.annotation.Log;
-import com.ruoyi.common.constant.Constants;
-import com.ruoyi.common.core.controller.BaseController;
-import com.ruoyi.common.core.domain.AjaxResult;
-import com.ruoyi.common.core.page.TableDataInfo;
-import com.ruoyi.common.enums.BusinessType;
-import com.ruoyi.common.exception.job.TaskException;
-import com.ruoyi.common.utils.StringUtils;
-import com.ruoyi.common.utils.poi.ExcelUtil;
-import com.ruoyi.quartz.domain.SysJob;
-import com.ruoyi.quartz.service.ISysJobService;
-import com.ruoyi.quartz.util.CronUtils;
-
-/**
- * 调度任务信息操作处理
- * 
- * @author ruoyi
- */
-@RestController
-@RequestMapping("/monitor/job")
-public class SysJobController extends BaseController
-{
-    @Autowired
-    private ISysJobService jobService;
-
-    /**
-     * 查询定时任务列表
-     */
-    @PreAuthorize("@ss.hasPermi('monitor:job:list')")
-    @GetMapping("/list")
-    public TableDataInfo list(SysJob sysJob)
-    {
-        startPage();
-        List<SysJob> list = jobService.selectJobList(sysJob);
-        return getDataTable(list);
-    }
-
-    /**
-     * 导出定时任务列表
-     */
-    @PreAuthorize("@ss.hasPermi('monitor:job:export')")
-    @Log(title = "定时任务", businessType = BusinessType.EXPORT)
-    @GetMapping("/export")
-    public AjaxResult export(SysJob sysJob)
-    {
-        List<SysJob> list = jobService.selectJobList(sysJob);
-        ExcelUtil<SysJob> util = new ExcelUtil<SysJob>(SysJob.class);
-        return util.exportExcel(list, "定时任务");
     }
 
     /**
@@ -310,5 +148,4 @@
         jobService.deleteJobByIds(jobIds);
         return AjaxResult.success();
     }
-}
->>>>>>> 98a143f1
+}