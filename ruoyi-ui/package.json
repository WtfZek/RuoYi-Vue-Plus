<<<<<<< HEAD
{
  "name": "ruoyi",
  "version": "3.2.0",
  "description": "若依管理系统",
  "author": "若依",
  "license": "MIT",
  "scripts": {
    "dev": "vue-cli-service serve",
    "build:prod": "vue-cli-service build",
    "build:stage": "vue-cli-service build --mode staging",
    "preview": "node build/index.js --preview",
    "lint": "eslint --ext .js,.vue src",
    "test:unit": "jest --clearCache && vue-cli-service test:unit",
    "test:ci": "npm run lint && npm run test:unit",
    "svgo": "svgo -f src/icons/svg --config=src/icons/svgo.yml",
    "new": "plop"
  },
  "husky": {
    "hooks": {
      "pre-commit": "lint-staged"
    }
  },
  "lint-staged": {
    "src/**/*.{js,vue}": [
      "eslint --fix",
      "git add"
    ]
  },
  "keywords": [
    "vue",
    "admin",
    "dashboard",
    "element-ui",
    "boilerplate",
    "admin-template",
    "management-system"
  ],
  "repository": {
    "type": "git",
    "url": "https://gitee.com/y_project/RuoYi-Vue.git"
  },
  "dependencies": {
    "@riophae/vue-treeselect": "0.4.0",
    "axios": "0.18.1",
    "clipboard": "2.0.4",
    "core-js": "3.6.5",
    "echarts": "4.2.1",
    "element-ui": "2.13.2",
    "file-saver": "2.0.1",
    "js-beautify": "1.10.2",
    "fuse.js": "3.4.4",
    "js-cookie": "2.2.0",
    "jsencrypt": "3.0.0-rc.1",
    "normalize.css": "7.0.0",
    "nprogress": "0.2.0",
    "path-to-regexp": "2.4.0",
    "screenfull": "4.2.0",
    "sortablejs": "1.8.4",
    "vue": "2.6.10",
    "vue-count-to": "1.0.13",
    "quill": "1.3.7",
    "vue-cropper": "0.4.9",
    "vue-router": "3.0.2",
    "vue-splitpane": "1.0.4",
    "vuedraggable": "2.20.0",
    "vuex": "3.1.0"
  },
  "devDependencies": {
    "@vue/cli-plugin-babel": "4.4.4",
    "@vue/cli-plugin-eslint": "4.4.4",
    "@vue/cli-plugin-unit-jest": "4.4.4",
    "@vue/cli-service": "4.4.4",
    "@vue/test-utils": "1.0.0-beta.29",
    "autoprefixer": "9.5.1",
    "babel-eslint": "10.1.0",
    "babel-jest": "23.6.0",
    "babel-plugin-dynamic-import-node": "2.3.3",
    "chalk": "2.4.2",
    "chokidar": "2.1.5",
    "connect": "3.6.6",
    "eslint": "6.7.2",
    "eslint-plugin-vue": "6.2.2",
    "html-webpack-plugin": "3.2.0",
    "husky": "1.3.1",
    "lint-staged": "8.1.5",
    "mockjs": "1.0.1-beta3",
    "plop": "2.3.0",
    "runjs": "4.3.2",
    "node-sass": "4.14.1",
    "sass-loader": "8.0.2",
    "script-ext-html-webpack-plugin": "2.1.3",
    "script-loader": "0.7.2",
    "serve-static": "1.13.2",
    "svg-sprite-loader": "4.1.3",
    "svgo": "1.2.0",
    "vue-template-compiler": "2.6.10"
  },
  "engines": {
    "node": ">=8.9",
    "npm": ">= 3.0.0"
  },
  "browserslist": [
    "> 1%",
    "last 2 versions"
  ]
}
=======
{
  "name": "ruoyi",
  "version": "3.2.1",
  "description": "若依管理系统",
  "author": "若依",
  "license": "MIT",
  "scripts": {
    "dev": "vue-cli-service serve",
    "build:prod": "vue-cli-service build",
    "build:stage": "vue-cli-service build --mode staging",
    "preview": "node build/index.js --preview",
    "lint": "eslint --ext .js,.vue src",
    "test:unit": "jest --clearCache && vue-cli-service test:unit",
    "test:ci": "npm run lint && npm run test:unit",
    "svgo": "svgo -f src/icons/svg --config=src/icons/svgo.yml",
    "new": "plop"
  },
  "husky": {
    "hooks": {
      "pre-commit": "lint-staged"
    }
  },
  "lint-staged": {
    "src/**/*.{js,vue}": [
      "eslint --fix",
      "git add"
    ]
  },
  "keywords": [
    "vue",
    "admin",
    "dashboard",
    "element-ui",
    "boilerplate",
    "admin-template",
    "management-system"
  ],
  "repository": {
    "type": "git",
    "url": "https://gitee.com/y_project/RuoYi-Vue.git"
  },
  "dependencies": {
    "@riophae/vue-treeselect": "0.4.0",
    "axios": "0.18.1",
    "clipboard": "2.0.4",
    "core-js": "3.6.5",
    "echarts": "4.2.1",
    "element-ui": "2.13.2",
    "file-saver": "2.0.1",
    "js-beautify": "1.10.2",
    "fuse.js": "3.4.4",
    "js-cookie": "2.2.0",
    "jsencrypt": "3.0.0-rc.1",
    "normalize.css": "7.0.0",
    "nprogress": "0.2.0",
    "path-to-regexp": "2.4.0",
    "screenfull": "4.2.0",
    "sortablejs": "1.8.4",
    "vue": "2.6.10",
    "vue-count-to": "1.0.13",
    "quill": "1.3.7",
    "vue-cropper": "0.4.9",
    "vue-router": "3.0.2",
    "vue-splitpane": "1.0.4",
    "vuedraggable": "2.20.0",
    "vuex": "3.1.0"
  },
  "devDependencies": {
    "@vue/cli-plugin-babel": "4.4.4",
    "@vue/cli-plugin-eslint": "4.4.4",
    "@vue/cli-plugin-unit-jest": "4.4.4",
    "@vue/cli-service": "4.4.4",
    "@vue/test-utils": "1.0.0-beta.29",
    "autoprefixer": "9.5.1",
    "babel-eslint": "10.1.0",
    "babel-jest": "23.6.0",
    "babel-plugin-dynamic-import-node": "2.3.3",
    "chalk": "2.4.2",
    "chokidar": "2.1.5",
    "connect": "3.6.6",
    "eslint": "6.7.2",
    "eslint-plugin-vue": "6.2.2",
    "html-webpack-plugin": "3.2.0",
    "husky": "1.3.1",
    "lint-staged": "8.1.5",
    "mockjs": "1.0.1-beta3",
    "plop": "2.3.0",
    "runjs": "4.3.2",
    "node-sass": "4.14.1",
    "sass-loader": "8.0.2",
    "script-ext-html-webpack-plugin": "2.1.3",
    "script-loader": "0.7.2",
    "serve-static": "1.13.2",
    "svg-sprite-loader": "4.1.3",
    "svgo": "1.2.0",
    "vue-template-compiler": "2.6.10"
  },
  "engines": {
    "node": ">=8.9",
    "npm": ">= 3.0.0"
  },
  "browserslist": [
    "> 1%",
    "last 2 versions"
  ]
}
>>>>>>> 8f145bba
<|MERGE_RESOLUTION|>--- conflicted
+++ resolved
@@ -1,111 +1,3 @@
-<<<<<<< HEAD
-{
-  "name": "ruoyi",
-  "version": "3.2.0",
-  "description": "若依管理系统",
-  "author": "若依",
-  "license": "MIT",
-  "scripts": {
-    "dev": "vue-cli-service serve",
-    "build:prod": "vue-cli-service build",
-    "build:stage": "vue-cli-service build --mode staging",
-    "preview": "node build/index.js --preview",
-    "lint": "eslint --ext .js,.vue src",
-    "test:unit": "jest --clearCache && vue-cli-service test:unit",
-    "test:ci": "npm run lint && npm run test:unit",
-    "svgo": "svgo -f src/icons/svg --config=src/icons/svgo.yml",
-    "new": "plop"
-  },
-  "husky": {
-    "hooks": {
-      "pre-commit": "lint-staged"
-    }
-  },
-  "lint-staged": {
-    "src/**/*.{js,vue}": [
-      "eslint --fix",
-      "git add"
-    ]
-  },
-  "keywords": [
-    "vue",
-    "admin",
-    "dashboard",
-    "element-ui",
-    "boilerplate",
-    "admin-template",
-    "management-system"
-  ],
-  "repository": {
-    "type": "git",
-    "url": "https://gitee.com/y_project/RuoYi-Vue.git"
-  },
-  "dependencies": {
-    "@riophae/vue-treeselect": "0.4.0",
-    "axios": "0.18.1",
-    "clipboard": "2.0.4",
-    "core-js": "3.6.5",
-    "echarts": "4.2.1",
-    "element-ui": "2.13.2",
-    "file-saver": "2.0.1",
-    "js-beautify": "1.10.2",
-    "fuse.js": "3.4.4",
-    "js-cookie": "2.2.0",
-    "jsencrypt": "3.0.0-rc.1",
-    "normalize.css": "7.0.0",
-    "nprogress": "0.2.0",
-    "path-to-regexp": "2.4.0",
-    "screenfull": "4.2.0",
-    "sortablejs": "1.8.4",
-    "vue": "2.6.10",
-    "vue-count-to": "1.0.13",
-    "quill": "1.3.7",
-    "vue-cropper": "0.4.9",
-    "vue-router": "3.0.2",
-    "vue-splitpane": "1.0.4",
-    "vuedraggable": "2.20.0",
-    "vuex": "3.1.0"
-  },
-  "devDependencies": {
-    "@vue/cli-plugin-babel": "4.4.4",
-    "@vue/cli-plugin-eslint": "4.4.4",
-    "@vue/cli-plugin-unit-jest": "4.4.4",
-    "@vue/cli-service": "4.4.4",
-    "@vue/test-utils": "1.0.0-beta.29",
-    "autoprefixer": "9.5.1",
-    "babel-eslint": "10.1.0",
-    "babel-jest": "23.6.0",
-    "babel-plugin-dynamic-import-node": "2.3.3",
-    "chalk": "2.4.2",
-    "chokidar": "2.1.5",
-    "connect": "3.6.6",
-    "eslint": "6.7.2",
-    "eslint-plugin-vue": "6.2.2",
-    "html-webpack-plugin": "3.2.0",
-    "husky": "1.3.1",
-    "lint-staged": "8.1.5",
-    "mockjs": "1.0.1-beta3",
-    "plop": "2.3.0",
-    "runjs": "4.3.2",
-    "node-sass": "4.14.1",
-    "sass-loader": "8.0.2",
-    "script-ext-html-webpack-plugin": "2.1.3",
-    "script-loader": "0.7.2",
-    "serve-static": "1.13.2",
-    "svg-sprite-loader": "4.1.3",
-    "svgo": "1.2.0",
-    "vue-template-compiler": "2.6.10"
-  },
-  "engines": {
-    "node": ">=8.9",
-    "npm": ">= 3.0.0"
-  },
-  "browserslist": [
-    "> 1%",
-    "last 2 versions"
-  ]
-}
-=======
 {
   "name": "ruoyi",
   "version": "3.2.1",
@@ -211,5 +103,4 @@
     "> 1%",
     "last 2 versions"
   ]
-}
->>>>>>> 8f145bba
+}