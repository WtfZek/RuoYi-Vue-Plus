--- conflicted
+++ resolved
@@ -1,10 +1,6 @@
 {
   "name": "ruoyi-vue-plus",
-<<<<<<< HEAD
-  "version": "2.5.2",
-=======
   "version": "2.6.0",
->>>>>>> 973471c6
   "description": "RuoYi-Vue-Plus后台管理系统",
   "author": "LionLi",
   "license": "MIT",
