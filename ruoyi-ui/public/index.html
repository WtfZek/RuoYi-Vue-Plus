<<<<<<< HEAD
<!DOCTYPE html>
<html>
  <head>
    <meta charset="utf-8">
    <meta http-equiv="X-UA-Compatible" content="IE=edge,chrome=1">
    <meta name="renderer" content="webkit">
    <meta name="viewport" content="width=device-width, initial-scale=1, maximum-scale=1, user-scalable=no">
    <link rel="icon" href="<%= BASE_URL %>favicon.ico">
    <title><%= webpackConfig.name %></title>
	  <style>
    html,
    body,
    #app {
      height: 100%;
      margin: 0px;
      padding: 0px;
    }
    .chromeframe {
      margin: 0.2em 0;
      background: #ccc;
      color: #000;
      padding: 0.2em 0;
    }

    #loader-wrapper {
      position: fixed;
      top: 0;
      left: 0;
      width: 100%;
      height: 100%;
      z-index: 999999;
    }

    #loader {
      display: block;
      position: relative;
      left: 50%;
      top: 50%;
      width: 150px;
      height: 150px;
      margin: -75px 0 0 -75px;
      border-radius: 50%;
      border: 3px solid transparent;
      border-top-color: #FFF;
      -webkit-animation: spin 2s linear infinite;
      -ms-animation: spin 2s linear infinite;
      -moz-animation: spin 2s linear infinite;
      -o-animation: spin 2s linear infinite;
      animation: spin 2s linear infinite;
      z-index: 1001;
    }

    #loader:before {
      content: "";
      position: absolute;
      top: 5px;
      left: 5px;
      right: 5px;
      bottom: 5px;
      border-radius: 50%;
      border: 3px solid transparent;
      border-top-color: #FFF;
      -webkit-animation: spin 3s linear infinite;
      -moz-animation: spin 3s linear infinite;
      -o-animation: spin 3s linear infinite;
      -ms-animation: spin 3s linear infinite;
      animation: spin 3s linear infinite;
    }

    #loader:after {
      content: "";
      position: absolute;
      top: 15px;
      left: 15px;
      right: 15px;
      bottom: 15px;
      border-radius: 50%;
      border: 3px solid transparent;
      border-top-color: #FFF;
      -moz-animation: spin 1.5s linear infinite;
      -o-animation: spin 1.5s linear infinite;
      -ms-animation: spin 1.5s linear infinite;
      -webkit-animation: spin 1.5s linear infinite;
      animation: spin 1.5s linear infinite;
    }


    @-webkit-keyframes spin {
      0% {
        -webkit-transform: rotate(0deg);
        -ms-transform: rotate(0deg);
        transform: rotate(0deg);
      }
      100% {
        -webkit-transform: rotate(360deg);
        -ms-transform: rotate(360deg);
        transform: rotate(360deg);
      }
    }

    @keyframes spin {
      0% {
        -webkit-transform: rotate(0deg);
        -ms-transform: rotate(0deg);
        transform: rotate(0deg);
      }
      100% {
        -webkit-transform: rotate(360deg);
        -ms-transform: rotate(360deg);
        transform: rotate(360deg);
      }
    }


    #loader-wrapper .loader-section {
      position: fixed;
      top: 0;
      width: 51%;
      height: 100%;
      background: #7171C6;
      z-index: 1000;
      -webkit-transform: translateX(0);
      -ms-transform: translateX(0);
      transform: translateX(0);
    }

    #loader-wrapper .loader-section.section-left {
      left: 0;
    }

    #loader-wrapper .loader-section.section-right {
      right: 0;
    }


    .loaded #loader-wrapper .loader-section.section-left {
      -webkit-transform: translateX(-100%);
      -ms-transform: translateX(-100%);
      transform: translateX(-100%);
      -webkit-transition: all 0.7s 0.3s cubic-bezier(0.645, 0.045, 0.355, 1.000);
      transition: all 0.7s 0.3s cubic-bezier(0.645, 0.045, 0.355, 1.000);
    }

    .loaded #loader-wrapper .loader-section.section-right {
      -webkit-transform: translateX(100%);
      -ms-transform: translateX(100%);
      transform: translateX(100%);
      -webkit-transition: all 0.7s 0.3s cubic-bezier(0.645, 0.045, 0.355, 1.000);
      transition: all 0.7s 0.3s cubic-bezier(0.645, 0.045, 0.355, 1.000);
    }

    .loaded #loader {
      opacity: 0;
      -webkit-transition: all 0.3s ease-out;
      transition: all 0.3s ease-out;
    }

    .loaded #loader-wrapper {
      visibility: hidden;
      -webkit-transform: translateY(-100%);
      -ms-transform: translateY(-100%);
      transform: translateY(-100%);
      -webkit-transition: all 0.3s 1s ease-out;
      transition: all 0.3s 1s ease-out;
    }

    .no-js #loader-wrapper {
      display: none;
    }

    .no-js h1 {
      color: #222222;
    }

    #loader-wrapper .load_title {
      font-family: 'Open Sans';
      color: #FFF;
      font-size: 19px;
      width: 100%;
      text-align: center;
      z-index: 9999999999999;
      position: absolute;
      top: 60%;
      opacity: 1;
      line-height: 30px;
    }

    #loader-wrapper .load_title span {
      font-weight: normal;
      font-style: italic;
      font-size: 13px;
      color: #FFF;
      opacity: 0.5;
    }
  </style>
  </head>
  <body>
    <div id="app">
	    <div id="loader-wrapper">
		    <div id="loader"></div>
		    <div class="loader-section section-left"></div>
		    <div class="loader-section section-right"></div>
		    <div class="load_title">正在加载系统资源，请耐心等待</div>
        </div>
	</div>
  </body>
</html>
=======
<!DOCTYPE html>
<html>
  <head>
    <meta charset="utf-8">
    <meta http-equiv="X-UA-Compatible" content="IE=edge,chrome=1">
    <meta name="renderer" content="webkit">
    <meta name="viewport" content="width=device-width, initial-scale=1, maximum-scale=1, user-scalable=no">
    <link rel="icon" href="<%= BASE_URL %>favicon.ico">
    <title><%= webpackConfig.name %></title>
    <!--[if lt IE 11]><script>window.location.href='/html/ie.html';</script><![endif]-->
	  <style>
    html,
    body,
    #app {
      height: 100%;
      margin: 0px;
      padding: 0px;
    }
    .chromeframe {
      margin: 0.2em 0;
      background: #ccc;
      color: #000;
      padding: 0.2em 0;
    }

    #loader-wrapper {
      position: fixed;
      top: 0;
      left: 0;
      width: 100%;
      height: 100%;
      z-index: 999999;
    }

    #loader {
      display: block;
      position: relative;
      left: 50%;
      top: 50%;
      width: 150px;
      height: 150px;
      margin: -75px 0 0 -75px;
      border-radius: 50%;
      border: 3px solid transparent;
      border-top-color: #FFF;
      -webkit-animation: spin 2s linear infinite;
      -ms-animation: spin 2s linear infinite;
      -moz-animation: spin 2s linear infinite;
      -o-animation: spin 2s linear infinite;
      animation: spin 2s linear infinite;
      z-index: 1001;
    }

    #loader:before {
      content: "";
      position: absolute;
      top: 5px;
      left: 5px;
      right: 5px;
      bottom: 5px;
      border-radius: 50%;
      border: 3px solid transparent;
      border-top-color: #FFF;
      -webkit-animation: spin 3s linear infinite;
      -moz-animation: spin 3s linear infinite;
      -o-animation: spin 3s linear infinite;
      -ms-animation: spin 3s linear infinite;
      animation: spin 3s linear infinite;
    }

    #loader:after {
      content: "";
      position: absolute;
      top: 15px;
      left: 15px;
      right: 15px;
      bottom: 15px;
      border-radius: 50%;
      border: 3px solid transparent;
      border-top-color: #FFF;
      -moz-animation: spin 1.5s linear infinite;
      -o-animation: spin 1.5s linear infinite;
      -ms-animation: spin 1.5s linear infinite;
      -webkit-animation: spin 1.5s linear infinite;
      animation: spin 1.5s linear infinite;
    }


    @-webkit-keyframes spin {
      0% {
        -webkit-transform: rotate(0deg);
        -ms-transform: rotate(0deg);
        transform: rotate(0deg);
      }
      100% {
        -webkit-transform: rotate(360deg);
        -ms-transform: rotate(360deg);
        transform: rotate(360deg);
      }
    }

    @keyframes spin {
      0% {
        -webkit-transform: rotate(0deg);
        -ms-transform: rotate(0deg);
        transform: rotate(0deg);
      }
      100% {
        -webkit-transform: rotate(360deg);
        -ms-transform: rotate(360deg);
        transform: rotate(360deg);
      }
    }


    #loader-wrapper .loader-section {
      position: fixed;
      top: 0;
      width: 51%;
      height: 100%;
      background: #7171C6;
      z-index: 1000;
      -webkit-transform: translateX(0);
      -ms-transform: translateX(0);
      transform: translateX(0);
    }

    #loader-wrapper .loader-section.section-left {
      left: 0;
    }

    #loader-wrapper .loader-section.section-right {
      right: 0;
    }


    .loaded #loader-wrapper .loader-section.section-left {
      -webkit-transform: translateX(-100%);
      -ms-transform: translateX(-100%);
      transform: translateX(-100%);
      -webkit-transition: all 0.7s 0.3s cubic-bezier(0.645, 0.045, 0.355, 1.000);
      transition: all 0.7s 0.3s cubic-bezier(0.645, 0.045, 0.355, 1.000);
    }

    .loaded #loader-wrapper .loader-section.section-right {
      -webkit-transform: translateX(100%);
      -ms-transform: translateX(100%);
      transform: translateX(100%);
      -webkit-transition: all 0.7s 0.3s cubic-bezier(0.645, 0.045, 0.355, 1.000);
      transition: all 0.7s 0.3s cubic-bezier(0.645, 0.045, 0.355, 1.000);
    }

    .loaded #loader {
      opacity: 0;
      -webkit-transition: all 0.3s ease-out;
      transition: all 0.3s ease-out;
    }

    .loaded #loader-wrapper {
      visibility: hidden;
      -webkit-transform: translateY(-100%);
      -ms-transform: translateY(-100%);
      transform: translateY(-100%);
      -webkit-transition: all 0.3s 1s ease-out;
      transition: all 0.3s 1s ease-out;
    }

    .no-js #loader-wrapper {
      display: none;
    }

    .no-js h1 {
      color: #222222;
    }

    #loader-wrapper .load_title {
      font-family: 'Open Sans';
      color: #FFF;
      font-size: 19px;
      width: 100%;
      text-align: center;
      z-index: 9999999999999;
      position: absolute;
      top: 60%;
      opacity: 1;
      line-height: 30px;
    }

    #loader-wrapper .load_title span {
      font-weight: normal;
      font-style: italic;
      font-size: 13px;
      color: #FFF;
      opacity: 0.5;
    }
  </style>
  </head>
  <body>
    <div id="app">
	    <div id="loader-wrapper">
		    <div id="loader"></div>
		    <div class="loader-section section-left"></div>
		    <div class="loader-section section-right"></div>
		    <div class="load_title">正在加载系统资源，请耐心等待</div>
        </div>
	</div>
  </body>
</html>
>>>>>>> 5e64a93d
<|MERGE_RESOLUTION|>--- conflicted
+++ resolved
@@ -1,4 +1,3 @@
-<<<<<<< HEAD
 <!DOCTYPE html>
 <html>
   <head>
@@ -8,6 +7,7 @@
     <meta name="viewport" content="width=device-width, initial-scale=1, maximum-scale=1, user-scalable=no">
     <link rel="icon" href="<%= BASE_URL %>favicon.ico">
     <title><%= webpackConfig.name %></title>
+    <!--[if lt IE 11]><script>window.location.href='/html/ie.html';</script><![endif]-->
 	  <style>
     html,
     body,
@@ -205,214 +205,4 @@
         </div>
 	</div>
   </body>
-</html>
-=======
-<!DOCTYPE html>
-<html>
-  <head>
-    <meta charset="utf-8">
-    <meta http-equiv="X-UA-Compatible" content="IE=edge,chrome=1">
-    <meta name="renderer" content="webkit">
-    <meta name="viewport" content="width=device-width, initial-scale=1, maximum-scale=1, user-scalable=no">
-    <link rel="icon" href="<%= BASE_URL %>favicon.ico">
-    <title><%= webpackConfig.name %></title>
-    <!--[if lt IE 11]><script>window.location.href='/html/ie.html';</script><![endif]-->
-	  <style>
-    html,
-    body,
-    #app {
-      height: 100%;
-      margin: 0px;
-      padding: 0px;
-    }
-    .chromeframe {
-      margin: 0.2em 0;
-      background: #ccc;
-      color: #000;
-      padding: 0.2em 0;
-    }
-
-    #loader-wrapper {
-      position: fixed;
-      top: 0;
-      left: 0;
-      width: 100%;
-      height: 100%;
-      z-index: 999999;
-    }
-
-    #loader {
-      display: block;
-      position: relative;
-      left: 50%;
-      top: 50%;
-      width: 150px;
-      height: 150px;
-      margin: -75px 0 0 -75px;
-      border-radius: 50%;
-      border: 3px solid transparent;
-      border-top-color: #FFF;
-      -webkit-animation: spin 2s linear infinite;
-      -ms-animation: spin 2s linear infinite;
-      -moz-animation: spin 2s linear infinite;
-      -o-animation: spin 2s linear infinite;
-      animation: spin 2s linear infinite;
-      z-index: 1001;
-    }
-
-    #loader:before {
-      content: "";
-      position: absolute;
-      top: 5px;
-      left: 5px;
-      right: 5px;
-      bottom: 5px;
-      border-radius: 50%;
-      border: 3px solid transparent;
-      border-top-color: #FFF;
-      -webkit-animation: spin 3s linear infinite;
-      -moz-animation: spin 3s linear infinite;
-      -o-animation: spin 3s linear infinite;
-      -ms-animation: spin 3s linear infinite;
-      animation: spin 3s linear infinite;
-    }
-
-    #loader:after {
-      content: "";
-      position: absolute;
-      top: 15px;
-      left: 15px;
-      right: 15px;
-      bottom: 15px;
-      border-radius: 50%;
-      border: 3px solid transparent;
-      border-top-color: #FFF;
-      -moz-animation: spin 1.5s linear infinite;
-      -o-animation: spin 1.5s linear infinite;
-      -ms-animation: spin 1.5s linear infinite;
-      -webkit-animation: spin 1.5s linear infinite;
-      animation: spin 1.5s linear infinite;
-    }
-
-
-    @-webkit-keyframes spin {
-      0% {
-        -webkit-transform: rotate(0deg);
-        -ms-transform: rotate(0deg);
-        transform: rotate(0deg);
-      }
-      100% {
-        -webkit-transform: rotate(360deg);
-        -ms-transform: rotate(360deg);
-        transform: rotate(360deg);
-      }
-    }
-
-    @keyframes spin {
-      0% {
-        -webkit-transform: rotate(0deg);
-        -ms-transform: rotate(0deg);
-        transform: rotate(0deg);
-      }
-      100% {
-        -webkit-transform: rotate(360deg);
-        -ms-transform: rotate(360deg);
-        transform: rotate(360deg);
-      }
-    }
-
-
-    #loader-wrapper .loader-section {
-      position: fixed;
-      top: 0;
-      width: 51%;
-      height: 100%;
-      background: #7171C6;
-      z-index: 1000;
-      -webkit-transform: translateX(0);
-      -ms-transform: translateX(0);
-      transform: translateX(0);
-    }
-
-    #loader-wrapper .loader-section.section-left {
-      left: 0;
-    }
-
-    #loader-wrapper .loader-section.section-right {
-      right: 0;
-    }
-
-
-    .loaded #loader-wrapper .loader-section.section-left {
-      -webkit-transform: translateX(-100%);
-      -ms-transform: translateX(-100%);
-      transform: translateX(-100%);
-      -webkit-transition: all 0.7s 0.3s cubic-bezier(0.645, 0.045, 0.355, 1.000);
-      transition: all 0.7s 0.3s cubic-bezier(0.645, 0.045, 0.355, 1.000);
-    }
-
-    .loaded #loader-wrapper .loader-section.section-right {
-      -webkit-transform: translateX(100%);
-      -ms-transform: translateX(100%);
-      transform: translateX(100%);
-      -webkit-transition: all 0.7s 0.3s cubic-bezier(0.645, 0.045, 0.355, 1.000);
-      transition: all 0.7s 0.3s cubic-bezier(0.645, 0.045, 0.355, 1.000);
-    }
-
-    .loaded #loader {
-      opacity: 0;
-      -webkit-transition: all 0.3s ease-out;
-      transition: all 0.3s ease-out;
-    }
-
-    .loaded #loader-wrapper {
-      visibility: hidden;
-      -webkit-transform: translateY(-100%);
-      -ms-transform: translateY(-100%);
-      transform: translateY(-100%);
-      -webkit-transition: all 0.3s 1s ease-out;
-      transition: all 0.3s 1s ease-out;
-    }
-
-    .no-js #loader-wrapper {
-      display: none;
-    }
-
-    .no-js h1 {
-      color: #222222;
-    }
-
-    #loader-wrapper .load_title {
-      font-family: 'Open Sans';
-      color: #FFF;
-      font-size: 19px;
-      width: 100%;
-      text-align: center;
-      z-index: 9999999999999;
-      position: absolute;
-      top: 60%;
-      opacity: 1;
-      line-height: 30px;
-    }
-
-    #loader-wrapper .load_title span {
-      font-weight: normal;
-      font-style: italic;
-      font-size: 13px;
-      color: #FFF;
-      opacity: 0.5;
-    }
-  </style>
-  </head>
-  <body>
-    <div id="app">
-	    <div id="loader-wrapper">
-		    <div id="loader"></div>
-		    <div class="loader-section section-left"></div>
-		    <div class="loader-section section-right"></div>
-		    <div class="load_title">正在加载系统资源，请耐心等待</div>
-        </div>
-	</div>
-  </body>
-</html>
->>>>>>> 5e64a93d
+</html>