<<<<<<< HEAD
# 生产环境配置
ENV = 'production'

# 若依管理系统/生产环境
VUE_APP_BASE_API = '/prod-api'
=======
# 页面标题
VUE_APP_TITLE = 若依管理系统

# 生产环境配置
ENV = 'production'

# 若依管理系统/生产环境
VUE_APP_BASE_API = '/prod-api'
>>>>>>> 090ad532
<|MERGE_RESOLUTION|>--- conflicted
+++ resolved
@@ -1,10 +1,3 @@
-<<<<<<< HEAD
-# 生产环境配置
-ENV = 'production'
-
-# 若依管理系统/生产环境
-VUE_APP_BASE_API = '/prod-api'
-=======
 # 页面标题
 VUE_APP_TITLE = 若依管理系统
 
@@ -12,5 +5,4 @@
 ENV = 'production'
 
 # 若依管理系统/生产环境
-VUE_APP_BASE_API = '/prod-api'
->>>>>>> 090ad532
+VUE_APP_BASE_API = '/prod-api'