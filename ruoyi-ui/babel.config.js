<<<<<<< HEAD
module.exports = {
  presets: [
    '@vue/app'
  ]
}
=======
module.exports = {
  presets: [
    // https://github.com/vuejs/vue-cli/tree/master/packages/@vue/babel-preset-app
    '@vue/cli-plugin-babel/preset'
  ],
  'env': {
    'development': {
      // babel-plugin-dynamic-import-node plugin only does one thing by converting all import() to require().
      // This plugin can significantly increase the speed of hot updates, when you have a large number of pages.
      'plugins': ['dynamic-import-node']
    }
  }
}
>>>>>>> 4dcf737d
<|MERGE_RESOLUTION|>--- conflicted
+++ resolved
@@ -1,10 +1,3 @@
-<<<<<<< HEAD
-module.exports = {
-  presets: [
-    '@vue/app'
-  ]
-}
-=======
 module.exports = {
   presets: [
     // https://github.com/vuejs/vue-cli/tree/master/packages/@vue/babel-preset-app
@@ -17,5 +10,4 @@
       'plugins': ['dynamic-import-node']
     }
   }
-}
->>>>>>> 4dcf737d
+}