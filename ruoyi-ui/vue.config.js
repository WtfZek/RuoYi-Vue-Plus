--- conflicted
+++ resolved
@@ -1,123 +1,3 @@
-<<<<<<< HEAD
-'use strict'
-const path = require('path')
-const defaultSettings = require('./src/settings.js')
-
-function resolve(dir) {
-  return path.join(__dirname, dir)
-}
-
-const name = defaultSettings.title || '若依管理系统' // 标题
-
-const port = process.env.port || process.env.npm_config_port || 80 // 端口
-
-// vue.config.js 配置说明
-//官方vue.config.js 参考文档 https://cli.vuejs.org/zh/config/#css-loaderoptions
-// 这里只列一部分，具体配置参考文档
-module.exports = {
-  // 部署生产环境和开发环境下的URL。
-  // 默认情况下，Vue CLI 会假设你的应用是被部署在一个域名的根路径上
-  // 例如 https://www.ruoyi.vip/。如果应用被部署在一个子路径上，你就需要用这个选项指定这个子路径。例如，如果你的应用被部署在 https://www.ruoyi.vip/admin/，则设置 baseUrl 为 /admin/。
-  publicPath: process.env.NODE_ENV === "production" ? "/" : "/",
-  // 在npm run build 或 yarn build 时 ，生成文件的目录名称（要和baseUrl的生产环境路径一致）（默认dist）
-  outputDir: 'dist',
-  // 用于放置生成的静态资源 (js、css、img、fonts) 的；（项目打包之后，静态资源会放在这个文件夹下）
-  assetsDir: 'static',
-  // 是否开启eslint保存检测，有效值：ture | false | 'error'
-  lintOnSave: process.env.NODE_ENV === 'development',
-  // 如果你不需要生产环境的 source map，可以将其设置为 false 以加速生产环境构建。
-  productionSourceMap: false,
-  // webpack-dev-server 相关配置
-  devServer: {
-    host: '0.0.0.0',
-    port: port,
-    open: true,
-    proxy: {
-      // detail: https://cli.vuejs.org/config/#devserver-proxy
-      [process.env.VUE_APP_BASE_API]: {
-        target: `http://localhost:8080`,
-        changeOrigin: true,
-        pathRewrite: {
-          ['^' + process.env.VUE_APP_BASE_API]: ''
-        }
-      }
-    },
-    disableHostCheck: true
-  },
-  configureWebpack: {
-    name: name,
-    resolve: {
-      alias: {
-        '@': resolve('src')
-      }
-    }
-  },
-  chainWebpack(config) {
-    config.plugins.delete('preload') // TODO: need test
-    config.plugins.delete('prefetch') // TODO: need test
-
-    // set svg-sprite-loader
-    config.module
-      .rule('svg')
-      .exclude.add(resolve('src/assets/icons'))
-      .end()
-    config.module
-      .rule('icons')
-      .test(/\.svg$/)
-      .include.add(resolve('src/assets/icons'))
-      .end()
-      .use('svg-sprite-loader')
-      .loader('svg-sprite-loader')
-      .options({
-        symbolId: 'icon-[name]'
-      })
-      .end()
-
-    config
-      .when(process.env.NODE_ENV !== 'development',
-        config => {
-          config
-            .plugin('ScriptExtHtmlWebpackPlugin')
-            .after('html')
-            .use('script-ext-html-webpack-plugin', [{
-            // `runtime` must same as runtimeChunk name. default is `runtime`
-              inline: /runtime\..*\.js$/
-            }])
-            .end()
-          config
-            .optimization.splitChunks({
-              chunks: 'all',
-              cacheGroups: {
-                libs: {
-                  name: 'chunk-libs',
-                  test: /[\\/]node_modules[\\/]/,
-                  priority: 10,
-                  chunks: 'initial' // only package third parties that are initially dependent
-                },
-                elementUI: {
-                  name: 'chunk-elementUI', // split elementUI into a single package
-                  priority: 20, // the weight needs to be larger than libs and app or it will be packaged into libs or app
-                  test: /[\\/]node_modules[\\/]_?element-ui(.*)/ // in order to adapt to cnpm
-                },
-                commons: {
-                  name: 'chunk-commons',
-                  test: resolve('src/components'), // can customize your rules
-                  minChunks: 3, //  minimum common number
-                  priority: 5,
-                  reuseExistingChunk: true
-                }
-              }
-            })
-          config.optimization.runtimeChunk('single'),
-          {
-             from: path.resolve(__dirname, './public/robots.txt'),//防爬虫文件
-             to:'./',//到根目录下
-          }
-        }
-      )
-  }
-}
-=======
 'use strict'
 const path = require('path')
 const defaultSettings = require('./src/settings.js')
@@ -235,5 +115,4 @@
         }
       )
   }
-}
->>>>>>> 9e387dc4
+}