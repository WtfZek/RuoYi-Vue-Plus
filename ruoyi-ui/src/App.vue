<<<<<<< HEAD
<template>
  <div id="app">
    <router-view />
  </div>
</template>

<script>
export default  {
  name:  'App',
    metaInfo() {
        return {
            title: this.$store.state.settings.dynamicTitle && this.$store.state.settings.title,
            titleTemplate: title => {
                return title ? `${title} - ${process.env.VUE_APP_TITLE}` : process.env.VUE_APP_TITLE
            }
        }
    }
}
</script>
=======
<template>
  <div id="app">
    <router-view />
    <theme-picker />
  </div>
</template>

<script>
import ThemePicker from "@/components/ThemePicker";

export default {
  name: "App",
  components: { ThemePicker },
    metaInfo() {
        return {
            title: this.$store.state.settings.dynamicTitle && this.$store.state.settings.title,
            titleTemplate: title => {
                return title ? `${title} - ${process.env.VUE_APP_TITLE}` : process.env.VUE_APP_TITLE
            }
        }
    }
};
</script>
<style scoped>
#app .theme-picker {
  display: none;
}
</style>
>>>>>>> e2139687
<|MERGE_RESOLUTION|>--- conflicted
+++ resolved
@@ -1,24 +1,3 @@
-<<<<<<< HEAD
-<template>
-  <div id="app">
-    <router-view />
-  </div>
-</template>
-
-<script>
-export default  {
-  name:  'App',
-    metaInfo() {
-        return {
-            title: this.$store.state.settings.dynamicTitle && this.$store.state.settings.title,
-            titleTemplate: title => {
-                return title ? `${title} - ${process.env.VUE_APP_TITLE}` : process.env.VUE_APP_TITLE
-            }
-        }
-    }
-}
-</script>
-=======
 <template>
   <div id="app">
     <router-view />
@@ -46,5 +25,4 @@
 #app .theme-picker {
   display: none;
 }
-</style>
->>>>>>> e2139687
+</style>