--- conflicted
+++ resolved
@@ -1,228 +1,3 @@
-<<<<<<< HEAD
-#app {
-
-  .main-container {
-    min-height: 100%;
-    transition: margin-left .28s;
-    margin-left: $sideBarWidth;
-    position: relative;
-  }
-
-  .sidebar-container {
-    -webkit-transition: width .28s;
-    transition: width 0.28s;
-    width: $sideBarWidth !important;
-    background-color: $menuBg;
-    height: 100%;
-    position: fixed;
-    font-size: 0px;
-    top: 0;
-    bottom: 0;
-    left: 0;
-    z-index: 1001;
-    overflow: hidden;
-    -webkit-box-shadow: 2px 0 6px rgba(0,21,41,.35);
-    box-shadow: 2px 0 6px rgba(0,21,41,.35);
-
-    // reset element-ui css
-    .horizontal-collapse-transition {
-      transition: 0s width ease-in-out, 0s padding-left ease-in-out, 0s padding-right ease-in-out;
-    }
-
-    .scrollbar-wrapper {
-      overflow-x: hidden !important;
-    }
-
-    .el-scrollbar__bar.is-vertical {
-      right: 0px;
-    }
-
-    .el-scrollbar {
-      height: 100%;
-    }
-
-    &.has-logo {
-      .el-scrollbar {
-        height: calc(100% - 50px);
-      }
-    }
-
-    .is-horizontal {
-      display: none;
-    }
-
-    a {
-      display: inline-block;
-      width: 100%;
-      overflow: hidden;
-    }
-
-    .svg-icon {
-      margin-right: 16px;
-    }
-
-    .el-menu {
-      border: none;
-      height: 100%;
-      width: 100% !important;
-    }
-
-    .el-menu-item, .el-submenu__title {
-      overflow: hidden !important;
-      text-overflow: ellipsis !important;
-      white-space: nowrap !important;
-    }
-
-    // menu hover
-    .submenu-title-noDropdown,
-    .el-submenu__title {
-      &:hover {
-        background-color: rgba(0, 0, 0, 0.06) !important;
-      }
-    }
-
-    & .theme-dark .is-active > .el-submenu__title {
-      color: $subMenuActiveText !important;
-    }
-
-    & .nest-menu .el-submenu>.el-submenu__title,
-    & .el-submenu .el-menu-item {
-      min-width: $sideBarWidth !important;
-
-      &:hover {
-        background-color: rgba(0, 0, 0, 0.06) !important;
-      }
-    }
-
-    & .theme-dark .nest-menu .el-submenu>.el-submenu__title,
-    & .theme-dark .el-submenu .el-menu-item {
-      background-color: $subMenuBg !important;
-
-      &:hover {
-        background-color: $subMenuHover !important;
-      }
-    }
-  }
-
-  .hideSidebar {
-    .sidebar-container {
-      width: 54px !important;
-    }
-
-    .main-container {
-      margin-left: 54px;
-    }
-
-    .submenu-title-noDropdown {
-      padding: 0 !important;
-      position: relative;
-
-      .el-tooltip {
-        padding: 0 !important;
-
-        .svg-icon {
-          margin-left: 20px;
-        }
-      }
-    }
-
-    .el-submenu {
-      overflow: hidden;
-
-      &>.el-submenu__title {
-        padding: 0 !important;
-
-        .svg-icon {
-          margin-left: 20px;
-        }
-
-      }
-    }
-
-    .el-menu--collapse {
-      .el-submenu {
-        &>.el-submenu__title {
-          &>span {
-            height: 0;
-            width: 0;
-            overflow: hidden;
-            visibility: hidden;
-            display: inline-block;
-          }
-        }
-      }
-    }
-  }
-
-  .el-menu--collapse .el-menu .el-submenu {
-    min-width: $sideBarWidth !important;
-  }
-
-  // mobile responsive
-  .mobile {
-    .main-container {
-      margin-left: 0px;
-    }
-
-    .sidebar-container {
-      transition: transform .28s;
-      width: $sideBarWidth !important;
-    }
-
-    &.hideSidebar {
-      .sidebar-container {
-        pointer-events: none;
-        transition-duration: 0.3s;
-        transform: translate3d(-$sideBarWidth, 0, 0);
-      }
-    }
-  }
-
-  .withoutAnimation {
-
-    .main-container,
-    .sidebar-container {
-      transition: none;
-    }
-  }
-}
-
-// when menu collapsed
-.el-menu--vertical {
-  &>.el-menu {
-    .svg-icon {
-      margin-right: 16px;
-    }
-  }
-
-  .nest-menu .el-submenu>.el-submenu__title,
-  .el-menu-item {
-    &:hover {
-      // you can use $subMenuHover
-      background-color: rgba(0, 0, 0, 0.06) !important;
-    }
-  }
-
-  // the scroll bar appears when the subMenu is too long
-  >.el-menu--popup {
-    max-height: 100vh;
-    overflow-y: auto;
-
-    &::-webkit-scrollbar-track-piece {
-      background: #d3dce6;
-    }
-
-    &::-webkit-scrollbar {
-      width: 6px;
-    }
-
-    &::-webkit-scrollbar-thumb {
-      background: #99a9bf;
-      border-radius: 20px;
-    }
-  }
-}
-=======
 #app {
 
   .main-container {
@@ -445,5 +220,4 @@
       border-radius: 20px;
     }
   }
-}
->>>>>>> 0e615072
+}