<<<<<<< HEAD
// global transition css

/* fade */
.fade-enter-active,
.fade-leave-active {
  transition: opacity 0.28s;
}

.fade-enter,
.fade-leave-active {
  opacity: 0;
}

/* fade-transform */
.fade-transform-leave-active,
.fade-transform-enter-active {
  transition: all .5s;
}

.fade-transform-enter {
  opacity: 0;
  transform: translateX(-30px);
}

.fade-transform-leave-to {
  opacity: 0;
  transform: translateX(30px);
}

/* breadcrumb transition */
.breadcrumb-enter-active,
.breadcrumb-leave-active {
  transition: all .5s;
}

.breadcrumb-enter,
.breadcrumb-leave-active {
  opacity: 0;
  transform: translateX(20px);
}

.breadcrumb-move {
  transition: all .5s;
}

.breadcrumb-leave-active {
  position: absolute;
}
=======
// global transition css

/* fade */
.fade-enter-active,
.fade-leave-active {
  transition: opacity 0.28s;
}

.fade-enter,
.fade-leave-active {
  opacity: 0;
}

/* fade-transform */
.fade-transform--move,
.fade-transform-leave-active,
.fade-transform-enter-active {
  transition: all .5s;
}

.fade-transform-leave-active {
  position: absolute;
}

.fade-transform-enter {
  opacity: 0;
  transform: translateX(-30px);
}

.fade-transform-leave-to {
  opacity: 0;
  transform: translateX(30px);
}

/* breadcrumb transition */
.breadcrumb-enter-active,
.breadcrumb-leave-active {
  transition: all .5s;
}

.breadcrumb-enter,
.breadcrumb-leave-active {
  opacity: 0;
  transform: translateX(20px);
}

.breadcrumb-move {
  transition: all .5s;
}

.breadcrumb-leave-active {
  position: absolute;
}
>>>>>>> 39efed17
<|MERGE_RESOLUTION|>--- conflicted
+++ resolved
@@ -1,53 +1,3 @@
-<<<<<<< HEAD
-// global transition css
-
-/* fade */
-.fade-enter-active,
-.fade-leave-active {
-  transition: opacity 0.28s;
-}
-
-.fade-enter,
-.fade-leave-active {
-  opacity: 0;
-}
-
-/* fade-transform */
-.fade-transform-leave-active,
-.fade-transform-enter-active {
-  transition: all .5s;
-}
-
-.fade-transform-enter {
-  opacity: 0;
-  transform: translateX(-30px);
-}
-
-.fade-transform-leave-to {
-  opacity: 0;
-  transform: translateX(30px);
-}
-
-/* breadcrumb transition */
-.breadcrumb-enter-active,
-.breadcrumb-leave-active {
-  transition: all .5s;
-}
-
-.breadcrumb-enter,
-.breadcrumb-leave-active {
-  opacity: 0;
-  transform: translateX(20px);
-}
-
-.breadcrumb-move {
-  transition: all .5s;
-}
-
-.breadcrumb-leave-active {
-  position: absolute;
-}
-=======
 // global transition css
 
 /* fade */
@@ -100,5 +50,4 @@
 
 .breadcrumb-leave-active {
   position: absolute;
-}
->>>>>>> 39efed17
+}