<<<<<<< HEAD
// base color
$blue:#324157;
$light-blue:#3A71A8;
$red:#C03639;
$pink: #E65D6E;
$green: #30B08F;
$tiffany: #4AB7BD;
$yellow:#FEC171;
$panGreen: #30B08F;

// sidebar
$menuText:#bfcbd9;
$menuActiveText:#409EFF;
$subMenuActiveText:#f4f4f5; // https://github.com/ElemeFE/element/issues/12951

$menuBg:#304156;
$menuHover:#263445;

$subMenuBg:#1f2d3d;
$subMenuHover:#001528;

$sideBarWidth: 200px;

// the :export directive is the magic sauce for webpack
// https://www.bluematador.com/blog/how-to-share-variables-between-js-and-sass
:export {
  menuText: $menuText;
  menuActiveText: $menuActiveText;
  subMenuActiveText: $subMenuActiveText;
  menuBg: $menuBg;
  menuHover: $menuHover;
  subMenuBg: $subMenuBg;
  subMenuHover: $subMenuHover;
  sideBarWidth: $sideBarWidth;
}
=======
// base color
$blue:#324157;
$light-blue:#3A71A8;
$red:#C03639;
$pink: #E65D6E;
$green: #30B08F;
$tiffany: #4AB7BD;
$yellow:#FEC171;
$panGreen: #30B08F;

// sidebar
$menuText:#bfcbd9;
$menuActiveText:#409EFF;
$subMenuActiveText:#f4f4f5; // https://github.com/ElemeFE/element/issues/12951

$menuBg:#304156;
$menuHover:#263445;
$sidebarTitle: #ffffff;

$menuLightBg:#ffffff;
$menuLightHover:#f0f1f5;
$sidebarLightTitle: #001529;

$subMenuBg:#1f2d3d;
$subMenuHover:#001528;

$sideBarWidth: 200px;

// the :export directive is the magic sauce for webpack
// https://www.bluematador.com/blog/how-to-share-variables-between-js-and-sass
:export {
  menuText: $menuText;
  menuActiveText: $menuActiveText;
  subMenuActiveText: $subMenuActiveText;
  menuBg: $menuBg;
  menuHover: $menuHover;
  menuLightBg: $menuLightBg;
  menuLightHover: $menuLightHover;
  subMenuBg: $subMenuBg;
  subMenuHover: $subMenuHover;
  sideBarWidth: $sideBarWidth;
  sidebarTitle: $sidebarTitle;
  sidebarLightTitle: $sidebarLightTitle
}
>>>>>>> 9e387dc4
<|MERGE_RESOLUTION|>--- conflicted
+++ resolved
@@ -1,40 +1,3 @@
-<<<<<<< HEAD
-// base color
-$blue:#324157;
-$light-blue:#3A71A8;
-$red:#C03639;
-$pink: #E65D6E;
-$green: #30B08F;
-$tiffany: #4AB7BD;
-$yellow:#FEC171;
-$panGreen: #30B08F;
-
-// sidebar
-$menuText:#bfcbd9;
-$menuActiveText:#409EFF;
-$subMenuActiveText:#f4f4f5; // https://github.com/ElemeFE/element/issues/12951
-
-$menuBg:#304156;
-$menuHover:#263445;
-
-$subMenuBg:#1f2d3d;
-$subMenuHover:#001528;
-
-$sideBarWidth: 200px;
-
-// the :export directive is the magic sauce for webpack
-// https://www.bluematador.com/blog/how-to-share-variables-between-js-and-sass
-:export {
-  menuText: $menuText;
-  menuActiveText: $menuActiveText;
-  subMenuActiveText: $subMenuActiveText;
-  menuBg: $menuBg;
-  menuHover: $menuHover;
-  subMenuBg: $subMenuBg;
-  subMenuHover: $subMenuHover;
-  sideBarWidth: $sideBarWidth;
-}
-=======
 // base color
 $blue:#324157;
 $light-blue:#3A71A8;
@@ -78,5 +41,4 @@
   sideBarWidth: $sideBarWidth;
   sidebarTitle: $sidebarTitle;
   sidebarLightTitle: $sidebarLightTitle
-}
->>>>>>> 9e387dc4
+}