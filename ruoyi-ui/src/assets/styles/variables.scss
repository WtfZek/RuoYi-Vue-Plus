--- conflicted
+++ resolved
@@ -1,49 +1,3 @@
-<<<<<<< HEAD
-// base color
-$blue:#324157;
-$light-blue:#3A71A8;
-$red:#C03639;
-$pink: #E65D6E;
-$green: #30B08F;
-$tiffany: #4AB7BD;
-$yellow:#FEC171;
-$panGreen: #30B08F;
-
-// sidebar
-$menuText:#bfcbd9;
-$menuActiveText:#409EFF;
-$subMenuActiveText:#f4f4f5; // https://github.com/ElemeFE/element/issues/12951
-
-$menuBg:#304156;
-$menuHover:#263445;
-$sidebarTitle: #ffffff;
-
-$menuLightBg:#ffffff;
-$menuLightHover:#f0f1f5;
-$sidebarLightTitle: #001529;
-
-$subMenuBg:#1f2d3d;
-$subMenuHover:#001528;
-
-$sideBarWidth: 200px;
-
-// the :export directive is the magic sauce for webpack
-// https://www.bluematador.com/blog/how-to-share-variables-between-js-and-sass
-:export {
-  menuText: $menuText;
-  menuActiveText: $menuActiveText;
-  subMenuActiveText: $subMenuActiveText;
-  menuBg: $menuBg;
-  menuHover: $menuHover;
-  menuLightBg: $menuLightBg;
-  menuLightHover: $menuLightHover;
-  subMenuBg: $subMenuBg;
-  subMenuHover: $subMenuHover;
-  sideBarWidth: $sideBarWidth;
-  sidebarTitle: $sidebarTitle;
-  sidebarLightTitle: $sidebarLightTitle
-}
-=======
 // base color
 $blue:#324157;
 $light-blue:#3A71A8;
@@ -97,5 +51,4 @@
   sideBarWidth: $base-sidebar-width;
   logoTitleColor: $base-logo-title-color;
   logoLightTitleColor: $base-logo-light-title-color
-}
->>>>>>> 0e615072
+}