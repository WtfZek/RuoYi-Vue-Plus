// cover some element-ui styles

.el-breadcrumb__inner,
.el-breadcrumb__inner a {
  font-weight: 400 !important;
}

.el-upload {
  input[type="file"] {
    display: none !important;
  }
}

.el-upload__input {
  display: none;
}

.cell {
  .el-tag {
    margin-right: 0px;
  }
}

.small-padding {
  .cell {
    padding-left: 5px;
    padding-right: 5px;
  }
}

.fixed-width {
  .el-button--mini {
    padding: 7px 10px;
    width: 60px;
  }
}

.status-col {
  .cell {
    padding: 0 10px;
    text-align: center;

    .el-tag {
      margin-right: 0px;
    }
  }
}

// to fixed https://github.com/ElemeFE/element/issues/2461
.el-dialog {
  transform: none;
  left: 0;
  position: relative;
  margin: 0 auto;
}

// refine element ui upload
.upload-container {
  .el-upload {
    width: 100%;

    .el-upload-dragger {
      width: 100%;
      height: 200px;
    }
  }
}

// dropdown
.el-dropdown-menu {
  a {
    display: block
  }
}

// fix date-picker ui bug in filter-item
.el-range-editor.el-input__inner {
  display: inline-flex !important;
}

// to fix el-date-picker css style
.el-range-separator {
  box-sizing: content-box;
<<<<<<< HEAD
=======
}

.el-menu--collapse
  > div
  > .el-submenu
  > .el-submenu__title
  .el-submenu__icon-arrow {
  display: none;
>>>>>>> 99726be9
}<|MERGE_RESOLUTION|>--- conflicted
+++ resolved
@@ -81,8 +81,6 @@
 // to fix el-date-picker css style
 .el-range-separator {
   box-sizing: content-box;
-<<<<<<< HEAD
-=======
 }
 
 .el-menu--collapse
@@ -91,5 +89,4 @@
   > .el-submenu__title
   .el-submenu__icon-arrow {
   display: none;
->>>>>>> 99726be9
 }