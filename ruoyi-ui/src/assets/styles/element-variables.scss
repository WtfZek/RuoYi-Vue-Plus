--- conflicted
+++ resolved
@@ -1,36 +1,3 @@
-<<<<<<< HEAD
-/**
-* I think element-ui's default theme color is too light for long-term use.
-* So I modified the default color and you can modify it to your liking.
-**/
-
-/* theme color */
-$--color-primary: #1890ff;
-$--color-success: #13ce66;
-$--color-warning: #FFBA00;
-$--color-danger: #ff4949;
-// $--color-info: #1E1E1E;
-
-$--button-font-weight: 400;
-
-// $--color-text-regular: #1f2d3d;
-
-$--border-color-light: #dfe4ed;
-$--border-color-lighter: #e6ebf5;
-
-$--table-border:1px solid#dfe6ec;
-
-/* icon font path, required */
-$--font-path: '~element-ui/lib/theme-chalk/fonts';
-
-@import "~element-ui/packages/theme-chalk/src/index";
-
-// the :export directive is the magic sauce for webpack
-// https://www.bluematador.com/blog/how-to-share-variables-between-js-and-sass
-:export {
-  theme: $--color-primary;
-}
-=======
 /**
 * I think element-ui's default theme color is too light for long-term use.
 * So I modified the default color and you can modify it to your liking.
@@ -61,5 +28,4 @@
 // https://www.bluematador.com/blog/how-to-share-variables-between-js-and-sass
 :export {
   theme: $--color-primary;
-}
->>>>>>> b4b3ff88
+}