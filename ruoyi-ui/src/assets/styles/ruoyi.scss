<<<<<<< HEAD
/**
* 通用css样式布局处理
* Copyright (c) 2019 ruoyi
*/

/** 基础通用 **/
.pt5 {
  padding-top: 5px;
}

.pr5 {
  padding-right: 5px;
}

.pb5 {
  padding-bottom: 5px;
}

.mt5 {
  margin-top: 5px;
}

.mr5 {
  margin-right: 5px;
}

.mb5 {
  margin-bottom: 5px;
}

.mb8 {
  margin-bottom: 8px;
}

.ml5 {
  margin-left: 5px;
}

.mt10 {
  margin-top: 10px;
}

.mr10 {
  margin-right: 10px;
}

.mb10 {
  margin-bottom: 10px;
=======
 /**
 * 通用css样式布局处理
 * Copyright (c) 2019 ruoyi
 */

 /** 基础通用 **/
.pt5 {
	padding-top: 5px;
}
.pr5 {
	padding-right: 5px;
}
.pb5 {
	padding-bottom: 5px;
}
.mt5 {
	margin-top: 5px;
}
.mr5 {
	margin-right: 5px;
}
.mb5 {
	margin-bottom: 5px;
}
.mb8 {
	margin-bottom: 8px;
}
.ml5 {
	margin-left: 5px;
}
.mt10 {
	margin-top: 10px;
}
.mr10 {
	margin-right: 10px;
}
.mb10 {
	margin-bottom: 10px;
>>>>>>> e2139687
}
.ml10 {
	margin-left: 10px;
}
<<<<<<< HEAD

.mt20 {
  margin-top: 20px;
}

.mr20 {
  margin-right: 20px;
}

.mb20 {
  margin-bottom: 20px;
=======
.mt20 {
	margin-top: 20px;
}
.mr20 {
	margin-right: 20px;
}
.mb20 {
	margin-bottom: 20px;
>>>>>>> e2139687
}
.ml20 {
	margin-left: 20px;
}

.h1, .h2, .h3, .h4, .h5, .h6, h1, h2, h3, h4, h5, h6 {
<<<<<<< HEAD
  font-family: inherit;
  font-weight: 500;
  line-height: 1.1;
  color: inherit;
}

.el-dialog:not(.is-fullscreen) {
  margin-top: 6vh !important;
}

.el-dialog__wrapper.scrollbar .el-dialog .el-dialog__body {
  overflow: auto;
  overflow-x: hidden;
  max-height: 70vh;
  padding: 10px 20px 0;
}

.el-table {
  .el-table__header-wrapper, .el-table__fixed-header-wrapper {
    th {
      word-break: break-word;
      background-color: #f8f8f9;
      color: #515a6e;
      height: 40px;
      font-size: 13px;
    }
  }

  .el-table__body-wrapper {
    .el-button [class*="el-icon-"] + span {
      margin-left: 1px;
    }
  }
=======
	font-family: inherit;
	font-weight: 500;
	line-height: 1.1;
	color: inherit;
}

.el-dialog:not(.is-fullscreen) {
	margin-top: 6vh !important;
}

.el-dialog__wrapper.scrollbar .el-dialog .el-dialog__body {
    overflow: auto;
	overflow-x: hidden;
	max-height: 70vh;
	padding: 10px 20px 0;
}

.el-table {
	.el-table__header-wrapper, .el-table__fixed-header-wrapper {
		th {
			word-break: break-word;
			background-color: #f8f8f9;
			color: #515a6e;
			height: 40px;
			font-size: 13px;
		}
	}
	.el-table__body-wrapper {
		.el-button [class*="el-icon-"] + span {
			margin-left: 1px;
		}
	}
>>>>>>> e2139687
}

/** 表单布局 **/
.form-header {
<<<<<<< HEAD
  font-size: 15px;
  color: #6379bb;
  border-bottom: 1px solid #ddd;
  margin: 8px 10px 25px 10px;
  padding-bottom: 5px
=======
    font-size:15px;
	color:#6379bb;
	border-bottom:1px solid #ddd;
	margin:8px 10px 25px 10px;
	padding-bottom:5px
>>>>>>> e2139687
}

/** 表格布局 **/
.pagination-container {
<<<<<<< HEAD
  position: relative;
  height: 25px;
  margin-bottom: 10px;
  margin-top: 15px;
  padding: 10px 20px !important;
=======
	position: relative;
	height: 25px;
	margin-bottom: 10px;
	margin-top: 15px;
	padding: 10px 20px !important;
>>>>>>> e2139687
}

/* tree border */
.tree-border {
<<<<<<< HEAD
  margin-top: 5px;
  border: 1px solid #e5e6e7;
  background: #FFFFFF none;
  border-radius: 4px;
}

.pagination-container .el-pagination {
  right: 0;
  position: absolute;
}

@media (max-width: 768px) {
=======
    margin-top: 5px;
    border: 1px solid #e5e6e7;
    background: #FFFFFF none;
    border-radius:4px;
}

.pagination-container .el-pagination {
	right: 0;
	position: absolute;
}

@media ( max-width : 768px) {
>>>>>>> e2139687
  .pagination-container .el-pagination > .el-pagination__jump {
    display: none !important;
  }
  .pagination-container .el-pagination > .el-pagination__sizes {
    display: none !important;
  }
}

.el-table .fixed-width .el-button--mini {
<<<<<<< HEAD
  padding-left: 0;
  padding-right: 0;
  width: inherit;
=======
	padding-left: 0;
	padding-right: 0;
	width: inherit;
>>>>>>> e2139687
}

/** 表格更多操作下拉样式 */
.el-table .el-dropdown-link {
<<<<<<< HEAD
  cursor: pointer;
  color: #409EFF;
  margin-left: 5px;
}

.el-table .el-dropdown, .el-icon-arrow-down {
  font-size: 12px;
}

.el-tree-node__content > .el-checkbox {
  margin-right: 8px;
}

.list-group-striped > .list-group-item {
  border-left: 0;
  border-right: 0;
  border-radius: 0;
  padding-left: 0;
  padding-right: 0;
}

.list-group {
  padding-left: 0px;
  list-style: none;
}

.list-group-item {
  border-bottom: 1px solid #e7eaec;
  border-top: 1px solid #e7eaec;
  margin-bottom: -1px;
  padding: 11px 0px;
  font-size: 13px;
}

.pull-right {
  float: right !important;
}

.el-card__header {
  padding: 14px 15px 7px;
  min-height: 40px;
}

.el-card__body {
  padding: 15px 20px 20px 20px;
}

.card-box {
  padding-right: 15px;
  padding-left: 15px;
  margin-bottom: 10px;
=======
	cursor: pointer;
	color: #409EFF;
	margin-left: 5px;
}

.el-table .el-dropdown, .el-icon-arrow-down {
	font-size: 12px;
}

.el-tree-node__content > .el-checkbox {
	margin-right: 8px;
}

.list-group-striped > .list-group-item {
	border-left: 0;
	border-right: 0;
	border-radius: 0;
	padding-left: 0;
	padding-right: 0;
}

.list-group {
	padding-left: 0px;
	list-style: none;
}

.list-group-item {
	border-bottom: 1px solid #e7eaec;
	border-top: 1px solid #e7eaec;
	margin-bottom: -1px;
	padding: 11px 0px;
	font-size: 13px;
}

.pull-right {
	float: right !important;
}

.el-card__header {
	padding: 14px 15px 7px;
	min-height: 40px;
}

.el-card__body {
	padding: 15px 20px 20px 20px;
}

.card-box {
	padding-right: 15px;
	padding-left: 15px;
	margin-bottom: 10px;
>>>>>>> e2139687
}

/* button color */
.el-button--cyan.is-active,
.el-button--cyan:active {
  background: #20B2AA;
  border-color: #20B2AA;
  color: #FFFFFF;
}

.el-button--cyan:focus,
.el-button--cyan:hover {
  background: #48D1CC;
  border-color: #48D1CC;
  color: #FFFFFF;
}

.el-button--cyan {
  background-color: #20B2AA;
  border-color: #20B2AA;
  color: #FFFFFF;
}

/* text color */
.text-navy {
<<<<<<< HEAD
  color: #1ab394;
}

.text-primary {
  color: inherit;
}

.text-success {
  color: #1c84c6;
}

.text-info {
  color: #23c6c8;
}

.text-warning {
  color: #f8ac59;
}

.text-danger {
  color: #ed5565;
}

.text-muted {
  color: #888888;
=======
	color: #1ab394;
}

.text-primary {
	color: inherit;
}

.text-success {
	color: #1c84c6;
}

.text-info {
	color: #23c6c8;
}

.text-warning {
	color: #f8ac59;
}

.text-danger {
	color: #ed5565;
}

.text-muted {
	color: #888888;
>>>>>>> e2139687
}

/* image */
.img-circle {
<<<<<<< HEAD
  border-radius: 50%;
}

.img-lg {
  width: 120px;
  height: 120px;
}

.avatar-upload-preview {
  position: absolute;
  top: 50%;
  transform: translate(50%, -50%);
  width: 200px;
  height: 200px;
  border-radius: 50%;
  box-shadow: 0 0 4px #ccc;
  overflow: hidden;
}

/* 拖拽列样式 */
.sortable-ghost {
  opacity: .8;
  color: #fff !important;
  background: #42b983 !important;
}

.top-right-btn {
  position: relative;
  float: right;
=======
	border-radius: 50%;
}

.img-lg {
	width: 120px;
	height: 120px;
}

.avatar-upload-preview {
	position: relative;
	top: 50%;
	left: 50%;
	transform: translate(-50%, -50%);
	width: 200px;
	height: 200px;
	border-radius: 50%;
	box-shadow: 0 0 4px #ccc;
	overflow: hidden;
}

/* 拖拽列样式 */
.sortable-ghost{
	opacity: .8;
	color: #fff!important;
	background: #42b983!important;
}

.top-right-btn {
	position: relative;
	float: right;
>>>>>>> e2139687
}<|MERGE_RESOLUTION|>--- conflicted
+++ resolved
@@ -1,4 +1,3 @@
-<<<<<<< HEAD
 /**
 * 通用css样式布局处理
 * Copyright (c) 2019 ruoyi
@@ -47,51 +46,10 @@
 
 .mb10 {
   margin-bottom: 10px;
-=======
- /**
- * 通用css样式布局处理
- * Copyright (c) 2019 ruoyi
- */
-
- /** 基础通用 **/
-.pt5 {
-	padding-top: 5px;
-}
-.pr5 {
-	padding-right: 5px;
-}
-.pb5 {
-	padding-bottom: 5px;
-}
-.mt5 {
-	margin-top: 5px;
-}
-.mr5 {
-	margin-right: 5px;
-}
-.mb5 {
-	margin-bottom: 5px;
-}
-.mb8 {
-	margin-bottom: 8px;
-}
-.ml5 {
-	margin-left: 5px;
-}
-.mt10 {
-	margin-top: 10px;
-}
-.mr10 {
-	margin-right: 10px;
-}
-.mb10 {
-	margin-bottom: 10px;
->>>>>>> e2139687
 }
 .ml10 {
 	margin-left: 10px;
 }
-<<<<<<< HEAD
 
 .mt20 {
   margin-top: 20px;
@@ -103,23 +61,12 @@
 
 .mb20 {
   margin-bottom: 20px;
-=======
-.mt20 {
-	margin-top: 20px;
-}
-.mr20 {
-	margin-right: 20px;
-}
-.mb20 {
-	margin-bottom: 20px;
->>>>>>> e2139687
 }
 .ml20 {
 	margin-left: 20px;
 }
 
 .h1, .h2, .h3, .h4, .h5, .h6, h1, h2, h3, h4, h5, h6 {
-<<<<<<< HEAD
   font-family: inherit;
   font-weight: 500;
   line-height: 1.1;
@@ -153,79 +100,28 @@
       margin-left: 1px;
     }
   }
-=======
-	font-family: inherit;
-	font-weight: 500;
-	line-height: 1.1;
-	color: inherit;
-}
-
-.el-dialog:not(.is-fullscreen) {
-	margin-top: 6vh !important;
-}
-
-.el-dialog__wrapper.scrollbar .el-dialog .el-dialog__body {
-    overflow: auto;
-	overflow-x: hidden;
-	max-height: 70vh;
-	padding: 10px 20px 0;
-}
-
-.el-table {
-	.el-table__header-wrapper, .el-table__fixed-header-wrapper {
-		th {
-			word-break: break-word;
-			background-color: #f8f8f9;
-			color: #515a6e;
-			height: 40px;
-			font-size: 13px;
-		}
-	}
-	.el-table__body-wrapper {
-		.el-button [class*="el-icon-"] + span {
-			margin-left: 1px;
-		}
-	}
->>>>>>> e2139687
 }
 
 /** 表单布局 **/
 .form-header {
-<<<<<<< HEAD
   font-size: 15px;
   color: #6379bb;
   border-bottom: 1px solid #ddd;
   margin: 8px 10px 25px 10px;
   padding-bottom: 5px
-=======
-    font-size:15px;
-	color:#6379bb;
-	border-bottom:1px solid #ddd;
-	margin:8px 10px 25px 10px;
-	padding-bottom:5px
->>>>>>> e2139687
 }
 
 /** 表格布局 **/
 .pagination-container {
-<<<<<<< HEAD
   position: relative;
   height: 25px;
   margin-bottom: 10px;
   margin-top: 15px;
   padding: 10px 20px !important;
-=======
-	position: relative;
-	height: 25px;
-	margin-bottom: 10px;
-	margin-top: 15px;
-	padding: 10px 20px !important;
->>>>>>> e2139687
 }
 
 /* tree border */
 .tree-border {
-<<<<<<< HEAD
   margin-top: 5px;
   border: 1px solid #e5e6e7;
   background: #FFFFFF none;
@@ -238,20 +134,6 @@
 }
 
 @media (max-width: 768px) {
-=======
-    margin-top: 5px;
-    border: 1px solid #e5e6e7;
-    background: #FFFFFF none;
-    border-radius:4px;
-}
-
-.pagination-container .el-pagination {
-	right: 0;
-	position: absolute;
-}
-
-@media ( max-width : 768px) {
->>>>>>> e2139687
   .pagination-container .el-pagination > .el-pagination__jump {
     display: none !important;
   }
@@ -261,20 +143,13 @@
 }
 
 .el-table .fixed-width .el-button--mini {
-<<<<<<< HEAD
   padding-left: 0;
   padding-right: 0;
   width: inherit;
-=======
-	padding-left: 0;
-	padding-right: 0;
-	width: inherit;
->>>>>>> e2139687
 }
 
 /** 表格更多操作下拉样式 */
 .el-table .el-dropdown-link {
-<<<<<<< HEAD
   cursor: pointer;
   color: #409EFF;
   margin-left: 5px;
@@ -326,59 +201,6 @@
   padding-right: 15px;
   padding-left: 15px;
   margin-bottom: 10px;
-=======
-	cursor: pointer;
-	color: #409EFF;
-	margin-left: 5px;
-}
-
-.el-table .el-dropdown, .el-icon-arrow-down {
-	font-size: 12px;
-}
-
-.el-tree-node__content > .el-checkbox {
-	margin-right: 8px;
-}
-
-.list-group-striped > .list-group-item {
-	border-left: 0;
-	border-right: 0;
-	border-radius: 0;
-	padding-left: 0;
-	padding-right: 0;
-}
-
-.list-group {
-	padding-left: 0px;
-	list-style: none;
-}
-
-.list-group-item {
-	border-bottom: 1px solid #e7eaec;
-	border-top: 1px solid #e7eaec;
-	margin-bottom: -1px;
-	padding: 11px 0px;
-	font-size: 13px;
-}
-
-.pull-right {
-	float: right !important;
-}
-
-.el-card__header {
-	padding: 14px 15px 7px;
-	min-height: 40px;
-}
-
-.el-card__body {
-	padding: 15px 20px 20px 20px;
-}
-
-.card-box {
-	padding-right: 15px;
-	padding-left: 15px;
-	margin-bottom: 10px;
->>>>>>> e2139687
 }
 
 /* button color */
@@ -404,7 +226,6 @@
 
 /* text color */
 .text-navy {
-<<<<<<< HEAD
   color: #1ab394;
 }
 
@@ -430,38 +251,10 @@
 
 .text-muted {
   color: #888888;
-=======
-	color: #1ab394;
-}
-
-.text-primary {
-	color: inherit;
-}
-
-.text-success {
-	color: #1c84c6;
-}
-
-.text-info {
-	color: #23c6c8;
-}
-
-.text-warning {
-	color: #f8ac59;
-}
-
-.text-danger {
-	color: #ed5565;
-}
-
-.text-muted {
-	color: #888888;
->>>>>>> e2139687
 }
 
 /* image */
 .img-circle {
-<<<<<<< HEAD
   border-radius: 50%;
 }
 
@@ -471,9 +264,10 @@
 }
 
 .avatar-upload-preview {
-  position: absolute;
+  position: relative;
   top: 50%;
-  transform: translate(50%, -50%);
+  left: 50%;
+  transform: translate(-50%, -50%);
   width: 200px;
   height: 200px;
   border-radius: 50%;
@@ -491,36 +285,4 @@
 .top-right-btn {
   position: relative;
   float: right;
-=======
-	border-radius: 50%;
-}
-
-.img-lg {
-	width: 120px;
-	height: 120px;
-}
-
-.avatar-upload-preview {
-	position: relative;
-	top: 50%;
-	left: 50%;
-	transform: translate(-50%, -50%);
-	width: 200px;
-	height: 200px;
-	border-radius: 50%;
-	box-shadow: 0 0 4px #ccc;
-	overflow: hidden;
-}
-
-/* 拖拽列样式 */
-.sortable-ghost{
-	opacity: .8;
-	color: #fff!important;
-	background: #42b983!important;
-}
-
-.top-right-btn {
-	position: relative;
-	float: right;
->>>>>>> e2139687
 }