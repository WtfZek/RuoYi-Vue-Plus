--- conflicted
+++ resolved
@@ -112,15 +112,11 @@
       <el-table-column label="参数名称" align="center" prop="configName" :show-overflow-tooltip="true" />
       <el-table-column label="参数键名" align="center" prop="configKey" :show-overflow-tooltip="true" />
       <el-table-column label="参数键值" align="center" prop="configValue" />
-<<<<<<< HEAD
-      <el-table-column label="系统内置" align="center" prop="configType" :formatter="typeFormat" />
-=======
       <el-table-column label="系统内置" align="center" prop="configType">
         <template slot-scope="scope">
           <dict-tag :options="typeOptions" :value="scope.row.configType"/>
         </template>
       </el-table-column>
->>>>>>> 57178e72
       <el-table-column label="备注" align="center" prop="remark" :show-overflow-tooltip="true" />
       <el-table-column label="创建时间" align="center" prop="createTime" width="180">
         <template slot-scope="scope">
@@ -189,11 +185,7 @@
 </template>
 
 <script>
-<<<<<<< HEAD
 import { listConfig, getConfig, delConfig, addConfig, updateConfig, refreshCache } from "@/api/system/config";
-=======
-import { listConfig, getConfig, delConfig, addConfig, updateConfig, exportConfig, refreshCache } from "@/api/system/config";
->>>>>>> 57178e72
 
 export default {
   name: "Config",
@@ -264,13 +256,6 @@
         }
       );
     },
-<<<<<<< HEAD
-    // 参数系统内置字典翻译
-    typeFormat(row, column) {
-      return this.selectDictLabel(this.typeOptions, row.configType);
-    },
-=======
->>>>>>> 57178e72
     // 取消按钮
     cancel() {
       this.open = false;
@@ -357,22 +342,7 @@
     },
     /** 导出按钮操作 */
     handleExport() {
-<<<<<<< HEAD
       this.downLoadExcel('/system/config/export', this.queryParams);
-=======
-      const queryParams = this.queryParams;
-      this.$confirm('是否确认导出所有参数数据项?', "警告", {
-          confirmButtonText: "确定",
-          cancelButtonText: "取消",
-          type: "warning"
-        }).then(() => {
-          this.exportLoading = true;
-          return exportConfig(queryParams);
-        }).then(response => {
-          this.download(response.msg);
-          this.exportLoading = false;
-        }).catch(() => {});
->>>>>>> 57178e72
     },
     /** 刷新缓存按钮操作 */
     handleRefreshCache() {
