<template>
  <div class="app-container">
    <el-form :model="queryParams" ref="queryForm" :inline="true" v-show="showSearch" label-width="68px">
      <el-form-item label="参数名称" prop="configName">
        <el-input
          v-model="queryParams.configName"
          placeholder="请输入参数名称"
          clearable
          size="small"
          style="width: 240px"
          @keyup.enter.native="handleQuery"
        />
      </el-form-item>
      <el-form-item label="参数键名" prop="configKey">
        <el-input
          v-model="queryParams.configKey"
          placeholder="请输入参数键名"
          clearable
          size="small"
          style="width: 240px"
          @keyup.enter.native="handleQuery"
        />
      </el-form-item>
      <el-form-item label="系统内置" prop="configType">
        <el-select v-model="queryParams.configType" placeholder="系统内置" clearable size="small">
          <el-option
            v-for="dict in dict.type.sys_yes_no"
            :key="dict.value"
            :label="dict.label"
            :value="dict.value"
          />
        </el-select>
      </el-form-item>
      <el-form-item label="创建时间">
        <el-date-picker
          v-model="dateRange"
          size="small"
          style="width: 240px"
          value-format="yyyy-MM-dd"
          type="daterange"
          range-separator="-"
          start-placeholder="开始日期"
          end-placeholder="结束日期"
        ></el-date-picker>
      </el-form-item>
      <el-form-item>
        <el-button type="primary" icon="el-icon-search" size="mini" @click="handleQuery">搜索</el-button>
        <el-button icon="el-icon-refresh" size="mini" @click="resetQuery">重置</el-button>
      </el-form-item>
    </el-form>

    <el-row :gutter="10" class="mb8">
      <el-col :span="1.5">
        <el-button
          type="primary"
          plain
          icon="el-icon-plus"
          size="mini"
          @click="handleAdd"
          v-hasPermi="['system:config:add']"
        >新增</el-button>
      </el-col>
      <el-col :span="1.5">
        <el-button
          type="success"
          plain
          icon="el-icon-edit"
          size="mini"
          :disabled="single"
          @click="handleUpdate"
          v-hasPermi="['system:config:edit']"
        >修改</el-button>
      </el-col>
      <el-col :span="1.5">
        <el-button
          type="danger"
          plain
          icon="el-icon-delete"
          size="mini"
          :disabled="multiple"
          @click="handleDelete"
          v-hasPermi="['system:config:remove']"
        >删除</el-button>
      </el-col>
      <el-col :span="1.5">
        <el-button
          type="warning"
          plain
          icon="el-icon-download"
          size="mini"
          :loading="exportLoading"
          @click="handleExport"
          v-hasPermi="['system:config:export']"
        >导出</el-button>
      </el-col>
      <el-col :span="1.5">
        <el-button
          type="danger"
          plain
          icon="el-icon-refresh"
          size="mini"
          @click="handleRefreshCache"
          v-hasPermi="['system:config:remove']"
        >刷新缓存</el-button>
      </el-col>
      <right-toolbar :showSearch.sync="showSearch" @queryTable="getList"></right-toolbar>
    </el-row>

    <el-table v-loading="loading" :data="configList" @selection-change="handleSelectionChange">
      <el-table-column type="selection" width="55" align="center" />
      <el-table-column label="参数主键" align="center" prop="configId" />
      <el-table-column label="参数名称" align="center" prop="configName" :show-overflow-tooltip="true" />
      <el-table-column label="参数键名" align="center" prop="configKey" :show-overflow-tooltip="true" />
      <el-table-column label="参数键值" align="center" prop="configValue" />
      <el-table-column label="系统内置" align="center" prop="configType">
        <template slot-scope="scope">
          <dict-tag :options="dict.type.sys_yes_no" :value="scope.row.configType"/>
        </template>
      </el-table-column>
      <el-table-column label="备注" align="center" prop="remark" :show-overflow-tooltip="true" />
      <el-table-column label="创建时间" align="center" prop="createTime" width="180">
        <template slot-scope="scope">
          <span>{{ parseTime(scope.row.createTime) }}</span>
        </template>
      </el-table-column>
      <el-table-column label="操作" align="center" class-name="small-padding fixed-width">
        <template slot-scope="scope">
          <el-button
            size="mini"
            type="text"
            icon="el-icon-edit"
            @click="handleUpdate(scope.row)"
            v-hasPermi="['system:config:edit']"
          >修改</el-button>
          <el-button
            size="mini"
            type="text"
            icon="el-icon-delete"
            @click="handleDelete(scope.row)"
            v-hasPermi="['system:config:remove']"
          >删除</el-button>
        </template>
      </el-table-column>
    </el-table>

    <pagination
      v-show="total>0"
      :total="total"
      :page.sync="queryParams.pageNum"
      :limit.sync="queryParams.pageSize"
      @pagination="getList"
    />

    <!-- 添加或修改参数配置对话框 -->
    <el-dialog :title="title" :visible.sync="open" width="500px" append-to-body>
      <el-form ref="form" :model="form" :rules="rules" label-width="80px">
        <el-form-item label="参数名称" prop="configName">
          <el-input v-model="form.configName" placeholder="请输入参数名称" />
        </el-form-item>
        <el-form-item label="参数键名" prop="configKey">
          <el-input v-model="form.configKey" placeholder="请输入参数键名" />
        </el-form-item>
        <el-form-item label="参数键值" prop="configValue">
          <el-input v-model="form.configValue" placeholder="请输入参数键值" />
        </el-form-item>
        <el-form-item label="系统内置" prop="configType">
          <el-radio-group v-model="form.configType">
            <el-radio
              v-for="dict in dict.type.sys_yes_no"
              :key="dict.value"
              :label="dict.value"
            >{{dict.label}}</el-radio>
          </el-radio-group>
        </el-form-item>
        <el-form-item label="备注" prop="remark">
          <el-input v-model="form.remark" type="textarea" placeholder="请输入内容" />
        </el-form-item>
      </el-form>
      <div slot="footer" class="dialog-footer">
        <el-button type="primary" @click="submitForm">确 定</el-button>
        <el-button @click="cancel">取 消</el-button>
      </div>
    </el-dialog>
  </div>
</template>

<script>
import { listConfig, getConfig, delConfig, addConfig, updateConfig, refreshCache } from "@/api/system/config";

export default {
  name: "Config",
  dicts: ['sys_yes_no'],
  data() {
    return {
      // 遮罩层
      loading: true,
      // 导出遮罩层
      exportLoading: false,
      // 选中数组
      ids: [],
      // 非单个禁用
      single: true,
      // 非多个禁用
      multiple: true,
      // 显示搜索条件
      showSearch: true,
      // 总条数
      total: 0,
      // 参数表格数据
      configList: [],
      // 弹出层标题
      title: "",
      // 是否显示弹出层
      open: false,
      // 日期范围
      dateRange: [],
      // 查询参数
      queryParams: {
        pageNum: 1,
        pageSize: 10,
        configName: undefined,
        configKey: undefined,
        configType: undefined
      },
      // 表单参数
      form: {},
      // 表单校验
      rules: {
        configName: [
          { required: true, message: "参数名称不能为空", trigger: "blur" }
        ],
        configKey: [
          { required: true, message: "参数键名不能为空", trigger: "blur" }
        ],
        configValue: [
          { required: true, message: "参数键值不能为空", trigger: "blur" }
        ]
      }
    };
  },
  created() {
    this.getList();
  },
  methods: {
    /** 查询参数列表 */
    getList() {
      this.loading = true;
      listConfig(this.addDateRange(this.queryParams, this.dateRange)).then(response => {
          this.configList = response.rows;
          this.total = response.total;
          this.loading = false;
        }
      );
    },
    // 取消按钮
    cancel() {
      this.open = false;
      this.reset();
    },
    // 表单重置
    reset() {
      this.form = {
        configId: undefined,
        configName: undefined,
        configKey: undefined,
        configValue: undefined,
        configType: "Y",
        remark: undefined
      };
      this.resetForm("form");
    },
    /** 搜索按钮操作 */
    handleQuery() {
      this.queryParams.pageNum = 1;
      this.getList();
    },
    /** 重置按钮操作 */
    resetQuery() {
      this.dateRange = [];
      this.resetForm("queryForm");
      this.handleQuery();
    },
    /** 新增按钮操作 */
    handleAdd() {
      this.reset();
      this.open = true;
      this.title = "添加参数";
    },
    // 多选框选中数据
    handleSelectionChange(selection) {
      this.ids = selection.map(item => item.configId)
      this.single = selection.length!=1
      this.multiple = !selection.length
    },
    /** 修改按钮操作 */
    handleUpdate(row) {
      this.reset();
      const configId = row.configId || this.ids
      getConfig(configId).then(response => {
        this.form = response.data;
        this.open = true;
        this.title = "修改参数";
      });
    },
    /** 提交按钮 */
    submitForm: function() {
      this.$refs["form"].validate(valid => {
        if (valid) {
          if (this.form.configId != undefined) {
            updateConfig(this.form).then(response => {
              this.$modal.msgSuccess("修改成功");
              this.open = false;
              this.getList();
            });
          } else {
            addConfig(this.form).then(response => {
              this.$modal.msgSuccess("新增成功");
              this.open = false;
              this.getList();
            });
          }
        }
      });
    },
    /** 删除按钮操作 */
    handleDelete(row) {
      const configIds = row.configId || this.ids;
      this.$modal.confirm('是否确认删除参数编号为"' + configIds + '"的数据项？').then(function() {
          return delConfig(configIds);
        }).then(() => {
          this.getList();
          this.$modal.msgSuccess("删除成功");
        }).catch(() => {});
    },
    /** 导出按钮操作 */
    handleExport() {
<<<<<<< HEAD
      this.downLoadExcel('/system/config/export', this.queryParams);
=======
      const queryParams = this.queryParams;
      this.$modal.confirm('是否确认导出所有参数数据项？').then(() => {
        this.exportLoading = true;
        return exportConfig(queryParams);
      }).then(response => {
        this.download(response.msg);
        this.exportLoading = false;
      }).catch(() => {});
>>>>>>> fa124aeb
    },
    /** 刷新缓存按钮操作 */
    handleRefreshCache() {
      refreshCache().then(() => {
        this.$modal.msgSuccess("刷新成功");
      });
    }
  }
};
</script><|MERGE_RESOLUTION|>--- conflicted
+++ resolved
@@ -334,18 +334,7 @@
     },
     /** 导出按钮操作 */
     handleExport() {
-<<<<<<< HEAD
       this.downLoadExcel('/system/config/export', this.queryParams);
-=======
-      const queryParams = this.queryParams;
-      this.$modal.confirm('是否确认导出所有参数数据项？').then(() => {
-        this.exportLoading = true;
-        return exportConfig(queryParams);
-      }).then(response => {
-        this.download(response.msg);
-        this.exportLoading = false;
-      }).catch(() => {});
->>>>>>> fa124aeb
     },
     /** 刷新缓存按钮操作 */
     handleRefreshCache() {
