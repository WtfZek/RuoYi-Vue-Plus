<template>
  <div class="app-container">
    <el-form :model="queryParams" ref="queryForm" :inline="true" v-show="showSearch" label-width="68px">
      <el-form-item label="岗位编码" prop="postCode">
        <el-input
          v-model="queryParams.postCode"
          placeholder="请输入岗位编码"
          clearable
          size="small"
          @keyup.enter.native="handleQuery"
        />
      </el-form-item>
      <el-form-item label="岗位名称" prop="postName">
        <el-input
          v-model="queryParams.postName"
          placeholder="请输入岗位名称"
          clearable
          size="small"
          @keyup.enter.native="handleQuery"
        />
      </el-form-item>
      <el-form-item label="状态" prop="status">
        <el-select v-model="queryParams.status" placeholder="岗位状态" clearable size="small">
          <el-option
            v-for="dict in dict.type.sys_normal_disable"
            :key="dict.value"
            :label="dict.label"
            :value="dict.value"
          />
        </el-select>
      </el-form-item>
      <el-form-item>
        <el-button type="primary" icon="el-icon-search" size="mini" @click="handleQuery">搜索</el-button>
        <el-button icon="el-icon-refresh" size="mini" @click="resetQuery">重置</el-button>
      </el-form-item>
    </el-form>

    <el-row :gutter="10" class="mb8">
      <el-col :span="1.5">
        <el-button
          type="primary"
          plain
          icon="el-icon-plus"
          size="mini"
          @click="handleAdd"
          v-hasPermi="['system:post:add']"
        >新增</el-button>
      </el-col>
      <el-col :span="1.5">
        <el-button
          type="success"
          plain
          icon="el-icon-edit"
          size="mini"
          :disabled="single"
          @click="handleUpdate"
          v-hasPermi="['system:post:edit']"
        >修改</el-button>
      </el-col>
      <el-col :span="1.5">
        <el-button
          type="danger"
          plain
          icon="el-icon-delete"
          size="mini"
          :disabled="multiple"
          @click="handleDelete"
          v-hasPermi="['system:post:remove']"
        >删除</el-button>
      </el-col>
      <el-col :span="1.5">
        <el-button
          type="warning"
          plain
          icon="el-icon-download"
          size="mini"
          @click="handleExport"
          v-hasPermi="['system:post:export']"
        >导出</el-button>
      </el-col>
      <right-toolbar :showSearch.sync="showSearch" @queryTable="getList"></right-toolbar>
    </el-row>

    <el-table v-loading="loading" :data="postList" @selection-change="handleSelectionChange">
      <el-table-column type="selection" width="55" align="center" />
      <el-table-column label="岗位编号" align="center" prop="postId" />
      <el-table-column label="岗位编码" align="center" prop="postCode" />
      <el-table-column label="岗位名称" align="center" prop="postName" />
      <el-table-column label="岗位排序" align="center" prop="postSort" />
      <el-table-column label="状态" align="center" prop="status">
        <template slot-scope="scope">
          <dict-tag :options="dict.type.sys_normal_disable" :value="scope.row.status"/>
        </template>
      </el-table-column>
      <el-table-column label="创建时间" align="center" prop="createTime" width="180">
        <template slot-scope="scope">
          <span>{{ parseTime(scope.row.createTime) }}</span>
        </template>
      </el-table-column>
      <el-table-column label="操作" align="center" class-name="small-padding fixed-width">
        <template slot-scope="scope">
          <el-button
            size="mini"
            type="text"
            icon="el-icon-edit"
            @click="handleUpdate(scope.row)"
            v-hasPermi="['system:post:edit']"
          >修改</el-button>
          <el-button
            size="mini"
            type="text"
            icon="el-icon-delete"
            @click="handleDelete(scope.row)"
            v-hasPermi="['system:post:remove']"
          >删除</el-button>
        </template>
      </el-table-column>
    </el-table>

    <pagination
      v-show="total>0"
      :total="total"
      :page.sync="queryParams.pageNum"
      :limit.sync="queryParams.pageSize"
      @pagination="getList"
    />

    <!-- 添加或修改岗位对话框 -->
    <el-dialog :title="title" :visible.sync="open" width="500px" append-to-body>
      <el-form ref="form" :model="form" :rules="rules" label-width="80px">
        <el-form-item label="岗位名称" prop="postName">
          <el-input v-model="form.postName" placeholder="请输入岗位名称" />
        </el-form-item>
        <el-form-item label="岗位编码" prop="postCode">
          <el-input v-model="form.postCode" placeholder="请输入编码名称" />
        </el-form-item>
        <el-form-item label="岗位顺序" prop="postSort">
          <el-input-number v-model="form.postSort" controls-position="right" :min="0" />
        </el-form-item>
        <el-form-item label="岗位状态" prop="status">
          <el-radio-group v-model="form.status">
            <el-radio
              v-for="dict in dict.type.sys_normal_disable"
              :key="dict.value"
              :label="dict.value"
            >{{dict.label}}</el-radio>
          </el-radio-group>
        </el-form-item>
        <el-form-item label="备注" prop="remark">
          <el-input v-model="form.remark" type="textarea" placeholder="请输入内容" />
        </el-form-item>
      </el-form>
      <div slot="footer" class="dialog-footer">
        <el-button type="primary" @click="submitForm">确 定</el-button>
        <el-button @click="cancel">取 消</el-button>
      </div>
    </el-dialog>
  </div>
</template>

<script>
import { listPost, getPost, delPost, addPost, updatePost } from "@/api/system/post";

export default {
  name: "Post",
  dicts: ['sys_normal_disable'],
  data() {
    return {
      // 遮罩层
      loading: true,
      // 选中数组
      ids: [],
      // 非单个禁用
      single: true,
      // 非多个禁用
      multiple: true,
      // 显示搜索条件
      showSearch: true,
      // 总条数
      total: 0,
      // 岗位表格数据
      postList: [],
      // 弹出层标题
      title: "",
      // 是否显示弹出层
      open: false,
      // 查询参数
      queryParams: {
        pageNum: 1,
        pageSize: 10,
        postCode: undefined,
        postName: undefined,
        status: undefined
      },
      // 表单参数
      form: {},
      // 表单校验
      rules: {
        postName: [
          { required: true, message: "岗位名称不能为空", trigger: "blur" }
        ],
        postCode: [
          { required: true, message: "岗位编码不能为空", trigger: "blur" }
        ],
        postSort: [
          { required: true, message: "岗位顺序不能为空", trigger: "blur" }
        ]
      }
    };
  },
  created() {
    this.getList();
  },
  methods: {
    /** 查询岗位列表 */
    getList() {
      this.loading = true;
      listPost(this.queryParams).then(response => {
        this.postList = response.rows;
        this.total = response.total;
        this.loading = false;
      });
    },
    // 取消按钮
    cancel() {
      this.open = false;
      this.reset();
    },
    // 表单重置
    reset() {
      this.form = {
        postId: undefined,
        postCode: undefined,
        postName: undefined,
        postSort: 0,
        status: "0",
        remark: undefined
      };
      this.resetForm("form");
    },
    /** 搜索按钮操作 */
    handleQuery() {
      this.queryParams.pageNum = 1;
      this.getList();
    },
    /** 重置按钮操作 */
    resetQuery() {
      this.resetForm("queryForm");
      this.handleQuery();
    },
    // 多选框选中数据
    handleSelectionChange(selection) {
      this.ids = selection.map(item => item.postId)
      this.single = selection.length!=1
      this.multiple = !selection.length
    },
    /** 新增按钮操作 */
    handleAdd() {
      this.reset();
      this.open = true;
      this.title = "添加岗位";
    },
    /** 修改按钮操作 */
    handleUpdate(row) {
      this.reset();
      const postId = row.postId || this.ids
      getPost(postId).then(response => {
        this.form = response.data;
        this.open = true;
        this.title = "修改岗位";
      });
    },
    /** 提交按钮 */
    submitForm: function() {
      this.$refs["form"].validate(valid => {
        if (valid) {
          if (this.form.postId != undefined) {
            updatePost(this.form).then(response => {
              this.$modal.msgSuccess("修改成功");
              this.open = false;
              this.getList();
            });
          } else {
            addPost(this.form).then(response => {
              this.$modal.msgSuccess("新增成功");
              this.open = false;
              this.getList();
            });
          }
        }
      });
    },
    /** 删除按钮操作 */
    handleDelete(row) {
      const postIds = row.postId || this.ids;
      this.$modal.confirm('是否确认删除岗位编号为"' + postIds + '"的数据项？').then(function() {
        return delPost(postIds);
      }).then(() => {
        this.getList();
        this.$modal.msgSuccess("删除成功");
      }).catch(() => {});
    },
    /** 导出按钮操作 */
    handleExport() {
<<<<<<< HEAD
      this.$download.excel('/system/post/export', this.queryParams);
=======
      this.download('system/post/export', {
        ...this.queryParams
      }, `post_${new Date().getTime()}.xlsx`)
>>>>>>> cedd2d1d
    }
  }
};
</script><|MERGE_RESOLUTION|>--- conflicted
+++ resolved
@@ -302,13 +302,9 @@
     },
     /** 导出按钮操作 */
     handleExport() {
-<<<<<<< HEAD
-      this.$download.excel('/system/post/export', this.queryParams);
-=======
       this.download('system/post/export', {
         ...this.queryParams
       }, `post_${new Date().getTime()}.xlsx`)
->>>>>>> cedd2d1d
     }
   }
 };
