--- conflicted
+++ resolved
@@ -88,15 +88,11 @@
       <el-table-column label="岗位编码" align="center" prop="postCode" />
       <el-table-column label="岗位名称" align="center" prop="postName" />
       <el-table-column label="岗位排序" align="center" prop="postSort" />
-<<<<<<< HEAD
-      <el-table-column label="状态" align="center" prop="status" :formatter="statusFormat" />
-=======
       <el-table-column label="状态" align="center" prop="status">
         <template slot-scope="scope">
           <dict-tag :options="statusOptions" :value="scope.row.status"/>
         </template>
       </el-table-column>
->>>>>>> 57178e72
       <el-table-column label="创建时间" align="center" prop="createTime" width="180">
         <template slot-scope="scope">
           <span>{{ parseTime(scope.row.createTime) }}</span>
@@ -164,11 +160,7 @@
 </template>
 
 <script>
-<<<<<<< HEAD
 import { listPost, getPost, delPost, addPost, updatePost } from "@/api/system/post";
-=======
-import { listPost, getPost, delPost, addPost, updatePost, exportPost } from "@/api/system/post";
->>>>>>> 57178e72
 
 export default {
   name: "Post",
@@ -236,13 +228,6 @@
         this.loading = false;
       });
     },
-<<<<<<< HEAD
-    // 岗位状态字典翻译
-    statusFormat(row, column) {
-      return this.selectDictLabel(this.statusOptions, row.status);
-    },
-=======
->>>>>>> 57178e72
     // 取消按钮
     cancel() {
       this.open = false;
@@ -328,22 +313,7 @@
     },
     /** 导出按钮操作 */
     handleExport() {
-<<<<<<< HEAD
       this.downLoadExcel('/system/post/export', this.queryParams);
-=======
-      const queryParams = this.queryParams;
-      this.$confirm('是否确认导出所有岗位数据项?', "警告", {
-          confirmButtonText: "确定",
-          cancelButtonText: "取消",
-          type: "warning"
-        }).then(() => {
-          this.exportLoading = true;
-          return exportPost(queryParams);
-        }).then(response => {
-          this.download(response.msg);
-          this.exportLoading = false;
-        }).catch(() => {});
->>>>>>> 57178e72
     }
   }
 };
