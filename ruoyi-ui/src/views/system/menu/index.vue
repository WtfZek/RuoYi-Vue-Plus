--- conflicted
+++ resolved
@@ -1,4 +1,3 @@
-<<<<<<< HEAD
 <template>
   <div class="app-container">
     <el-form :model="queryParams" ref="queryForm" :inline="true" v-show="showSearch">
@@ -37,14 +36,7 @@
           v-hasPermi="['system:menu:add']"
         >新增</el-button>
       </el-col>
-      <div class="top-right-btn">
-        <el-tooltip class="item" effect="dark" content="刷新" placement="top">
-          <el-button size="mini" circle icon="el-icon-refresh" @click="handleQuery" />
-        </el-tooltip>
-        <el-tooltip class="item" effect="dark" :content="showSearch ? '隐藏搜索' : '显示搜索'" placement="top">
-          <el-button size="mini" circle icon="el-icon-search" @click="showSearch=!showSearch" />
-        </el-tooltip>
-      </div>
+      <right-toolbar :showSearch.sync="showSearch" @queryTable="getList"></right-toolbar>
     </el-row>
 
     <el-table
@@ -399,399 +391,4 @@
     }
   }
 };
-=======
-<template>
-  <div class="app-container">
-    <el-form :model="queryParams" ref="queryForm" :inline="true" v-show="showSearch">
-      <el-form-item label="菜单名称" prop="menuName">
-        <el-input
-          v-model="queryParams.menuName"
-          placeholder="请输入菜单名称"
-          clearable
-          size="small"
-          @keyup.enter.native="handleQuery"
-        />
-      </el-form-item>
-      <el-form-item label="状态" prop="status">
-        <el-select v-model="queryParams.status" placeholder="菜单状态" clearable size="small">
-          <el-option
-            v-for="dict in statusOptions"
-            :key="dict.dictValue"
-            :label="dict.dictLabel"
-            :value="dict.dictValue"
-          />
-        </el-select>
-      </el-form-item>
-      <el-form-item>
-        <el-button type="cyan" icon="el-icon-search" size="mini" @click="handleQuery">搜索</el-button>
-        <el-button icon="el-icon-refresh" size="mini" @click="resetQuery">重置</el-button>
-      </el-form-item>
-    </el-form>
-
-    <el-row :gutter="10" class="mb8">
-      <el-col :span="1.5">
-        <el-button
-          type="primary"
-          icon="el-icon-plus"
-          size="mini"
-          @click="handleAdd"
-          v-hasPermi="['system:menu:add']"
-        >新增</el-button>
-      </el-col>
-      <right-toolbar :showSearch.sync="showSearch" @queryTable="getList"></right-toolbar>
-    </el-row>
-
-    <el-table
-      v-loading="loading"
-      :data="menuList"
-      row-key="menuId"
-      :tree-props="{children: 'children', hasChildren: 'hasChildren'}"
-    >
-      <el-table-column prop="menuName" label="菜单名称" :show-overflow-tooltip="true" width="160"></el-table-column>
-      <el-table-column prop="icon" label="图标" align="center" width="100">
-        <template slot-scope="scope">
-          <svg-icon :icon-class="scope.row.icon" />
-        </template>
-      </el-table-column>
-      <el-table-column prop="orderNum" label="排序" width="60"></el-table-column>
-      <el-table-column prop="perms" label="权限标识" :show-overflow-tooltip="true"></el-table-column>
-      <el-table-column prop="component" label="组件路径" :show-overflow-tooltip="true"></el-table-column>
-      <el-table-column prop="status" label="状态" :formatter="statusFormat" width="80"></el-table-column>
-      <el-table-column label="创建时间" align="center" prop="createTime">
-        <template slot-scope="scope">
-          <span>{{ parseTime(scope.row.createTime) }}</span>
-        </template>
-      </el-table-column>
-      <el-table-column label="操作" align="center" class-name="small-padding fixed-width">
-        <template slot-scope="scope">
-          <el-button size="mini" 
-            type="text" 
-            icon="el-icon-edit" 
-            @click="handleUpdate(scope.row)"
-            v-hasPermi="['system:menu:edit']"
-          >修改</el-button>
-          <el-button 
-            size="mini" 
-            type="text" 
-            icon="el-icon-plus" 
-            @click="handleAdd(scope.row)"
-            v-hasPermi="['system:menu:add']"
-          >新增</el-button>
-          <el-button
-            size="mini"
-            type="text"
-            icon="el-icon-delete"
-            @click="handleDelete(scope.row)"
-            v-hasPermi="['system:menu:remove']"
-          >删除</el-button>
-        </template>
-      </el-table-column>
-    </el-table>
-
-    <!-- 添加或修改菜单对话框 -->
-    <el-dialog :title="title" :visible.sync="open" width="600px" append-to-body>
-      <el-form ref="form" :model="form" :rules="rules" label-width="80px">
-        <el-row>
-          <el-col :span="24">
-            <el-form-item label="上级菜单">
-              <treeselect
-                v-model="form.parentId"
-                :options="menuOptions"
-                :normalizer="normalizer"
-                :show-count="true"
-                placeholder="选择上级菜单"
-              />
-            </el-form-item>
-          </el-col>
-          <el-col :span="24">
-            <el-form-item label="菜单类型" prop="menuType">
-              <el-radio-group v-model="form.menuType">
-                <el-radio label="M">目录</el-radio>
-                <el-radio label="C">菜单</el-radio>
-                <el-radio label="F">按钮</el-radio>
-              </el-radio-group>
-            </el-form-item>
-          </el-col>
-          <el-col :span="24">
-            <el-form-item v-if="form.menuType != 'F'" label="菜单图标">
-              <el-popover
-                placement="bottom-start"
-                width="460"
-                trigger="click"
-                @show="$refs['iconSelect'].reset()"
-              >
-                <IconSelect ref="iconSelect" @selected="selected" />
-                <el-input slot="reference" v-model="form.icon" placeholder="点击选择图标" readonly>
-                  <svg-icon
-                    v-if="form.icon"
-                    slot="prefix"
-                    :icon-class="form.icon"
-                    class="el-input__icon"
-                    style="height: 32px;width: 16px;"
-                  />
-                  <i v-else slot="prefix" class="el-icon-search el-input__icon" />
-                </el-input>
-              </el-popover>
-            </el-form-item>
-          </el-col>
-          <el-col :span="12">
-            <el-form-item label="菜单名称" prop="menuName">
-              <el-input v-model="form.menuName" placeholder="请输入菜单名称" />
-            </el-form-item>
-          </el-col>
-          <el-col :span="12">
-            <el-form-item label="显示排序" prop="orderNum">
-              <el-input-number v-model="form.orderNum" controls-position="right" :min="0" />
-            </el-form-item>
-          </el-col>
-          <el-col :span="12">
-            <el-form-item v-if="form.menuType != 'F'" label="是否外链">
-              <el-radio-group v-model="form.isFrame">
-                <el-radio label="0">是</el-radio>
-                <el-radio label="1">否</el-radio>
-              </el-radio-group>
-            </el-form-item>
-          </el-col>
-          <el-col :span="12">
-            <el-form-item v-if="form.menuType != 'F'" label="路由地址" prop="path">
-              <el-input v-model="form.path" placeholder="请输入路由地址" />
-            </el-form-item>
-          </el-col>
-          <el-col :span="12" v-if="form.menuType == 'C'">
-            <el-form-item label="组件路径" prop="component">
-              <el-input v-model="form.component" placeholder="请输入组件路径" />
-            </el-form-item>
-          </el-col>
-          <el-col :span="12">
-            <el-form-item v-if="form.menuType != 'M'" label="权限标识">
-              <el-input v-model="form.perms" placeholder="请权限标识" maxlength="50" />
-            </el-form-item>
-          </el-col>
-          <el-col :span="12">
-            <el-form-item v-if="form.menuType != 'F'" label="显示状态">
-              <el-radio-group v-model="form.visible">
-                <el-radio
-                  v-for="dict in visibleOptions"
-                  :key="dict.dictValue"
-                  :label="dict.dictValue"
-                >{{dict.dictLabel}}</el-radio>
-              </el-radio-group>
-            </el-form-item>
-          </el-col>
-          <el-col :span="12">
-            <el-form-item v-if="form.menuType != 'F'" label="菜单状态">
-              <el-radio-group v-model="form.status">
-                <el-radio
-                  v-for="dict in statusOptions"
-                  :key="dict.dictValue"
-                  :label="dict.dictValue"
-                >{{dict.dictLabel}}</el-radio>
-              </el-radio-group>
-            </el-form-item>
-          </el-col>
-        </el-row>
-      </el-form>
-      <div slot="footer" class="dialog-footer">
-        <el-button type="primary" @click="submitForm">确 定</el-button>
-        <el-button @click="cancel">取 消</el-button>
-      </div>
-    </el-dialog>
-  </div>
-</template>
-
-<script>
-import { listMenu, getMenu, delMenu, addMenu, updateMenu } from "@/api/system/menu";
-import Treeselect from "@riophae/vue-treeselect";
-import "@riophae/vue-treeselect/dist/vue-treeselect.css";
-import IconSelect from "@/components/IconSelect";
-
-export default {
-  name: "Menu",
-  components: { Treeselect, IconSelect },
-  data() {
-    return {
-      // 遮罩层
-      loading: true,
-      // 显示搜索条件
-      showSearch: true,
-      // 菜单表格树数据
-      menuList: [],
-      // 菜单树选项
-      menuOptions: [],
-      // 弹出层标题
-      title: "",
-      // 是否显示弹出层
-      open: false,
-      // 显示状态数据字典
-      visibleOptions: [],
-      // 菜单状态数据字典
-      statusOptions: [],
-      // 查询参数
-      queryParams: {
-        menuName: undefined,
-        visible: undefined
-      },
-      // 表单参数
-      form: {},
-      // 表单校验
-      rules: {
-        menuName: [
-          { required: true, message: "菜单名称不能为空", trigger: "blur" }
-        ],
-        orderNum: [
-          { required: true, message: "菜单顺序不能为空", trigger: "blur" }
-        ],
-        path: [
-          { required: true, message: "路由地址不能为空", trigger: "blur" }
-        ]
-      }
-    };
-  },
-  created() {
-    this.getList();
-    this.getDicts("sys_show_hide").then(response => {
-      this.visibleOptions = response.data;
-    });
-    this.getDicts("sys_normal_disable").then(response => {
-      this.statusOptions = response.data;
-    });
-  },
-  methods: {
-    // 选择图标
-    selected(name) {
-      this.form.icon = name;
-    },
-    /** 查询菜单列表 */
-    getList() {
-      this.loading = true;
-      listMenu(this.queryParams).then(response => {
-        this.menuList = this.handleTree(response.data, "menuId");
-        this.loading = false;
-      });
-    },
-    /** 转换菜单数据结构 */
-    normalizer(node) {
-      if (node.children && !node.children.length) {
-        delete node.children;
-      }
-      return {
-        id: node.menuId,
-        label: node.menuName,
-        children: node.children
-      };
-    },
-    /** 查询菜单下拉树结构 */
-    getTreeselect() {
-      listMenu().then(response => {
-        this.menuOptions = [];
-        const menu = { menuId: 0, menuName: '主类目', children: [] };
-        menu.children = this.handleTree(response.data, "menuId");
-        this.menuOptions.push(menu);
-      });
-    },
-    // 显示状态字典翻译
-    visibleFormat(row, column) {
-      if (row.menuType == "F") {
-        return "";
-      }
-      return this.selectDictLabel(this.visibleOptions, row.visible);
-    },
-    // 菜单状态字典翻译
-    statusFormat(row, column) {
-      if (row.menuType == "F") {
-        return "";
-      }
-      return this.selectDictLabel(this.statusOptions, row.status);
-    },
-    // 取消按钮
-    cancel() {
-      this.open = false;
-      this.reset();
-    },
-    // 表单重置
-    reset() {
-      this.form = {
-        menuId: undefined,
-        parentId: 0,
-        menuName: undefined,
-        icon: undefined,
-        menuType: "M",
-        orderNum: undefined,
-        isFrame: "1",
-        visible: "0",
-        status: "0"
-      };
-      this.resetForm("form");
-    },
-    /** 搜索按钮操作 */
-    handleQuery() {
-      this.getList();
-    },
-    /** 重置按钮操作 */
-    resetQuery() {
-      this.resetForm("queryForm");
-      this.handleQuery();
-    },
-    /** 新增按钮操作 */
-    handleAdd(row) {
-      this.reset();
-      this.getTreeselect();
-      if (row != null && row.menuId) {
-        this.form.parentId = row.menuId;
-      } else {
-        this.form.parentId = 0;
-      }
-      this.open = true;
-      this.title = "添加菜单";
-    },
-    /** 修改按钮操作 */
-    handleUpdate(row) {
-      this.reset();
-      this.getTreeselect();
-      getMenu(row.menuId).then(response => {
-        this.form = response.data;
-        this.open = true;
-        this.title = "修改菜单";
-      });
-    },
-    /** 提交按钮 */
-    submitForm: function() {
-      this.$refs["form"].validate(valid => {
-        if (valid) {
-          if (this.form.menuId != undefined) {
-            updateMenu(this.form).then(response => {
-              if (response.code === 200) {
-                this.msgSuccess("修改成功");
-                this.open = false;
-                this.getList();
-              }
-            });
-          } else {
-            addMenu(this.form).then(response => {
-              if (response.code === 200) {
-                this.msgSuccess("新增成功");
-                this.open = false;
-                this.getList();
-              }
-            });
-          }
-        }
-      });
-    },
-    /** 删除按钮操作 */
-    handleDelete(row) {
-      this.$confirm('是否确认删除名称为"' + row.menuName + '"的数据项?', "警告", {
-          confirmButtonText: "确定",
-          cancelButtonText: "取消",
-          type: "warning"
-        }).then(function() {
-          return delMenu(row.menuId);
-        }).then(() => {
-          this.getList();
-          this.msgSuccess("删除成功");
-        }).catch(function() {});
-    }
-  }
-};
->>>>>>> ad4df624
 </script>