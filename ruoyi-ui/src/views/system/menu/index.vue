--- conflicted
+++ resolved
@@ -55,15 +55,11 @@
       <el-table-column prop="orderNum" label="排序" width="60"></el-table-column>
       <el-table-column prop="perms" label="权限标识" :show-overflow-tooltip="true"></el-table-column>
       <el-table-column prop="component" label="组件路径" :show-overflow-tooltip="true"></el-table-column>
-<<<<<<< HEAD
-      <el-table-column prop="status" label="状态" :formatter="statusFormat" width="80"></el-table-column>
-=======
       <el-table-column prop="status" label="状态" width="80">
         <template slot-scope="scope">
           <dict-tag :options="statusOptions" :value="scope.row.status"/>
         </template>
       </el-table-column>
->>>>>>> 57178e72
       <el-table-column label="创建时间" align="center" prop="createTime">
         <template slot-scope="scope">
           <span>{{ parseTime(scope.row.createTime) }}</span>
@@ -346,23 +342,6 @@
         this.menuOptions.push(menu);
       });
     },
-<<<<<<< HEAD
-    // 显示状态字典翻译
-    visibleFormat(row, column) {
-      if (row.menuType == "F") {
-        return "";
-      }
-      return this.selectDictLabel(this.visibleOptions, row.visible);
-    },
-    // 菜单状态字典翻译
-    statusFormat(row, column) {
-      if (row.menuType == "F") {
-        return "";
-      }
-      return this.selectDictLabel(this.statusOptions, row.status);
-    },
-=======
->>>>>>> 57178e72
     // 取消按钮
     cancel() {
       this.open = false;
