--- conflicted
+++ resolved
@@ -49,15 +49,11 @@
     >
       <el-table-column prop="deptName" label="部门名称" width="260"></el-table-column>
       <el-table-column prop="orderNum" label="排序" width="200"></el-table-column>
-<<<<<<< HEAD
-      <el-table-column prop="status" label="状态" :formatter="statusFormat" width="100"></el-table-column>
-=======
       <el-table-column prop="status" label="状态" width="100">
         <template slot-scope="scope">
           <dict-tag :options="statusOptions" :value="scope.row.status"/>
         </template>
       </el-table-column>
->>>>>>> 57178e72
       <el-table-column label="创建时间" align="center" prop="createTime" width="200">
         <template slot-scope="scope">
           <span>{{ parseTime(scope.row.createTime) }}</span>
@@ -231,13 +227,6 @@
         children: node.children
       };
     },
-<<<<<<< HEAD
-    // 字典状态字典翻译
-    statusFormat(row, column) {
-      return this.selectDictLabel(this.statusOptions, row.status);
-    },
-=======
->>>>>>> 57178e72
     // 取消按钮
     cancel() {
       this.open = false;
