--- conflicted
+++ resolved
@@ -1,4 +1,3 @@
-<<<<<<< HEAD
 <template>
   <div class="app-container">
     <el-form :model="queryParams" ref="queryForm" :inline="true" label-width="68px">
@@ -309,8 +308,6 @@
                 this.msgSuccess("修改成功");
                 this.open = false;
                 this.getList();
-              } else {
-                this.msgError(response.msg);
               }
             });
           } else {
@@ -319,8 +316,6 @@
                 this.msgSuccess("新增成功");
                 this.open = false;
                 this.getList();
-              } else {
-                this.msgError(response.msg);
               }
             });
           }
@@ -343,346 +338,4 @@
     }
   }
 };
-=======
-<template>
-  <div class="app-container">
-    <el-form :model="queryParams" ref="queryForm" :inline="true" label-width="68px">
-      <el-form-item label="公告标题" prop="noticeTitle">
-        <el-input
-          v-model="queryParams.noticeTitle"
-          placeholder="请输入公告标题"
-          clearable
-          size="small"
-          @keyup.enter.native="handleQuery"
-        />
-      </el-form-item>
-      <el-form-item label="操作人员" prop="createBy">
-        <el-input
-          v-model="queryParams.createBy"
-          placeholder="请输入操作人员"
-          clearable
-          size="small"
-          @keyup.enter.native="handleQuery"
-        />
-      </el-form-item>
-      <el-form-item label="类型" prop="noticeType">
-        <el-select v-model="queryParams.noticeType" placeholder="公告类型" clearable size="small">
-          <el-option
-            v-for="dict in typeOptions"
-            :key="dict.dictValue"
-            :label="dict.dictLabel"
-            :value="dict.dictValue"
-          />
-        </el-select>
-      </el-form-item>
-      <el-form-item>
-        <el-button type="primary" icon="el-icon-search" size="mini" @click="handleQuery">搜索</el-button>
-        <el-button icon="el-icon-refresh" size="mini" @click="resetQuery">重置</el-button>
-      </el-form-item>
-    </el-form>
-
-    <el-row :gutter="10" class="mb8">
-      <el-col :span="1.5">
-        <el-button
-          type="primary"
-          icon="el-icon-plus"
-          size="mini"
-          @click="handleAdd"
-          v-hasPermi="['system:notice:add']"
-        >新增</el-button>
-      </el-col>
-      <el-col :span="1.5">
-        <el-button
-          type="success"
-          icon="el-icon-edit"
-          size="mini"
-          :disabled="single"
-          @click="handleUpdate"
-          v-hasPermi="['system:notice:edit']"
-        >修改</el-button>
-      </el-col>
-      <el-col :span="1.5">
-        <el-button
-          type="danger"
-          icon="el-icon-delete"
-          size="mini"
-          :disabled="multiple"
-          @click="handleDelete"
-          v-hasPermi="['system:notice:remove']"
-        >删除</el-button>
-      </el-col>
-    </el-row>
-
-    <el-table v-loading="loading" :data="noticeList" @selection-change="handleSelectionChange">
-      <el-table-column type="selection" width="55" align="center" />
-      <el-table-column label="序号" align="center" prop="noticeId" width="100" />
-      <el-table-column
-        label="公告标题"
-        align="center"
-        prop="noticeTitle"
-        :show-overflow-tooltip="true"
-      />
-      <el-table-column
-        label="公告类型"
-        align="center"
-        prop="noticeType"
-        :formatter="typeFormat"
-        width="100"
-      />
-      <el-table-column
-        label="状态"
-        align="center"
-        prop="status"
-        :formatter="statusFormat"
-        width="100"
-      />
-      <el-table-column label="创建者" align="center" prop="createBy" width="100" />
-      <el-table-column label="创建时间" align="center" prop="createTime" width="100">
-        <template slot-scope="scope">
-          <span>{{ parseTime(scope.row.createTime, '{y}-{m}-{d}') }}</span>
-        </template>
-      </el-table-column>
-      <el-table-column label="操作" align="center" class-name="small-padding fixed-width">
-        <template slot-scope="scope">
-          <el-button
-            size="mini"
-            type="text"
-            icon="el-icon-edit"
-            @click="handleUpdate(scope.row)"
-            v-hasPermi="['system:notice:edit']"
-          >修改</el-button>
-          <el-button
-            size="mini"
-            type="text"
-            icon="el-icon-delete"
-            @click="handleDelete(scope.row)"
-            v-hasPermi="['system:notice:remove']"
-          >删除</el-button>
-        </template>
-      </el-table-column>
-    </el-table>
-
-    <pagination
-      v-show="total>0"
-      :total="total"
-      :page.sync="queryParams.pageNum"
-      :limit.sync="queryParams.pageSize"
-      @pagination="getList"
-    />
-
-    <!-- 添加或修改公告对话框 -->
-    <el-dialog :title="title" :visible.sync="open" width="780px" append-to-body>
-      <el-form ref="form" :model="form" :rules="rules" label-width="80px">
-        <el-row>
-          <el-col :span="12">
-            <el-form-item label="公告标题" prop="noticeTitle">
-              <el-input v-model="form.noticeTitle" placeholder="请输入公告标题" />
-            </el-form-item>
-          </el-col>
-          <el-col :span="12">
-            <el-form-item label="公告类型" prop="noticeType">
-              <el-select v-model="form.noticeType" placeholder="请选择">
-                <el-option
-                  v-for="dict in typeOptions"
-                  :key="dict.dictValue"
-                  :label="dict.dictLabel"
-                  :value="dict.dictValue"
-                ></el-option>
-              </el-select>
-            </el-form-item>
-          </el-col>
-          <el-col :span="24">
-            <el-form-item label="状态">
-              <el-radio-group v-model="form.status">
-                <el-radio
-                  v-for="dict in statusOptions"
-                  :key="dict.dictValue"
-                  :label="dict.dictValue"
-                >{{dict.dictLabel}}</el-radio>
-              </el-radio-group>
-            </el-form-item>
-          </el-col>
-          <el-col :span="24">
-            <el-form-item label="内容">
-              <Editor v-model="form.noticeContent" />
-            </el-form-item>
-          </el-col>
-        </el-row>
-      </el-form>
-      <div slot="footer" class="dialog-footer" style="padding-top:20px">
-        <el-button type="primary" @click="submitForm">确 定</el-button>
-        <el-button @click="cancel">取 消</el-button>
-      </div>
-    </el-dialog>
-  </div>
-</template>
-
-<script>
-import { listNotice, getNotice, delNotice, addNotice, updateNotice, exportNotice } from "@/api/system/notice";
-import Editor from '@/components/Editor';
-
-export default {
-  name: "Notice",
-  components: {
-    Editor
-  },
-  data() {
-    return {
-      // 遮罩层
-      loading: true,
-      // 选中数组
-      ids: [],
-      // 非单个禁用
-      single: true,
-      // 非多个禁用
-      multiple: true,
-      // 总条数
-      total: 0,
-      // 公告表格数据
-      noticeList: [],
-      // 弹出层标题
-      title: "",
-      // 是否显示弹出层
-      open: false,
-      // 类型数据字典
-      statusOptions: [],
-      // 状态数据字典
-      typeOptions: [],
-      // 查询参数
-      queryParams: {
-        pageNum: 1,
-        pageSize: 10,
-        noticeTitle: undefined,
-        createBy: undefined,
-        status: undefined
-      },
-      // 表单参数
-      form: {},
-      // 表单校验
-      rules: {
-        noticeTitle: [
-          { required: true, message: "公告标题不能为空", trigger: "blur" }
-        ],
-        noticeType: [
-          { required: true, message: "公告类型不能为空", trigger: "blur" }
-        ]
-      }
-    };
-  },
-  created() {
-    this.getList();
-    this.getDicts("sys_notice_status").then(response => {
-      this.statusOptions = response.data;
-    });
-    this.getDicts("sys_notice_type").then(response => {
-      this.typeOptions = response.data;
-    });
-  },
-  methods: {
-    /** 查询公告列表 */
-    getList() {
-      this.loading = true;
-      listNotice(this.queryParams).then(response => {
-        this.noticeList = response.rows;
-        this.total = response.total;
-        this.loading = false;
-      });
-    },
-    // 公告状态字典翻译
-    statusFormat(row, column) {
-      return this.selectDictLabel(this.statusOptions, row.status);
-    },
-    // 公告状态字典翻译
-    typeFormat(row, column) {
-      return this.selectDictLabel(this.typeOptions, row.noticeType);
-    },
-    // 取消按钮
-    cancel() {
-      this.open = false;
-      this.reset();
-    },
-    // 表单重置
-    reset() {
-      this.form = {
-        noticeId: undefined,
-        noticeTitle: undefined,
-        noticeType: undefined,
-        noticeContent: undefined,
-        status: "0"
-      };
-      this.resetForm("form");
-    },
-    /** 搜索按钮操作 */
-    handleQuery() {
-      this.queryParams.pageNum = 1;
-      this.getList();
-    },
-    /** 重置按钮操作 */
-    resetQuery() {
-      this.resetForm("queryForm");
-      this.handleQuery();
-    },
-    // 多选框选中数据
-    handleSelectionChange(selection) {
-      this.ids = selection.map(item => item.noticeId)
-      this.single = selection.length!=1
-      this.multiple = !selection.length
-    },
-    /** 新增按钮操作 */
-    handleAdd() {
-      this.reset();
-      this.open = true;
-      this.title = "添加公告";
-    },
-    /** 修改按钮操作 */
-    handleUpdate(row) {
-      this.reset();
-      const noticeId = row.noticeId || this.ids
-      getNotice(noticeId).then(response => {
-        this.form = response.data;
-        this.open = true;
-        this.title = "修改公告";
-      });
-    },
-    /** 提交按钮 */
-    submitForm: function() {
-      this.$refs["form"].validate(valid => {
-        if (valid) {
-          if (this.form.noticeId != undefined) {
-            updateNotice(this.form).then(response => {
-              if (response.code === 200) {
-                this.msgSuccess("修改成功");
-                this.open = false;
-                this.getList();
-              }
-            });
-          } else {
-            addNotice(this.form).then(response => {
-              if (response.code === 200) {
-                this.msgSuccess("新增成功");
-                this.open = false;
-                this.getList();
-              }
-            });
-          }
-        }
-      });
-    },
-    /** 删除按钮操作 */
-    handleDelete(row) {
-      const noticeIds = row.noticeId || this.ids
-      this.$confirm('是否确认删除公告编号为"' + noticeIds + '"的数据项?', "警告", {
-          confirmButtonText: "确定",
-          cancelButtonText: "取消",
-          type: "warning"
-        }).then(function() {
-          return delNotice(noticeIds);
-        }).then(() => {
-          this.getList();
-          this.msgSuccess("删除成功");
-        }).catch(function() {});
-    }
-  }
-};
->>>>>>> b4b3ff88
 </script>