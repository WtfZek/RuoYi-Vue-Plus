--- conflicted
+++ resolved
@@ -1,4 +1,3 @@
-<<<<<<< HEAD
 <template>
   <div class="app-container">
     <el-form :model="queryParams" ref="queryForm" :inline="true" v-show="showSearch" label-width="68px">
@@ -186,14 +185,9 @@
 <script>
 import { listData, getData, delData, addData, updateData, exportData } from "@/api/system/dict/data";
 import { listType, getType } from "@/api/system/dict/type";
-// 字典标签组件（使用频繁可在全局挂载）
-import DictTag from '@/components/DictTag'
 
 export default {
   name: "Data",
-  components: {
-    DictTag
-  },
   data() {
     return {
       // 遮罩层
@@ -409,411 +403,4 @@
     }
   }
 };
-=======
-<template>
-  <div class="app-container">
-    <el-form :model="queryParams" ref="queryForm" :inline="true" v-show="showSearch" label-width="68px">
-      <el-form-item label="字典名称" prop="dictType">
-        <el-select v-model="queryParams.dictType" size="small">
-          <el-option
-            v-for="item in typeOptions"
-            :key="item.dictId"
-            :label="item.dictName"
-            :value="item.dictType"
-          />
-        </el-select>
-      </el-form-item>
-      <el-form-item label="字典标签" prop="dictLabel">
-        <el-input
-          v-model="queryParams.dictLabel"
-          placeholder="请输入字典标签"
-          clearable
-          size="small"
-          @keyup.enter.native="handleQuery"
-        />
-      </el-form-item>
-      <el-form-item label="状态" prop="status">
-        <el-select v-model="queryParams.status" placeholder="数据状态" clearable size="small">
-          <el-option
-            v-for="dict in statusOptions"
-            :key="dict.dictValue"
-            :label="dict.dictLabel"
-            :value="dict.dictValue"
-          />
-        </el-select>
-      </el-form-item>
-      <el-form-item>
-        <el-button type="primary" icon="el-icon-search" size="mini" @click="handleQuery">搜索</el-button>
-        <el-button icon="el-icon-refresh" size="mini" @click="resetQuery">重置</el-button>
-      </el-form-item>
-    </el-form>
-
-    <el-row :gutter="10" class="mb8">
-      <el-col :span="1.5">
-        <el-button
-          type="primary"
-          plain
-          icon="el-icon-plus"
-          size="mini"
-          @click="handleAdd"
-          v-hasPermi="['system:dict:add']"
-        >新增</el-button>
-      </el-col>
-      <el-col :span="1.5">
-        <el-button
-          type="success"
-          plain
-          icon="el-icon-edit"
-          size="mini"
-          :disabled="single"
-          @click="handleUpdate"
-          v-hasPermi="['system:dict:edit']"
-        >修改</el-button>
-      </el-col>
-      <el-col :span="1.5">
-        <el-button
-          type="danger"
-          plain
-          icon="el-icon-delete"
-          size="mini"
-          :disabled="multiple"
-          @click="handleDelete"
-          v-hasPermi="['system:dict:remove']"
-        >删除</el-button>
-      </el-col>
-      <el-col :span="1.5">
-        <el-button
-          type="warning"
-          plain
-          icon="el-icon-download"
-          size="mini"
-          :loading="exportLoading"
-          @click="handleExport"
-          v-hasPermi="['system:dict:export']"
-        >导出</el-button>
-      </el-col>
-      <right-toolbar :showSearch.sync="showSearch" @queryTable="getList"></right-toolbar>
-    </el-row>
-
-    <el-table v-loading="loading" :data="dataList" @selection-change="handleSelectionChange">
-      <el-table-column type="selection" width="55" align="center" />
-      <el-table-column label="字典编码" align="center" prop="dictCode" />
-      <el-table-column label="字典标签" align="center" prop="dictLabel">
-        <template slot-scope="scope">
-          <span v-if="scope.row.listClass == '' || scope.row.listClass == 'default'">{{scope.row.dictLabel}}</span>
-          <el-tag v-else :type="scope.row.listClass == 'primary' ? '' : scope.row.listClass">{{scope.row.dictLabel}}</el-tag>
-        </template>
-      </el-table-column>
-      <el-table-column label="字典键值" align="center" prop="dictValue" />
-      <el-table-column label="字典排序" align="center" prop="dictSort" />
-      <el-table-column label="状态" align="center" prop="status">
-        <template slot-scope="scope">
-          <dict-tag :options="statusOptions" :value="scope.row.status"/>
-        </template>
-      </el-table-column>
-      <el-table-column label="备注" align="center" prop="remark" :show-overflow-tooltip="true" />
-      <el-table-column label="创建时间" align="center" prop="createTime" width="180">
-        <template slot-scope="scope">
-          <span>{{ parseTime(scope.row.createTime) }}</span>
-        </template>
-      </el-table-column>
-      <el-table-column label="操作" align="center" class-name="small-padding fixed-width">
-        <template slot-scope="scope">
-          <el-button
-            size="mini"
-            type="text"
-            icon="el-icon-edit"
-            @click="handleUpdate(scope.row)"
-            v-hasPermi="['system:dict:edit']"
-          >修改</el-button>
-          <el-button
-            size="mini"
-            type="text"
-            icon="el-icon-delete"
-            @click="handleDelete(scope.row)"
-            v-hasPermi="['system:dict:remove']"
-          >删除</el-button>
-        </template>
-      </el-table-column>
-    </el-table>
-
-    <pagination
-      v-show="total>0"
-      :total="total"
-      :page.sync="queryParams.pageNum"
-      :limit.sync="queryParams.pageSize"
-      @pagination="getList"
-    />
-
-    <!-- 添加或修改参数配置对话框 -->
-    <el-dialog :title="title" :visible.sync="open" width="500px" append-to-body>
-      <el-form ref="form" :model="form" :rules="rules" label-width="80px">
-        <el-form-item label="字典类型">
-          <el-input v-model="form.dictType" :disabled="true" />
-        </el-form-item>
-        <el-form-item label="数据标签" prop="dictLabel">
-          <el-input v-model="form.dictLabel" placeholder="请输入数据标签" />
-        </el-form-item>
-        <el-form-item label="数据键值" prop="dictValue">
-          <el-input v-model="form.dictValue" placeholder="请输入数据键值" />
-        </el-form-item>
-        <el-form-item label="样式属性" prop="cssClass">
-          <el-input v-model="form.cssClass" placeholder="请输入样式属性" />
-        </el-form-item>
-        <el-form-item label="显示排序" prop="dictSort">
-          <el-input-number v-model="form.dictSort" controls-position="right" :min="0" />
-        </el-form-item>
-        <el-form-item label="回显样式" prop="listClass">
-          <el-select v-model="form.listClass">
-            <el-option
-              v-for="item in listClassOptions"
-              :key="item.value"
-              :label="item.label"
-              :value="item.value"
-            ></el-option>
-          </el-select>
-        </el-form-item>
-        <el-form-item label="状态" prop="status">
-          <el-radio-group v-model="form.status">
-            <el-radio
-              v-for="dict in statusOptions"
-              :key="dict.dictValue"
-              :label="dict.dictValue"
-            >{{dict.dictLabel}}</el-radio>
-          </el-radio-group>
-        </el-form-item>
-        <el-form-item label="备注" prop="remark">
-          <el-input v-model="form.remark" type="textarea" placeholder="请输入内容"></el-input>
-        </el-form-item>
-      </el-form>
-      <div slot="footer" class="dialog-footer">
-        <el-button type="primary" @click="submitForm">确 定</el-button>
-        <el-button @click="cancel">取 消</el-button>
-      </div>
-    </el-dialog>
-  </div>
-</template>
-
-<script>
-import { listData, getData, delData, addData, updateData, exportData } from "@/api/system/dict/data";
-import { listType, getType } from "@/api/system/dict/type";
-
-export default {
-  name: "Data",
-  data() {
-    return {
-      // 遮罩层
-      loading: true,
-      // 导出遮罩层
-      exportLoading: false,
-      // 选中数组
-      ids: [],
-      // 非单个禁用
-      single: true,
-      // 非多个禁用
-      multiple: true,
-      // 显示搜索条件
-      showSearch: true,
-      // 总条数
-      total: 0,
-      // 字典表格数据
-      dataList: [],
-      // 默认字典类型
-      defaultDictType: "",
-      // 弹出层标题
-      title: "",
-      // 是否显示弹出层
-      open: false,
-      // 数据标签回显样式
-      listClassOptions: [
-        {
-          value: "default",
-          label: "默认"
-        },
-        {
-          value: "primary",
-          label: "主要"
-        },
-        {
-          value: "success",
-          label: "成功"
-        },
-        {
-          value: "info",
-          label: "信息"
-        },
-        {
-          value: "warning",
-          label: "警告"
-        },
-        {
-          value: "danger",
-          label: "危险"
-        }
-      ],
-      // 状态数据字典
-      statusOptions: [],
-      // 类型数据字典
-      typeOptions: [],
-      // 查询参数
-      queryParams: {
-        pageNum: 1,
-        pageSize: 10,
-        dictName: undefined,
-        dictType: undefined,
-        status: undefined
-      },
-      // 表单参数
-      form: {},
-      // 表单校验
-      rules: {
-        dictLabel: [
-          { required: true, message: "数据标签不能为空", trigger: "blur" }
-        ],
-        dictValue: [
-          { required: true, message: "数据键值不能为空", trigger: "blur" }
-        ],
-        dictSort: [
-          { required: true, message: "数据顺序不能为空", trigger: "blur" }
-        ]
-      }
-    };
-  },
-  created() {
-    const dictId = this.$route.params && this.$route.params.dictId;
-    this.getType(dictId);
-    this.getTypeList();
-    this.getDicts("sys_normal_disable").then(response => {
-      this.statusOptions = response.data;
-    });
-  },
-  methods: {
-    /** 查询字典类型详细 */
-    getType(dictId) {
-      getType(dictId).then(response => {
-        this.queryParams.dictType = response.data.dictType;
-        this.defaultDictType = response.data.dictType;
-        this.getList();
-      });
-    },
-    /** 查询字典类型列表 */
-    getTypeList() {
-      listType().then(response => {
-        this.typeOptions = response.rows;
-      });
-    },
-    /** 查询字典数据列表 */
-    getList() {
-      this.loading = true;
-      listData(this.queryParams).then(response => {
-        this.dataList = response.rows;
-        this.total = response.total;
-        this.loading = false;
-      });
-    },
-    // 取消按钮
-    cancel() {
-      this.open = false;
-      this.reset();
-    },
-    // 表单重置
-    reset() {
-      this.form = {
-        dictCode: undefined,
-        dictLabel: undefined,
-        dictValue: undefined,
-        cssClass: undefined,
-        listClass: 'default',
-        dictSort: 0,
-        status: "0",
-        remark: undefined
-      };
-      this.resetForm("form");
-    },
-    /** 搜索按钮操作 */
-    handleQuery() {
-      this.queryParams.pageNum = 1;
-      this.getList();
-    },
-    /** 重置按钮操作 */
-    resetQuery() {
-      this.resetForm("queryForm");
-      this.queryParams.dictType = this.defaultDictType;
-      this.handleQuery();
-    },
-    /** 新增按钮操作 */
-    handleAdd() {
-      this.reset();
-      this.open = true;
-      this.title = "添加字典数据";
-      this.form.dictType = this.queryParams.dictType;
-    },
-    // 多选框选中数据
-    handleSelectionChange(selection) {
-      this.ids = selection.map(item => item.dictCode)
-      this.single = selection.length!=1
-      this.multiple = !selection.length
-    },
-    /** 修改按钮操作 */
-    handleUpdate(row) {
-      this.reset();
-      const dictCode = row.dictCode || this.ids
-      getData(dictCode).then(response => {
-        this.form = response.data;
-        this.open = true;
-        this.title = "修改字典数据";
-      });
-    },
-    /** 提交按钮 */
-    submitForm: function() {
-      this.$refs["form"].validate(valid => {
-        if (valid) {
-          if (this.form.dictCode != undefined) {
-            updateData(this.form).then(response => {
-              this.msgSuccess("修改成功");
-              this.open = false;
-              this.getList();
-            });
-          } else {
-            addData(this.form).then(response => {
-              this.msgSuccess("新增成功");
-              this.open = false;
-              this.getList();
-            });
-          }
-        }
-      });
-    },
-    /** 删除按钮操作 */
-    handleDelete(row) {
-      const dictCodes = row.dictCode || this.ids;
-      this.$confirm('是否确认删除字典编码为"' + dictCodes + '"的数据项?', "警告", {
-          confirmButtonText: "确定",
-          cancelButtonText: "取消",
-          type: "warning"
-        }).then(function() {
-          return delData(dictCodes);
-        }).then(() => {
-          this.getList();
-          this.msgSuccess("删除成功");
-        }).catch(() => {});
-    },
-    /** 导出按钮操作 */
-    handleExport() {
-      const queryParams = this.queryParams;
-      this.$confirm('是否确认导出所有数据项?', "警告", {
-          confirmButtonText: "确定",
-          cancelButtonText: "取消",
-          type: "warning"
-        }).then(() => {
-          this.exportLoading = true;
-          return exportData(queryParams);
-        }).then(response => {
-          this.download(response.msg);
-          this.exportLoading = false;
-        }).catch(() => {});
-    }
-  }
-};
->>>>>>> 1ed60c79
 </script>