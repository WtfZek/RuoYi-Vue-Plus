<<<<<<< HEAD
<template>
  <el-form ref="form" :model="user" :rules="rules" label-width="80px">
    <el-form-item label="旧密码" prop="oldPassword">
      <el-input v-model="user.oldPassword" placeholder="请输入旧密码" type="password" show-password/>
    </el-form-item>
    <el-form-item label="新密码" prop="newPassword">
      <el-input v-model="user.newPassword" placeholder="请输入新密码" type="password" show-password/>
    </el-form-item>
    <el-form-item label="确认密码" prop="confirmPassword">
      <el-input v-model="user.confirmPassword" placeholder="请确认密码" type="password" show-password/>
    </el-form-item>
    <el-form-item>
      <el-button type="primary" size="mini" @click="submit">保存</el-button>
      <el-button type="danger" size="mini" @click="close">关闭</el-button>
    </el-form-item>
  </el-form>
</template>

<script>
import { updateUserPwd } from "@/api/system/user";

export default {
  data() {
    const equalToPassword = (rule, value, callback) => {
      if (this.user.newPassword !== value) {
        callback(new Error("两次输入的密码不一致"));
      } else {
        callback();
      }
    };
    return {
      user: {
        oldPassword: undefined,
        newPassword: undefined,
        confirmPassword: undefined
      },
      // 表单校验
      rules: {
        oldPassword: [
          { required: true, message: "旧密码不能为空", trigger: "blur" }
        ],
        newPassword: [
          { required: true, message: "新密码不能为空", trigger: "blur" },
          { min: 6, max: 20, message: "长度在 6 到 20 个字符", trigger: "blur" }
        ],
        confirmPassword: [
          { required: true, message: "确认密码不能为空", trigger: "blur" },
          { required: true, validator: equalToPassword, trigger: "blur" }
        ]
      }
    };
  },
  methods: {
    submit() {
      this.$refs["form"].validate(valid => {
        if (valid) {
          updateUserPwd(this.user.oldPassword, this.user.newPassword).then(response => {
            this.$modal.msgSuccess("修改成功");
          });
        }
      });
    },
    close() {
      this.$tab.closePage();
    }
  }
};
</script>
=======
<template>
  <el-form ref="form" :model="user" :rules="rules" label-width="80px">
    <el-form-item label="旧密码" prop="oldPassword">
      <el-input v-model="user.oldPassword" placeholder="请输入旧密码" type="password" show-password/>
    </el-form-item>
    <el-form-item label="新密码" prop="newPassword">
      <el-input v-model="user.newPassword" placeholder="请输入新密码" type="password" show-password/>
    </el-form-item>
    <el-form-item label="确认密码" prop="confirmPassword">
      <el-input v-model="user.confirmPassword" placeholder="请确认新密码" type="password" show-password/>
    </el-form-item>
    <el-form-item>
      <el-button type="primary" size="mini" @click="submit">保存</el-button>
      <el-button type="danger" size="mini" @click="close">关闭</el-button>
    </el-form-item>
  </el-form>
</template>

<script>
import { updateUserPwd } from "@/api/system/user";

export default {
  data() {
    const equalToPassword = (rule, value, callback) => {
      if (this.user.newPassword !== value) {
        callback(new Error("两次输入的密码不一致"));
      } else {
        callback();
      }
    };
    return {
      user: {
        oldPassword: undefined,
        newPassword: undefined,
        confirmPassword: undefined
      },
      // 表单校验
      rules: {
        oldPassword: [
          { required: true, message: "旧密码不能为空", trigger: "blur" }
        ],
        newPassword: [
          { required: true, message: "新密码不能为空", trigger: "blur" },
          { min: 6, max: 20, message: "长度在 6 到 20 个字符", trigger: "blur" }
        ],
        confirmPassword: [
          { required: true, message: "确认密码不能为空", trigger: "blur" },
          { required: true, validator: equalToPassword, trigger: "blur" }
        ]
      }
    };
  },
  methods: {
    submit() {
      this.$refs["form"].validate(valid => {
        if (valid) {
          updateUserPwd(this.user.oldPassword, this.user.newPassword).then(response => {
            this.$modal.msgSuccess("修改成功");
          });
        }
      });
    },
    close() {
      this.$tab.closePage();
    }
  }
};
</script>
>>>>>>> aff54ab5
<|MERGE_RESOLUTION|>--- conflicted
+++ resolved
@@ -1,73 +1,3 @@
-<<<<<<< HEAD
-<template>
-  <el-form ref="form" :model="user" :rules="rules" label-width="80px">
-    <el-form-item label="旧密码" prop="oldPassword">
-      <el-input v-model="user.oldPassword" placeholder="请输入旧密码" type="password" show-password/>
-    </el-form-item>
-    <el-form-item label="新密码" prop="newPassword">
-      <el-input v-model="user.newPassword" placeholder="请输入新密码" type="password" show-password/>
-    </el-form-item>
-    <el-form-item label="确认密码" prop="confirmPassword">
-      <el-input v-model="user.confirmPassword" placeholder="请确认密码" type="password" show-password/>
-    </el-form-item>
-    <el-form-item>
-      <el-button type="primary" size="mini" @click="submit">保存</el-button>
-      <el-button type="danger" size="mini" @click="close">关闭</el-button>
-    </el-form-item>
-  </el-form>
-</template>
-
-<script>
-import { updateUserPwd } from "@/api/system/user";
-
-export default {
-  data() {
-    const equalToPassword = (rule, value, callback) => {
-      if (this.user.newPassword !== value) {
-        callback(new Error("两次输入的密码不一致"));
-      } else {
-        callback();
-      }
-    };
-    return {
-      user: {
-        oldPassword: undefined,
-        newPassword: undefined,
-        confirmPassword: undefined
-      },
-      // 表单校验
-      rules: {
-        oldPassword: [
-          { required: true, message: "旧密码不能为空", trigger: "blur" }
-        ],
-        newPassword: [
-          { required: true, message: "新密码不能为空", trigger: "blur" },
-          { min: 6, max: 20, message: "长度在 6 到 20 个字符", trigger: "blur" }
-        ],
-        confirmPassword: [
-          { required: true, message: "确认密码不能为空", trigger: "blur" },
-          { required: true, validator: equalToPassword, trigger: "blur" }
-        ]
-      }
-    };
-  },
-  methods: {
-    submit() {
-      this.$refs["form"].validate(valid => {
-        if (valid) {
-          updateUserPwd(this.user.oldPassword, this.user.newPassword).then(response => {
-            this.$modal.msgSuccess("修改成功");
-          });
-        }
-      });
-    },
-    close() {
-      this.$tab.closePage();
-    }
-  }
-};
-</script>
-=======
 <template>
   <el-form ref="form" :model="user" :rules="rules" label-width="80px">
     <el-form-item label="旧密码" prop="oldPassword">
@@ -135,5 +65,4 @@
     }
   }
 };
-</script>
->>>>>>> aff54ab5
+</script>