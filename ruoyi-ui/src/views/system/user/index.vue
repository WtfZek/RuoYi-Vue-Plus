--- conflicted
+++ resolved
@@ -1,4 +1,3 @@
-<<<<<<< HEAD
 <template>
   <div class="app-container">
     <el-row :gutter="20">
@@ -28,13 +27,12 @@
       </el-col>
       <!--用户数据-->
       <el-col :span="20" :xs="24">
-        <el-form :model="queryParams" ref="queryForm" :inline="true" v-show="showSearch" label-width="68px">
+        <el-form :model="queryParams" ref="queryForm" size="small" :inline="true" v-show="showSearch" label-width="68px">
           <el-form-item label="用户名称" prop="userName">
             <el-input
               v-model="queryParams.userName"
               placeholder="请输入用户名称"
               clearable
-              size="small"
               style="width: 240px"
               @keyup.enter.native="handleQuery"
             />
@@ -44,7 +42,6 @@
               v-model="queryParams.phonenumber"
               placeholder="请输入手机号码"
               clearable
-              size="small"
               style="width: 240px"
               @keyup.enter.native="handleQuery"
             />
@@ -54,7 +51,6 @@
               v-model="queryParams.status"
               placeholder="用户状态"
               clearable
-              size="small"
               style="width: 240px"
             >
               <el-option
@@ -68,7 +64,6 @@
           <el-form-item label="创建时间">
             <el-date-picker
               v-model="dateRange"
-              size="small"
               style="width: 240px"
               value-format="yyyy-MM-dd"
               type="daterange"
@@ -673,676 +668,4 @@
     }
   }
 };
-=======
-<template>
-  <div class="app-container">
-    <el-row :gutter="20">
-      <!--部门数据-->
-      <el-col :span="4" :xs="24">
-        <div class="head-container">
-          <el-input
-            v-model="deptName"
-            placeholder="请输入部门名称"
-            clearable
-            size="small"
-            prefix-icon="el-icon-search"
-            style="margin-bottom: 20px"
-          />
-        </div>
-        <div class="head-container">
-          <el-tree
-            :data="deptOptions"
-            :props="defaultProps"
-            :expand-on-click-node="false"
-            :filter-node-method="filterNode"
-            ref="tree"
-            default-expand-all
-            @node-click="handleNodeClick"
-          />
-        </div>
-      </el-col>
-      <!--用户数据-->
-      <el-col :span="20" :xs="24">
-        <el-form :model="queryParams" ref="queryForm" size="small" :inline="true" v-show="showSearch" label-width="68px">
-          <el-form-item label="用户名称" prop="userName">
-            <el-input
-              v-model="queryParams.userName"
-              placeholder="请输入用户名称"
-              clearable
-              style="width: 240px"
-              @keyup.enter.native="handleQuery"
-            />
-          </el-form-item>
-          <el-form-item label="手机号码" prop="phonenumber">
-            <el-input
-              v-model="queryParams.phonenumber"
-              placeholder="请输入手机号码"
-              clearable
-              style="width: 240px"
-              @keyup.enter.native="handleQuery"
-            />
-          </el-form-item>
-          <el-form-item label="状态" prop="status">
-            <el-select
-              v-model="queryParams.status"
-              placeholder="用户状态"
-              clearable
-              style="width: 240px"
-            >
-              <el-option
-                v-for="dict in dict.type.sys_normal_disable"
-                :key="dict.value"
-                :label="dict.label"
-                :value="dict.value"
-              />
-            </el-select>
-          </el-form-item>
-          <el-form-item label="创建时间">
-            <el-date-picker
-              v-model="dateRange"
-              style="width: 240px"
-              value-format="yyyy-MM-dd"
-              type="daterange"
-              range-separator="-"
-              start-placeholder="开始日期"
-              end-placeholder="结束日期"
-            ></el-date-picker>
-          </el-form-item>
-          <el-form-item>
-            <el-button type="primary" icon="el-icon-search" size="mini" @click="handleQuery">搜索</el-button>
-            <el-button icon="el-icon-refresh" size="mini" @click="resetQuery">重置</el-button>
-          </el-form-item>
-        </el-form>
-
-        <el-row :gutter="10" class="mb8">
-          <el-col :span="1.5">
-            <el-button
-              type="primary"
-              plain
-              icon="el-icon-plus"
-              size="mini"
-              @click="handleAdd"
-              v-hasPermi="['system:user:add']"
-            >新增</el-button>
-          </el-col>
-          <el-col :span="1.5">
-            <el-button
-              type="success"
-              plain
-              icon="el-icon-edit"
-              size="mini"
-              :disabled="single"
-              @click="handleUpdate"
-              v-hasPermi="['system:user:edit']"
-            >修改</el-button>
-          </el-col>
-          <el-col :span="1.5">
-            <el-button
-              type="danger"
-              plain
-              icon="el-icon-delete"
-              size="mini"
-              :disabled="multiple"
-              @click="handleDelete"
-              v-hasPermi="['system:user:remove']"
-            >删除</el-button>
-          </el-col>
-          <el-col :span="1.5">
-            <el-button
-              type="info"
-              plain
-              icon="el-icon-upload2"
-              size="mini"
-              @click="handleImport"
-              v-hasPermi="['system:user:import']"
-            >导入</el-button>
-          </el-col>
-          <el-col :span="1.5">
-            <el-button
-              type="warning"
-              plain
-              icon="el-icon-download"
-              size="mini"
-              @click="handleExport"
-              v-hasPermi="['system:user:export']"
-            >导出</el-button>
-          </el-col>
-          <right-toolbar :showSearch.sync="showSearch" @queryTable="getList" :columns="columns"></right-toolbar>
-        </el-row>
-
-        <el-table v-loading="loading" :data="userList" @selection-change="handleSelectionChange">
-          <el-table-column type="selection" width="50" align="center" />
-          <el-table-column label="用户编号" align="center" key="userId" prop="userId" v-if="columns[0].visible" />
-          <el-table-column label="用户名称" align="center" key="userName" prop="userName" v-if="columns[1].visible" :show-overflow-tooltip="true" />
-          <el-table-column label="用户昵称" align="center" key="nickName" prop="nickName" v-if="columns[2].visible" :show-overflow-tooltip="true" />
-          <el-table-column label="部门" align="center" key="deptName" prop="dept.deptName" v-if="columns[3].visible" :show-overflow-tooltip="true" />
-          <el-table-column label="手机号码" align="center" key="phonenumber" prop="phonenumber" v-if="columns[4].visible" width="120" />
-          <el-table-column label="状态" align="center" key="status" v-if="columns[5].visible">
-            <template slot-scope="scope">
-              <el-switch
-                v-model="scope.row.status"
-                active-value="0"
-                inactive-value="1"
-                @change="handleStatusChange(scope.row)"
-              ></el-switch>
-            </template>
-          </el-table-column>
-          <el-table-column label="创建时间" align="center" prop="createTime" v-if="columns[6].visible" width="160">
-            <template slot-scope="scope">
-              <span>{{ parseTime(scope.row.createTime) }}</span>
-            </template>
-          </el-table-column>
-          <el-table-column
-            label="操作"
-            align="center"
-            width="160"
-            class-name="small-padding fixed-width"
-          >
-            <template slot-scope="scope" v-if="scope.row.userId !== 1">
-              <el-button
-                size="mini"
-                type="text"
-                icon="el-icon-edit"
-                @click="handleUpdate(scope.row)"
-                v-hasPermi="['system:user:edit']"
-              >修改</el-button>
-              <el-button
-                size="mini"
-                type="text"
-                icon="el-icon-delete"
-                @click="handleDelete(scope.row)"
-                v-hasPermi="['system:user:remove']"
-              >删除</el-button>
-              <el-dropdown size="mini" @command="(command) => handleCommand(command, scope.row)" v-hasPermi="['system:user:resetPwd', 'system:user:edit']">
-                <span class="el-dropdown-link">
-                  <i class="el-icon-d-arrow-right el-icon--right"></i>更多
-                </span>
-                <el-dropdown-menu slot="dropdown">
-                  <el-dropdown-item command="handleResetPwd" icon="el-icon-key"
-                    v-hasPermi="['system:user:resetPwd']">重置密码</el-dropdown-item>
-                  <el-dropdown-item command="handleAuthRole" icon="el-icon-circle-check"
-                    v-hasPermi="['system:user:edit']">分配角色</el-dropdown-item>
-                </el-dropdown-menu>
-              </el-dropdown>
-            </template>
-          </el-table-column>
-        </el-table>
-
-        <pagination
-          v-show="total>0"
-          :total="total"
-          :page.sync="queryParams.pageNum"
-          :limit.sync="queryParams.pageSize"
-          @pagination="getList"
-        />
-      </el-col>
-    </el-row>
-
-    <!-- 添加或修改用户配置对话框 -->
-    <el-dialog :title="title" :visible.sync="open" width="600px" append-to-body>
-      <el-form ref="form" :model="form" :rules="rules" label-width="80px">
-        <el-row>
-          <el-col :span="12">
-            <el-form-item label="用户昵称" prop="nickName">
-              <el-input v-model="form.nickName" placeholder="请输入用户昵称" maxlength="30" />
-            </el-form-item>
-          </el-col>
-          <el-col :span="12">
-            <el-form-item label="归属部门" prop="deptId">
-              <treeselect v-model="form.deptId" :options="deptOptions" :show-count="true" placeholder="请选择归属部门" />
-            </el-form-item>
-          </el-col>
-        </el-row>
-        <el-row>
-          <el-col :span="12">
-            <el-form-item label="手机号码" prop="phonenumber">
-              <el-input v-model="form.phonenumber" placeholder="请输入手机号码" maxlength="11" />
-            </el-form-item>
-          </el-col>
-          <el-col :span="12">
-            <el-form-item label="邮箱" prop="email">
-              <el-input v-model="form.email" placeholder="请输入邮箱" maxlength="50" />
-            </el-form-item>
-          </el-col>
-        </el-row>
-        <el-row>
-          <el-col :span="12">
-            <el-form-item v-if="form.userId == undefined" label="用户名称" prop="userName">
-              <el-input v-model="form.userName" placeholder="请输入用户名称" maxlength="30" />
-            </el-form-item>
-          </el-col>
-          <el-col :span="12">
-            <el-form-item v-if="form.userId == undefined" label="用户密码" prop="password">
-              <el-input v-model="form.password" placeholder="请输入用户密码" type="password" maxlength="20" show-password/>
-            </el-form-item>
-          </el-col>
-        </el-row>
-        <el-row>
-          <el-col :span="12">
-            <el-form-item label="用户性别">
-              <el-select v-model="form.sex" placeholder="请选择性别">
-                <el-option
-                  v-for="dict in dict.type.sys_user_sex"
-                  :key="dict.value"
-                  :label="dict.label"
-                  :value="dict.value"
-                ></el-option>
-              </el-select>
-            </el-form-item>
-          </el-col>
-          <el-col :span="12">
-            <el-form-item label="状态">
-              <el-radio-group v-model="form.status">
-                <el-radio
-                  v-for="dict in dict.type.sys_normal_disable"
-                  :key="dict.value"
-                  :label="dict.value"
-                >{{dict.label}}</el-radio>
-              </el-radio-group>
-            </el-form-item>
-          </el-col>
-        </el-row>
-        <el-row>
-          <el-col :span="12">
-            <el-form-item label="岗位">
-              <el-select v-model="form.postIds" multiple placeholder="请选择岗位">
-                <el-option
-                  v-for="item in postOptions"
-                  :key="item.postId"
-                  :label="item.postName"
-                  :value="item.postId"
-                  :disabled="item.status == 1"
-                ></el-option>
-              </el-select>
-            </el-form-item>
-          </el-col>
-          <el-col :span="12">
-            <el-form-item label="角色">
-              <el-select v-model="form.roleIds" multiple placeholder="请选择角色">
-                <el-option
-                  v-for="item in roleOptions"
-                  :key="item.roleId"
-                  :label="item.roleName"
-                  :value="item.roleId"
-                  :disabled="item.status == 1"
-                ></el-option>
-              </el-select>
-            </el-form-item>
-          </el-col>
-        </el-row>
-        <el-row>
-          <el-col :span="24">
-            <el-form-item label="备注">
-              <el-input v-model="form.remark" type="textarea" placeholder="请输入内容"></el-input>
-            </el-form-item>
-          </el-col>
-        </el-row>
-      </el-form>
-      <div slot="footer" class="dialog-footer">
-        <el-button type="primary" @click="submitForm">确 定</el-button>
-        <el-button @click="cancel">取 消</el-button>
-      </div>
-    </el-dialog>
-
-    <!-- 用户导入对话框 -->
-    <el-dialog :title="upload.title" :visible.sync="upload.open" width="400px" append-to-body>
-      <el-upload
-        ref="upload"
-        :limit="1"
-        accept=".xlsx, .xls"
-        :headers="upload.headers"
-        :action="upload.url + '?updateSupport=' + upload.updateSupport"
-        :disabled="upload.isUploading"
-        :on-progress="handleFileUploadProgress"
-        :on-success="handleFileSuccess"
-        :auto-upload="false"
-        drag
-      >
-        <i class="el-icon-upload"></i>
-        <div class="el-upload__text">将文件拖到此处，或<em>点击上传</em></div>
-        <div class="el-upload__tip text-center" slot="tip">
-          <div class="el-upload__tip" slot="tip">
-            <el-checkbox v-model="upload.updateSupport" /> 是否更新已经存在的用户数据
-          </div>
-          <span>仅允许导入xls、xlsx格式文件。</span>
-          <el-link type="primary" :underline="false" style="font-size:12px;vertical-align: baseline;" @click="importTemplate">下载模板</el-link>
-        </div>
-      </el-upload>
-      <div slot="footer" class="dialog-footer">
-        <el-button type="primary" @click="submitFileForm">确 定</el-button>
-        <el-button @click="upload.open = false">取 消</el-button>
-      </div>
-    </el-dialog>
-  </div>
-</template>
-
-<script>
-import { listUser, getUser, delUser, addUser, updateUser, resetUserPwd, changeUserStatus } from "@/api/system/user";
-import { getToken } from "@/utils/auth";
-import { treeselect } from "@/api/system/dept";
-import Treeselect from "@riophae/vue-treeselect";
-import "@riophae/vue-treeselect/dist/vue-treeselect.css";
-
-export default {
-  name: "User",
-  dicts: ['sys_normal_disable', 'sys_user_sex'],
-  components: { Treeselect },
-  data() {
-    return {
-      // 遮罩层
-      loading: true,
-      // 选中数组
-      ids: [],
-      // 非单个禁用
-      single: true,
-      // 非多个禁用
-      multiple: true,
-      // 显示搜索条件
-      showSearch: true,
-      // 总条数
-      total: 0,
-      // 用户表格数据
-      userList: null,
-      // 弹出层标题
-      title: "",
-      // 部门树选项
-      deptOptions: undefined,
-      // 是否显示弹出层
-      open: false,
-      // 部门名称
-      deptName: undefined,
-      // 默认密码
-      initPassword: undefined,
-      // 日期范围
-      dateRange: [],
-      // 岗位选项
-      postOptions: [],
-      // 角色选项
-      roleOptions: [],
-      // 表单参数
-      form: {},
-      defaultProps: {
-        children: "children",
-        label: "label"
-      },
-      // 用户导入参数
-      upload: {
-        // 是否显示弹出层（用户导入）
-        open: false,
-        // 弹出层标题（用户导入）
-        title: "",
-        // 是否禁用上传
-        isUploading: false,
-        // 是否更新已经存在的用户数据
-        updateSupport: 0,
-        // 设置上传的请求头部
-        headers: { Authorization: "Bearer " + getToken() },
-        // 上传的地址
-        url: process.env.VUE_APP_BASE_API + "/system/user/importData"
-      },
-      // 查询参数
-      queryParams: {
-        pageNum: 1,
-        pageSize: 10,
-        userName: undefined,
-        phonenumber: undefined,
-        status: undefined,
-        deptId: undefined
-      },
-      // 列信息
-      columns: [
-        { key: 0, label: `用户编号`, visible: true },
-        { key: 1, label: `用户名称`, visible: true },
-        { key: 2, label: `用户昵称`, visible: true },
-        { key: 3, label: `部门`, visible: true },
-        { key: 4, label: `手机号码`, visible: true },
-        { key: 5, label: `状态`, visible: true },
-        { key: 6, label: `创建时间`, visible: true }
-      ],
-      // 表单校验
-      rules: {
-        userName: [
-          { required: true, message: "用户名称不能为空", trigger: "blur" },
-          { min: 2, max: 20, message: '用户名称长度必须介于 2 和 20 之间', trigger: 'blur' }
-        ],
-        nickName: [
-          { required: true, message: "用户昵称不能为空", trigger: "blur" }
-        ],
-        password: [
-          { required: true, message: "用户密码不能为空", trigger: "blur" },
-          { min: 5, max: 20, message: '用户密码长度必须介于 5 和 20 之间', trigger: 'blur' }
-        ],
-        email: [
-          {
-            type: "email",
-            message: "请输入正确的邮箱地址",
-            trigger: ["blur", "change"]
-          }
-        ],
-        phonenumber: [
-          {
-            pattern: /^1[3|4|5|6|7|8|9][0-9]\d{8}$/,
-            message: "请输入正确的手机号码",
-            trigger: "blur"
-          }
-        ]
-      }
-    };
-  },
-  watch: {
-    // 根据名称筛选部门树
-    deptName(val) {
-      this.$refs.tree.filter(val);
-    }
-  },
-  created() {
-    this.getList();
-    this.getTreeselect();
-    this.getConfigKey("sys.user.initPassword").then(response => {
-      this.initPassword = response.msg;
-    });
-  },
-  methods: {
-    /** 查询用户列表 */
-    getList() {
-      this.loading = true;
-      listUser(this.addDateRange(this.queryParams, this.dateRange)).then(response => {
-          this.userList = response.rows;
-          this.total = response.total;
-          this.loading = false;
-        }
-      );
-    },
-    /** 查询部门下拉树结构 */
-    getTreeselect() {
-      treeselect().then(response => {
-        this.deptOptions = response.data;
-      });
-    },
-    // 筛选节点
-    filterNode(value, data) {
-      if (!value) return true;
-      return data.label.indexOf(value) !== -1;
-    },
-    // 节点单击事件
-    handleNodeClick(data) {
-      this.queryParams.deptId = data.id;
-      this.handleQuery();
-    },
-    // 用户状态修改
-    handleStatusChange(row) {
-      let text = row.status === "0" ? "启用" : "停用";
-      this.$modal.confirm('确认要"' + text + '""' + row.userName + '"用户吗？').then(function() {
-        return changeUserStatus(row.userId, row.status);
-      }).then(() => {
-        this.$modal.msgSuccess(text + "成功");
-      }).catch(function() {
-        row.status = row.status === "0" ? "1" : "0";
-      });
-    },
-    // 取消按钮
-    cancel() {
-      this.open = false;
-      this.reset();
-    },
-    // 表单重置
-    reset() {
-      this.form = {
-        userId: undefined,
-        deptId: undefined,
-        userName: undefined,
-        nickName: undefined,
-        password: undefined,
-        phonenumber: undefined,
-        email: undefined,
-        sex: undefined,
-        status: "0",
-        remark: undefined,
-        postIds: [],
-        roleIds: []
-      };
-      this.resetForm("form");
-    },
-    /** 搜索按钮操作 */
-    handleQuery() {
-      this.queryParams.pageNum = 1;
-      this.getList();
-    },
-    /** 重置按钮操作 */
-    resetQuery() {
-      this.dateRange = [];
-      this.resetForm("queryForm");
-      this.handleQuery();
-    },
-    // 多选框选中数据
-    handleSelectionChange(selection) {
-      this.ids = selection.map(item => item.userId);
-      this.single = selection.length != 1;
-      this.multiple = !selection.length;
-    },
-    // 更多操作触发
-    handleCommand(command, row) {
-      switch (command) {
-        case "handleResetPwd":
-          this.handleResetPwd(row);
-          break;
-        case "handleAuthRole":
-          this.handleAuthRole(row);
-          break;
-        default:
-          break;
-      }
-    },
-    /** 新增按钮操作 */
-    handleAdd() {
-      this.reset();
-      this.getTreeselect();
-      getUser().then(response => {
-        this.postOptions = response.posts;
-        this.roleOptions = response.roles;
-        this.open = true;
-        this.title = "添加用户";
-        this.form.password = this.initPassword;
-      });
-    },
-    /** 修改按钮操作 */
-    handleUpdate(row) {
-      this.reset();
-      this.getTreeselect();
-      const userId = row.userId || this.ids;
-      getUser(userId).then(response => {
-        this.form = response.data;
-        this.postOptions = response.posts;
-        this.roleOptions = response.roles;
-        this.form.postIds = response.postIds;
-        this.form.roleIds = response.roleIds;
-        this.open = true;
-        this.title = "修改用户";
-        this.form.password = "";
-      });
-    },
-    /** 重置密码按钮操作 */
-    handleResetPwd(row) {
-      this.$prompt('请输入"' + row.userName + '"的新密码', "提示", {
-        confirmButtonText: "确定",
-        cancelButtonText: "取消",
-        closeOnClickModal: false,
-        inputPattern: /^.{5,20}$/,
-        inputErrorMessage: "用户密码长度必须介于 5 和 20 之间"
-      }).then(({ value }) => {
-          resetUserPwd(row.userId, value).then(response => {
-            this.$modal.msgSuccess("修改成功，新密码是：" + value);
-          });
-        }).catch(() => {});
-    },
-    /** 分配角色操作 */
-    handleAuthRole: function(row) {
-      const userId = row.userId;
-      this.$router.push("/system/user-auth/role/" + userId);
-    },
-    /** 提交按钮 */
-    submitForm: function() {
-      this.$refs["form"].validate(valid => {
-        if (valid) {
-          if (this.form.userId != undefined) {
-            updateUser(this.form).then(response => {
-              this.$modal.msgSuccess("修改成功");
-              this.open = false;
-              this.getList();
-            });
-          } else {
-            addUser(this.form).then(response => {
-              this.$modal.msgSuccess("新增成功");
-              this.open = false;
-              this.getList();
-            });
-          }
-        }
-      });
-    },
-    /** 删除按钮操作 */
-    handleDelete(row) {
-      const userIds = row.userId || this.ids;
-      this.$modal.confirm('是否确认删除用户编号为"' + userIds + '"的数据项？').then(function() {
-        return delUser(userIds);
-      }).then(() => {
-        this.getList();
-        this.$modal.msgSuccess("删除成功");
-      }).catch(() => {});
-    },
-    /** 导出按钮操作 */
-    handleExport() {
-      this.download('system/user/export', {
-        ...this.queryParams
-      }, `user_${new Date().getTime()}.xlsx`)
-    },
-    /** 导入按钮操作 */
-    handleImport() {
-      this.upload.title = "用户导入";
-      this.upload.open = true;
-    },
-    /** 下载模板操作 */
-    importTemplate() {
-      this.download('system/user/importTemplate', {
-      }, `user_template_${new Date().getTime()}.xlsx`)
-    },
-    // 文件上传中处理
-    handleFileUploadProgress(event, file, fileList) {
-      this.upload.isUploading = true;
-    },
-    // 文件上传成功处理
-    handleFileSuccess(response, file, fileList) {
-      this.upload.open = false;
-      this.upload.isUploading = false;
-      this.$refs.upload.clearFiles();
-      this.$alert("<div style='overflow: auto;overflow-x: hidden;max-height: 70vh;padding: 10px 20px 0;'>" + response.msg + "</div>", "导入结果", { dangerouslyUseHTMLString: true });
-      this.getList();
-    },
-    // 提交上传文件
-    submitFileForm() {
-      this.$refs.upload.submit();
-    }
-  }
-};
->>>>>>> 62fc3807
 </script>