<<<<<<< HEAD
<template>
  <div class="app-container">
    <el-form :model="queryParams" ref="queryForm" size="small" :inline="true" v-show="showSearch">
      <el-form-item label="角色名称" prop="roleName">
        <el-input
          v-model="queryParams.roleName"
          placeholder="请输入角色名称"
          clearable
          style="width: 240px"
          @keyup.enter.native="handleQuery"
        />
      </el-form-item>
      <el-form-item label="权限字符" prop="roleKey">
        <el-input
          v-model="queryParams.roleKey"
          placeholder="请输入权限字符"
          clearable
          style="width: 240px"
          @keyup.enter.native="handleQuery"
        />
      </el-form-item>
      <el-form-item label="状态" prop="status">
        <el-select
          v-model="queryParams.status"
          placeholder="角色状态"
          clearable
          style="width: 240px"
        >
          <el-option
            v-for="dict in dict.type.sys_normal_disable"
            :key="dict.value"
            :label="dict.label"
            :value="dict.value"
          />
        </el-select>
      </el-form-item>
      <el-form-item label="创建时间">
        <el-date-picker
          v-model="dateRange"
          style="width: 240px"
          value-format="yyyy-MM-dd"
          type="daterange"
          range-separator="-"
          start-placeholder="开始日期"
          end-placeholder="结束日期"
        ></el-date-picker>
      </el-form-item>
      <el-form-item>
        <el-button type="primary" icon="el-icon-search" size="mini" @click="handleQuery">搜索</el-button>
        <el-button icon="el-icon-refresh" size="mini" @click="resetQuery">重置</el-button>
      </el-form-item>
    </el-form>

    <el-row :gutter="10" class="mb8">
      <el-col :span="1.5">
        <el-button
          type="primary"
          plain
          icon="el-icon-plus"
          size="mini"
          @click="handleAdd"
          v-hasPermi="['system:role:add']"
        >新增</el-button>
      </el-col>
      <el-col :span="1.5">
        <el-button
          type="success"
          plain
          icon="el-icon-edit"
          size="mini"
          :disabled="single"
          @click="handleUpdate"
          v-hasPermi="['system:role:edit']"
        >修改</el-button>
      </el-col>
      <el-col :span="1.5">
        <el-button
          type="danger"
          plain
          icon="el-icon-delete"
          size="mini"
          :disabled="multiple"
          @click="handleDelete"
          v-hasPermi="['system:role:remove']"
        >删除</el-button>
      </el-col>
      <el-col :span="1.5">
        <el-button
          type="warning"
          plain
          icon="el-icon-download"
          size="mini"
          @click="handleExport"
          v-hasPermi="['system:role:export']"
        >导出</el-button>
      </el-col>
      <right-toolbar :showSearch.sync="showSearch" @queryTable="getList"></right-toolbar>
    </el-row>

    <el-table v-loading="loading" :data="roleList" @selection-change="handleSelectionChange">
      <el-table-column type="selection" width="55" align="center" />
      <el-table-column label="角色编号" prop="roleId" width="120" />
      <el-table-column label="角色名称" prop="roleName" :show-overflow-tooltip="true" width="150" />
      <el-table-column label="权限字符" prop="roleKey" :show-overflow-tooltip="true" width="150" />
      <el-table-column label="显示顺序" prop="roleSort" width="100" />
      <el-table-column label="状态" align="center" width="100">
        <template slot-scope="scope">
          <el-switch
            v-model="scope.row.status"
            active-value="0"
            inactive-value="1"
            @change="handleStatusChange(scope.row)"
          ></el-switch>
        </template>
      </el-table-column>
      <el-table-column label="创建时间" align="center" prop="createTime" width="180">
        <template slot-scope="scope">
          <span>{{ parseTime(scope.row.createTime) }}</span>
        </template>
      </el-table-column>
      <el-table-column label="操作" align="center" class-name="small-padding fixed-width">
        <template slot-scope="scope" v-if="scope.row.roleId !== 1">
          <el-button
            size="mini"
            type="text"
            icon="el-icon-edit"
            @click="handleUpdate(scope.row)"
            v-hasPermi="['system:role:edit']"
          >修改</el-button>
          <el-button
            size="mini"
            type="text"
            icon="el-icon-delete"
            @click="handleDelete(scope.row)"
            v-hasPermi="['system:role:remove']"
          >删除</el-button>
          <el-dropdown size="mini" @command="(command) => handleCommand(command, scope.row)" v-hasPermi="['system:role:edit']">
            <span class="el-dropdown-link">
              <i class="el-icon-d-arrow-right el-icon--right"></i>更多
            </span>
            <el-dropdown-menu slot="dropdown">
              <el-dropdown-item command="handleDataScope" icon="el-icon-circle-check"
                v-hasPermi="['system:role:edit']">数据权限</el-dropdown-item>
              <el-dropdown-item command="handleAuthUser" icon="el-icon-user"
                v-hasPermi="['system:role:edit']">分配用户</el-dropdown-item>
            </el-dropdown-menu>
          </el-dropdown>
        </template>
      </el-table-column>
    </el-table>

    <pagination
      v-show="total>0"
      :total="total"
      :page.sync="queryParams.pageNum"
      :limit.sync="queryParams.pageSize"
      @pagination="getList"
    />

    <!-- 添加或修改角色配置对话框 -->
    <el-dialog :title="title" :visible.sync="open" width="500px" append-to-body>
      <el-form ref="form" :model="form" :rules="rules" label-width="100px">
        <el-form-item label="角色名称" prop="roleName">
          <el-input v-model="form.roleName" placeholder="请输入角色名称" />
        </el-form-item>
        <el-form-item prop="roleKey">
          <span slot="label">
            <el-tooltip content="控制器中定义的权限字符，如：@PreAuthorize(`@ss.hasRole('admin')`)" placement="top">
              <i class="el-icon-question"></i>
            </el-tooltip>
            权限字符
          </span>
          <el-input v-model="form.roleKey" placeholder="请输入权限字符" />
        </el-form-item>
        <el-form-item label="角色顺序" prop="roleSort">
          <el-input-number v-model="form.roleSort" controls-position="right" :min="0" />
        </el-form-item>
        <el-form-item label="状态">
          <el-radio-group v-model="form.status">
            <el-radio
              v-for="dict in dict.type.sys_normal_disable"
              :key="dict.value"
              :label="dict.value"
            >{{dict.label}}</el-radio>
          </el-radio-group>
        </el-form-item>
        <el-form-item label="菜单权限">
          <el-checkbox v-model="menuExpand" @change="handleCheckedTreeExpand($event, 'menu')">展开/折叠</el-checkbox>
          <el-checkbox v-model="menuNodeAll" @change="handleCheckedTreeNodeAll($event, 'menu')">全选/全不选</el-checkbox>
          <el-checkbox v-model="form.menuCheckStrictly" @change="handleCheckedTreeConnect($event, 'menu')">父子联动</el-checkbox>
          <el-tree
            class="tree-border"
            :data="menuOptions"
            show-checkbox
            ref="menu"
            node-key="id"
            :check-strictly="!form.menuCheckStrictly"
            empty-text="加载中，请稍候"
            :props="defaultProps"
          ></el-tree>
        </el-form-item>
        <el-form-item label="备注">
          <el-input v-model="form.remark" type="textarea" placeholder="请输入内容"></el-input>
        </el-form-item>
      </el-form>
      <div slot="footer" class="dialog-footer">
        <el-button type="primary" @click="submitForm">确 定</el-button>
        <el-button @click="cancel">取 消</el-button>
      </div>
    </el-dialog>

    <!-- 分配角色数据权限对话框 -->
    <el-dialog :title="title" :visible.sync="openDataScope" width="500px" append-to-body>
      <el-form :model="form" label-width="80px">
        <el-form-item label="角色名称">
          <el-input v-model="form.roleName" :disabled="true" />
        </el-form-item>
        <el-form-item label="权限字符">
          <el-input v-model="form.roleKey" :disabled="true" />
        </el-form-item>
        <el-form-item label="权限范围">
          <el-select v-model="form.dataScope" @change="dataScopeSelectChange">
            <el-option
              v-for="item in dataScopeOptions"
              :key="item.value"
              :label="item.label"
              :value="item.value"
            ></el-option>
          </el-select>
        </el-form-item>
        <el-form-item label="数据权限" v-show="form.dataScope == 2">
          <el-checkbox v-model="deptExpand" @change="handleCheckedTreeExpand($event, 'dept')">展开/折叠</el-checkbox>
          <el-checkbox v-model="deptNodeAll" @change="handleCheckedTreeNodeAll($event, 'dept')">全选/全不选</el-checkbox>
          <el-checkbox v-model="form.deptCheckStrictly" @change="handleCheckedTreeConnect($event, 'dept')">父子联动</el-checkbox>
          <el-tree
            class="tree-border"
            :data="deptOptions"
            show-checkbox
            default-expand-all
            ref="dept"
            node-key="id"
            :check-strictly="!form.deptCheckStrictly"
            empty-text="加载中，请稍候"
            :props="defaultProps"
          ></el-tree>
        </el-form-item>
      </el-form>
      <div slot="footer" class="dialog-footer">
        <el-button type="primary" @click="submitDataScope">确 定</el-button>
        <el-button @click="cancelDataScope">取 消</el-button>
      </div>
    </el-dialog>
  </div>
</template>

<script>
import { listRole, getRole, delRole, addRole, updateRole, dataScope, changeRoleStatus, deptTreeSelect } from "@/api/system/role";
import { treeselect as menuTreeselect, roleMenuTreeselect } from "@/api/system/menu";

export default {
  name: "Role",
  dicts: ['sys_normal_disable'],
  data() {
    return {
      // 遮罩层
      loading: true,
      // 选中数组
      ids: [],
      // 非单个禁用
      single: true,
      // 非多个禁用
      multiple: true,
      // 显示搜索条件
      showSearch: true,
      // 总条数
      total: 0,
      // 角色表格数据
      roleList: [],
      // 弹出层标题
      title: "",
      // 是否显示弹出层
      open: false,
      // 是否显示弹出层（数据权限）
      openDataScope: false,
      menuExpand: false,
      menuNodeAll: false,
      deptExpand: true,
      deptNodeAll: false,
      // 日期范围
      dateRange: [],
      // 数据范围选项
      dataScopeOptions: [
        {
          value: "1",
          label: "全部数据权限"
        },
        {
          value: "2",
          label: "自定数据权限"
        },
        {
          value: "3",
          label: "本部门数据权限"
        },
        {
          value: "4",
          label: "本部门及以下数据权限"
        },
        {
          value: "5",
          label: "仅本人数据权限"
        }
      ],
      // 菜单列表
      menuOptions: [],
      // 部门列表
      deptOptions: [],
      // 查询参数
      queryParams: {
        pageNum: 1,
        pageSize: 10,
        roleName: undefined,
        roleKey: undefined,
        status: undefined
      },
      // 表单参数
      form: {},
      defaultProps: {
        children: "children",
        label: "label"
      },
      // 表单校验
      rules: {
        roleName: [
          { required: true, message: "角色名称不能为空", trigger: "blur" }
        ],
        roleKey: [
          { required: true, message: "权限字符不能为空", trigger: "blur" }
        ],
        roleSort: [
          { required: true, message: "角色顺序不能为空", trigger: "blur" }
        ]
      }
    };
  },
  created() {
    this.getList();
  },
  methods: {
    /** 查询角色列表 */
    getList() {
      this.loading = true;
      listRole(this.addDateRange(this.queryParams, this.dateRange)).then(response => {
          this.roleList = response.rows;
          this.total = response.total;
          this.loading = false;
        }
      );
    },
    /** 查询菜单树结构 */
    getMenuTreeselect() {
      menuTreeselect().then(response => {
        this.menuOptions = response.data;
      });
    },
    // 所有菜单节点数据
    getMenuAllCheckedKeys() {
      // 目前被选中的菜单节点
      let checkedKeys = this.$refs.menu.getCheckedKeys();
      // 半选中的菜单节点
      let halfCheckedKeys = this.$refs.menu.getHalfCheckedKeys();
      checkedKeys.unshift.apply(checkedKeys, halfCheckedKeys);
      return checkedKeys;
    },
    // 所有部门节点数据
    getDeptAllCheckedKeys() {
      // 目前被选中的部门节点
      let checkedKeys = this.$refs.dept.getCheckedKeys();
      // 半选中的部门节点
      let halfCheckedKeys = this.$refs.dept.getHalfCheckedKeys();
      checkedKeys.unshift.apply(checkedKeys, halfCheckedKeys);
      return checkedKeys;
    },
    /** 根据角色ID查询菜单树结构 */
    getRoleMenuTreeselect(roleId) {
      return roleMenuTreeselect(roleId).then(response => {
        this.menuOptions = response.data.menus;
        return response;
      });
    },
    /** 根据角色ID查询部门树结构 */
    getDeptTree(roleId) {
      return deptTreeSelect(roleId).then(response => {
        this.deptOptions = response.data.depts;
        return response;
      });
    },
    // 角色状态修改
    handleStatusChange(row) {
      let text = row.status === "0" ? "启用" : "停用";
      this.$modal.confirm('确认要"' + text + '""' + row.roleName + '"角色吗？').then(function() {
        return changeRoleStatus(row.roleId, row.status);
      }).then(() => {
        this.$modal.msgSuccess(text + "成功");
      }).catch(function() {
        row.status = row.status === "0" ? "1" : "0";
      });
    },
    // 取消按钮
    cancel() {
      this.open = false;
      this.reset();
    },
    // 取消按钮（数据权限）
    cancelDataScope() {
      this.openDataScope = false;
      this.reset();
    },
    // 表单重置
    reset() {
      if (this.$refs.menu != undefined) {
        this.$refs.menu.setCheckedKeys([]);
      }
      this.menuExpand = false,
      this.menuNodeAll = false,
      this.deptExpand = true,
      this.deptNodeAll = false,
      this.form = {
        roleId: undefined,
        roleName: undefined,
        roleKey: undefined,
        roleSort: 0,
        status: "0",
        menuIds: [],
        deptIds: [],
        menuCheckStrictly: true,
        deptCheckStrictly: true,
        remark: undefined
      };
      this.resetForm("form");
    },
    /** 搜索按钮操作 */
    handleQuery() {
      this.queryParams.pageNum = 1;
      this.getList();
    },
    /** 重置按钮操作 */
    resetQuery() {
      this.dateRange = [];
      this.resetForm("queryForm");
      this.handleQuery();
    },
    // 多选框选中数据
    handleSelectionChange(selection) {
      this.ids = selection.map(item => item.roleId)
      this.single = selection.length!=1
      this.multiple = !selection.length
    },
    // 更多操作触发
    handleCommand(command, row) {
      switch (command) {
        case "handleDataScope":
          this.handleDataScope(row);
          break;
        case "handleAuthUser":
          this.handleAuthUser(row);
          break;
        default:
          break;
      }
    },
    // 树权限（展开/折叠）
    handleCheckedTreeExpand(value, type) {
      if (type == 'menu') {
        let treeList = this.menuOptions;
        for (let i = 0; i < treeList.length; i++) {
          this.$refs.menu.store.nodesMap[treeList[i].id].expanded = value;
        }
      } else if (type == 'dept') {
        let treeList = this.deptOptions;
        for (let i = 0; i < treeList.length; i++) {
          this.$refs.dept.store.nodesMap[treeList[i].id].expanded = value;
        }
      }
    },
    // 树权限（全选/全不选）
    handleCheckedTreeNodeAll(value, type) {
      if (type == 'menu') {
        this.$refs.menu.setCheckedNodes(value ? this.menuOptions: []);
      } else if (type == 'dept') {
        this.$refs.dept.setCheckedNodes(value ? this.deptOptions: []);
      }
    },
    // 树权限（父子联动）
    handleCheckedTreeConnect(value, type) {
      if (type == 'menu') {
        this.form.menuCheckStrictly = value ? true: false;
      } else if (type == 'dept') {
        this.form.deptCheckStrictly = value ? true: false;
      }
    },
    /** 新增按钮操作 */
    handleAdd() {
      this.reset();
      this.getMenuTreeselect();
      this.open = true;
      this.title = "添加角色";
    },
    /** 修改按钮操作 */
    handleUpdate(row) {
      this.reset();
      const roleId = row.roleId || this.ids
      const roleMenu = this.getRoleMenuTreeselect(roleId);
      getRole(roleId).then(response => {
        this.form = response.data;
        this.open = true;
        this.$nextTick(() => {
          roleMenu.then(res => {
            let checkedKeys = res.data.checkedKeys
            checkedKeys.forEach((v) => {
                this.$nextTick(()=>{
                    this.$refs.menu.setChecked(v, true ,false);
                })
            })
          });
        });
        this.title = "修改角色";
      });
    },
    /** 选择角色权限范围触发 */
    dataScopeSelectChange(value) {
      if(value !== '2') {
        this.$refs.dept.setCheckedKeys([]);
      }
    },
    /** 分配数据权限操作 */
    handleDataScope(row) {
      this.reset();
      const deptTreeSelect = this.getDeptTree(row.roleId);
      getRole(row.roleId).then(response => {
        this.form = response.data;
        this.openDataScope = true;
        this.$nextTick(() => {
          deptTreeSelect.then(res => {
            this.$refs.dept.setCheckedKeys(res.data.checkedKeys);
          });
        });
        this.title = "分配数据权限";
      });
    },
    /** 分配用户操作 */
    handleAuthUser: function(row) {
      const roleId = row.roleId;
      this.$router.push("/system/role-auth/user/" + roleId);
    },
    /** 提交按钮 */
    submitForm: function() {
      this.$refs["form"].validate(valid => {
        if (valid) {
          if (this.form.roleId != undefined) {
            this.form.menuIds = this.getMenuAllCheckedKeys();
            updateRole(this.form).then(response => {
              this.$modal.msgSuccess("修改成功");
              this.open = false;
              this.getList();
            });
          } else {
            this.form.menuIds = this.getMenuAllCheckedKeys();
            addRole(this.form).then(response => {
              this.$modal.msgSuccess("新增成功");
              this.open = false;
              this.getList();
            });
          }
        }
      });
    },
    /** 提交按钮（数据权限） */
    submitDataScope: function() {
      if (this.form.roleId != undefined) {
        this.form.deptIds = this.getDeptAllCheckedKeys();
        dataScope(this.form).then(response => {
          this.$modal.msgSuccess("修改成功");
          this.openDataScope = false;
          this.getList();
        });
      }
    },
    /** 删除按钮操作 */
    handleDelete(row) {
      const roleIds = row.roleId || this.ids;
      this.$modal.confirm('是否确认删除角色编号为"' + roleIds + '"的数据项？').then(function() {
        return delRole(roleIds);
      }).then(() => {
        this.getList();
        this.$modal.msgSuccess("删除成功");
      }).catch(() => {});
    },
    /** 导出按钮操作 */
    handleExport() {
      this.download('system/role/export', {
        ...this.queryParams
      }, `role_${new Date().getTime()}.xlsx`)
    }
  }
};
=======
<template>
  <div class="app-container">
    <el-form :model="queryParams" ref="queryForm" size="small" :inline="true" v-show="showSearch">
      <el-form-item label="角色名称" prop="roleName">
        <el-input
          v-model="queryParams.roleName"
          placeholder="请输入角色名称"
          clearable
          style="width: 240px"
          @keyup.enter.native="handleQuery"
        />
      </el-form-item>
      <el-form-item label="权限字符" prop="roleKey">
        <el-input
          v-model="queryParams.roleKey"
          placeholder="请输入权限字符"
          clearable
          style="width: 240px"
          @keyup.enter.native="handleQuery"
        />
      </el-form-item>
      <el-form-item label="状态" prop="status">
        <el-select
          v-model="queryParams.status"
          placeholder="角色状态"
          clearable
          style="width: 240px"
        >
          <el-option
            v-for="dict in dict.type.sys_normal_disable"
            :key="dict.value"
            :label="dict.label"
            :value="dict.value"
          />
        </el-select>
      </el-form-item>
      <el-form-item label="创建时间">
        <el-date-picker
          v-model="dateRange"
          style="width: 240px"
          value-format="yyyy-MM-dd"
          type="daterange"
          range-separator="-"
          start-placeholder="开始日期"
          end-placeholder="结束日期"
        ></el-date-picker>
      </el-form-item>
      <el-form-item>
        <el-button type="primary" icon="el-icon-search" size="mini" @click="handleQuery">搜索</el-button>
        <el-button icon="el-icon-refresh" size="mini" @click="resetQuery">重置</el-button>
      </el-form-item>
    </el-form>

    <el-row :gutter="10" class="mb8">
      <el-col :span="1.5">
        <el-button
          type="primary"
          plain
          icon="el-icon-plus"
          size="mini"
          @click="handleAdd"
          v-hasPermi="['system:role:add']"
        >新增</el-button>
      </el-col>
      <el-col :span="1.5">
        <el-button
          type="success"
          plain
          icon="el-icon-edit"
          size="mini"
          :disabled="single"
          @click="handleUpdate"
          v-hasPermi="['system:role:edit']"
        >修改</el-button>
      </el-col>
      <el-col :span="1.5">
        <el-button
          type="danger"
          plain
          icon="el-icon-delete"
          size="mini"
          :disabled="multiple"
          @click="handleDelete"
          v-hasPermi="['system:role:remove']"
        >删除</el-button>
      </el-col>
      <el-col :span="1.5">
        <el-button
          type="warning"
          plain
          icon="el-icon-download"
          size="mini"
          @click="handleExport"
          v-hasPermi="['system:role:export']"
        >导出</el-button>
      </el-col>
      <right-toolbar :showSearch.sync="showSearch" @queryTable="getList"></right-toolbar>
    </el-row>

    <el-table v-loading="loading" :data="roleList" @selection-change="handleSelectionChange">
      <el-table-column type="selection" width="55" align="center" />
      <el-table-column label="角色编号" prop="roleId" width="120" />
      <el-table-column label="角色名称" prop="roleName" :show-overflow-tooltip="true" width="150" />
      <el-table-column label="权限字符" prop="roleKey" :show-overflow-tooltip="true" width="150" />
      <el-table-column label="显示顺序" prop="roleSort" width="100" />
      <el-table-column label="状态" align="center" width="100">
        <template slot-scope="scope">
          <el-switch
            v-model="scope.row.status"
            active-value="0"
            inactive-value="1"
            @change="handleStatusChange(scope.row)"
          ></el-switch>
        </template>
      </el-table-column>
      <el-table-column label="创建时间" align="center" prop="createTime" width="180">
        <template slot-scope="scope">
          <span>{{ parseTime(scope.row.createTime) }}</span>
        </template>
      </el-table-column>
      <el-table-column label="操作" align="center" class-name="small-padding fixed-width">
        <template slot-scope="scope" v-if="scope.row.roleId !== 1">
          <el-button
            size="mini"
            type="text"
            icon="el-icon-edit"
            @click="handleUpdate(scope.row)"
            v-hasPermi="['system:role:edit']"
          >修改</el-button>
          <el-button
            size="mini"
            type="text"
            icon="el-icon-delete"
            @click="handleDelete(scope.row)"
            v-hasPermi="['system:role:remove']"
          >删除</el-button>
          <el-dropdown size="mini" @command="(command) => handleCommand(command, scope.row)" v-hasPermi="['system:role:edit']">
            <span class="el-dropdown-link">
              <i class="el-icon-d-arrow-right el-icon--right"></i>更多
            </span>
            <el-dropdown-menu slot="dropdown">
              <el-dropdown-item command="handleDataScope" icon="el-icon-circle-check"
                v-hasPermi="['system:role:edit']">数据权限</el-dropdown-item>
              <el-dropdown-item command="handleAuthUser" icon="el-icon-user"
                v-hasPermi="['system:role:edit']">分配用户</el-dropdown-item>
            </el-dropdown-menu>
          </el-dropdown>
        </template>
      </el-table-column>
    </el-table>

    <pagination
      v-show="total>0"
      :total="total"
      :page.sync="queryParams.pageNum"
      :limit.sync="queryParams.pageSize"
      @pagination="getList"
    />

    <!-- 添加或修改角色配置对话框 -->
    <el-dialog :title="title" :visible.sync="open" width="500px" append-to-body>
      <el-form ref="form" :model="form" :rules="rules" label-width="100px">
        <el-form-item label="角色名称" prop="roleName">
          <el-input v-model="form.roleName" placeholder="请输入角色名称" />
        </el-form-item>
        <el-form-item prop="roleKey">
          <span slot="label">
            <el-tooltip content="控制器中定义的权限字符，如：@PreAuthorize(`@ss.hasRole('admin')`)" placement="top">
              <i class="el-icon-question"></i>
            </el-tooltip>
            权限字符
          </span>
          <el-input v-model="form.roleKey" placeholder="请输入权限字符" />
        </el-form-item>
        <el-form-item label="角色顺序" prop="roleSort">
          <el-input-number v-model="form.roleSort" controls-position="right" :min="0" />
        </el-form-item>
        <el-form-item label="状态">
          <el-radio-group v-model="form.status">
            <el-radio
              v-for="dict in dict.type.sys_normal_disable"
              :key="dict.value"
              :label="dict.value"
            >{{dict.label}}</el-radio>
          </el-radio-group>
        </el-form-item>
        <el-form-item label="菜单权限">
          <el-checkbox v-model="menuExpand" @change="handleCheckedTreeExpand($event, 'menu')">展开/折叠</el-checkbox>
          <el-checkbox v-model="menuNodeAll" @change="handleCheckedTreeNodeAll($event, 'menu')">全选/全不选</el-checkbox>
          <el-checkbox v-model="form.menuCheckStrictly" @change="handleCheckedTreeConnect($event, 'menu')">父子联动</el-checkbox>
          <el-tree
            class="tree-border"
            :data="menuOptions"
            show-checkbox
            ref="menu"
            node-key="id"
            :check-strictly="!form.menuCheckStrictly"
            empty-text="加载中，请稍候"
            :props="defaultProps"
          ></el-tree>
        </el-form-item>
        <el-form-item label="备注">
          <el-input v-model="form.remark" type="textarea" placeholder="请输入内容"></el-input>
        </el-form-item>
      </el-form>
      <div slot="footer" class="dialog-footer">
        <el-button type="primary" @click="submitForm">确 定</el-button>
        <el-button @click="cancel">取 消</el-button>
      </div>
    </el-dialog>

    <!-- 分配角色数据权限对话框 -->
    <el-dialog :title="title" :visible.sync="openDataScope" width="500px" append-to-body>
      <el-form :model="form" label-width="80px">
        <el-form-item label="角色名称">
          <el-input v-model="form.roleName" :disabled="true" />
        </el-form-item>
        <el-form-item label="权限字符">
          <el-input v-model="form.roleKey" :disabled="true" />
        </el-form-item>
        <el-form-item label="权限范围">
          <el-select v-model="form.dataScope" @change="dataScopeSelectChange">
            <el-option
              v-for="item in dataScopeOptions"
              :key="item.value"
              :label="item.label"
              :value="item.value"
            ></el-option>
          </el-select>
        </el-form-item>
        <el-form-item label="数据权限" v-show="form.dataScope == 2">
          <el-checkbox v-model="deptExpand" @change="handleCheckedTreeExpand($event, 'dept')">展开/折叠</el-checkbox>
          <el-checkbox v-model="deptNodeAll" @change="handleCheckedTreeNodeAll($event, 'dept')">全选/全不选</el-checkbox>
          <el-checkbox v-model="form.deptCheckStrictly" @change="handleCheckedTreeConnect($event, 'dept')">父子联动</el-checkbox>
          <el-tree
            class="tree-border"
            :data="deptOptions"
            show-checkbox
            default-expand-all
            ref="dept"
            node-key="id"
            :check-strictly="!form.deptCheckStrictly"
            empty-text="加载中，请稍候"
            :props="defaultProps"
          ></el-tree>
        </el-form-item>
      </el-form>
      <div slot="footer" class="dialog-footer">
        <el-button type="primary" @click="submitDataScope">确 定</el-button>
        <el-button @click="cancelDataScope">取 消</el-button>
      </div>
    </el-dialog>
  </div>
</template>

<script>
import { listRole, getRole, delRole, addRole, updateRole, dataScope, changeRoleStatus, deptTreeSelect } from "@/api/system/role";
import { treeselect as menuTreeselect, roleMenuTreeselect } from "@/api/system/menu";

export default {
  name: "Role",
  dicts: ['sys_normal_disable'],
  data() {
    return {
      // 遮罩层
      loading: true,
      // 选中数组
      ids: [],
      // 非单个禁用
      single: true,
      // 非多个禁用
      multiple: true,
      // 显示搜索条件
      showSearch: true,
      // 总条数
      total: 0,
      // 角色表格数据
      roleList: [],
      // 弹出层标题
      title: "",
      // 是否显示弹出层
      open: false,
      // 是否显示弹出层（数据权限）
      openDataScope: false,
      menuExpand: false,
      menuNodeAll: false,
      deptExpand: true,
      deptNodeAll: false,
      // 日期范围
      dateRange: [],
      // 数据范围选项
      dataScopeOptions: [
        {
          value: "1",
          label: "全部数据权限"
        },
        {
          value: "2",
          label: "自定数据权限"
        },
        {
          value: "3",
          label: "本部门数据权限"
        },
        {
          value: "4",
          label: "本部门及以下数据权限"
        },
        {
          value: "5",
          label: "仅本人数据权限"
        }
      ],
      // 菜单列表
      menuOptions: [],
      // 部门列表
      deptOptions: [],
      // 查询参数
      queryParams: {
        pageNum: 1,
        pageSize: 10,
        roleName: undefined,
        roleKey: undefined,
        status: undefined
      },
      // 表单参数
      form: {},
      defaultProps: {
        children: "children",
        label: "label"
      },
      // 表单校验
      rules: {
        roleName: [
          { required: true, message: "角色名称不能为空", trigger: "blur" }
        ],
        roleKey: [
          { required: true, message: "权限字符不能为空", trigger: "blur" }
        ],
        roleSort: [
          { required: true, message: "角色顺序不能为空", trigger: "blur" }
        ]
      }
    };
  },
  created() {
    this.getList();
  },
  methods: {
    /** 查询角色列表 */
    getList() {
      this.loading = true;
      listRole(this.addDateRange(this.queryParams, this.dateRange)).then(response => {
          this.roleList = response.rows;
          this.total = response.total;
          this.loading = false;
        }
      );
    },
    /** 查询菜单树结构 */
    getMenuTreeselect() {
      menuTreeselect().then(response => {
        this.menuOptions = response.data;
      });
    },
    // 所有菜单节点数据
    getMenuAllCheckedKeys() {
      // 目前被选中的菜单节点
      let checkedKeys = this.$refs.menu.getCheckedKeys();
      // 半选中的菜单节点
      let halfCheckedKeys = this.$refs.menu.getHalfCheckedKeys();
      checkedKeys.unshift.apply(checkedKeys, halfCheckedKeys);
      return checkedKeys;
    },
    // 所有部门节点数据
    getDeptAllCheckedKeys() {
      // 目前被选中的部门节点
      let checkedKeys = this.$refs.dept.getCheckedKeys();
      // 半选中的部门节点
      let halfCheckedKeys = this.$refs.dept.getHalfCheckedKeys();
      checkedKeys.unshift.apply(checkedKeys, halfCheckedKeys);
      return checkedKeys;
    },
    /** 根据角色ID查询菜单树结构 */
    getRoleMenuTreeselect(roleId) {
      return roleMenuTreeselect(roleId).then(response => {
        this.menuOptions = response.menus;
        return response;
      });
    },
    /** 根据角色ID查询部门树结构 */
    getDeptTree(roleId) {
      return deptTreeSelect(roleId).then(response => {
        this.deptOptions = response.depts;
        return response;
      });
    },
    // 角色状态修改
    handleStatusChange(row) {
      let text = row.status === "0" ? "启用" : "停用";
      this.$modal.confirm('确认要"' + text + '""' + row.roleName + '"角色吗？').then(function() {
        return changeRoleStatus(row.roleId, row.status);
      }).then(() => {
        this.$modal.msgSuccess(text + "成功");
      }).catch(function() {
        row.status = row.status === "0" ? "1" : "0";
      });
    },
    // 取消按钮
    cancel() {
      this.open = false;
      this.reset();
    },
    // 取消按钮（数据权限）
    cancelDataScope() {
      this.openDataScope = false;
      this.reset();
    },
    // 表单重置
    reset() {
      if (this.$refs.menu != undefined) {
        this.$refs.menu.setCheckedKeys([]);
      }
      this.menuExpand = false,
      this.menuNodeAll = false,
      this.deptExpand = true,
      this.deptNodeAll = false,
      this.form = {
        roleId: undefined,
        roleName: undefined,
        roleKey: undefined,
        roleSort: 0,
        status: "0",
        menuIds: [],
        deptIds: [],
        menuCheckStrictly: true,
        deptCheckStrictly: true,
        remark: undefined
      };
      this.resetForm("form");
    },
    /** 搜索按钮操作 */
    handleQuery() {
      this.queryParams.pageNum = 1;
      this.getList();
    },
    /** 重置按钮操作 */
    resetQuery() {
      this.dateRange = [];
      this.resetForm("queryForm");
      this.handleQuery();
    },
    // 多选框选中数据
    handleSelectionChange(selection) {
      this.ids = selection.map(item => item.roleId)
      this.single = selection.length!=1
      this.multiple = !selection.length
    },
    // 更多操作触发
    handleCommand(command, row) {
      switch (command) {
        case "handleDataScope":
          this.handleDataScope(row);
          break;
        case "handleAuthUser":
          this.handleAuthUser(row);
          break;
        default:
          break;
      }
    },
    // 树权限（展开/折叠）
    handleCheckedTreeExpand(value, type) {
      if (type == 'menu') {
        let treeList = this.menuOptions;
        for (let i = 0; i < treeList.length; i++) {
          this.$refs.menu.store.nodesMap[treeList[i].id].expanded = value;
        }
      } else if (type == 'dept') {
        let treeList = this.deptOptions;
        for (let i = 0; i < treeList.length; i++) {
          this.$refs.dept.store.nodesMap[treeList[i].id].expanded = value;
        }
      }
    },
    // 树权限（全选/全不选）
    handleCheckedTreeNodeAll(value, type) {
      if (type == 'menu') {
        this.$refs.menu.setCheckedNodes(value ? this.menuOptions: []);
      } else if (type == 'dept') {
        this.$refs.dept.setCheckedNodes(value ? this.deptOptions: []);
      }
    },
    // 树权限（父子联动）
    handleCheckedTreeConnect(value, type) {
      if (type == 'menu') {
        this.form.menuCheckStrictly = value ? true: false;
      } else if (type == 'dept') {
        this.form.deptCheckStrictly = value ? true: false;
      }
    },
    /** 新增按钮操作 */
    handleAdd() {
      this.reset();
      this.getMenuTreeselect();
      this.open = true;
      this.title = "添加角色";
    },
    /** 修改按钮操作 */
    handleUpdate(row) {
      this.reset();
      const roleId = row.roleId || this.ids
      const roleMenu = this.getRoleMenuTreeselect(roleId);
      getRole(roleId).then(response => {
        this.form = response.data;
        this.open = true;
        this.$nextTick(() => {
          roleMenu.then(res => {
            let checkedKeys = res.checkedKeys
            checkedKeys.forEach((v) => {
                this.$nextTick(()=>{
                    this.$refs.menu.setChecked(v, true ,false);
                })
            })
          });
        });
        this.title = "修改角色";
      });
    },
    /** 选择角色权限范围触发 */
    dataScopeSelectChange(value) {
      if(value !== '2') {
        this.$refs.dept.setCheckedKeys([]);
      }
    },
    /** 分配数据权限操作 */
    handleDataScope(row) {
      this.reset();
      const deptTreeSelect = this.getDeptTree(row.roleId);
      getRole(row.roleId).then(response => {
        this.form = response.data;
        this.openDataScope = true;
        this.$nextTick(() => {
          deptTreeSelect.then(res => {
            this.$refs.dept.setCheckedKeys(res.checkedKeys);
          });
        });
        this.title = "分配数据权限";
      });
    },
    /** 分配用户操作 */
    handleAuthUser: function(row) {
      const roleId = row.roleId;
      this.$router.push("/system/role-auth/user/" + roleId);
    },
    /** 提交按钮 */
    submitForm: function() {
      this.$refs["form"].validate(valid => {
        if (valid) {
          if (this.form.roleId != undefined) {
            this.form.menuIds = this.getMenuAllCheckedKeys();
            updateRole(this.form).then(response => {
              this.$modal.msgSuccess("修改成功");
              this.open = false;
              this.getList();
            });
          } else {
            this.form.menuIds = this.getMenuAllCheckedKeys();
            addRole(this.form).then(response => {
              this.$modal.msgSuccess("新增成功");
              this.open = false;
              this.getList();
            });
          }
        }
      });
    },
    /** 提交按钮（数据权限） */
    submitDataScope: function() {
      if (this.form.roleId != undefined) {
        this.form.deptIds = this.getDeptAllCheckedKeys();
        dataScope(this.form).then(response => {
          this.$modal.msgSuccess("修改成功");
          this.openDataScope = false;
          this.getList();
        });
      }
    },
    /** 删除按钮操作 */
    handleDelete(row) {
      const roleIds = row.roleId || this.ids;
      this.$modal.confirm('是否确认删除角色编号为"' + roleIds + '"的数据项？').then(function() {
        return delRole(roleIds);
      }).then(() => {
        this.getList();
        this.$modal.msgSuccess("删除成功");
      }).catch(() => {});
    },
    /** 导出按钮操作 */
    handleExport() {
      this.download('system/role/export', {
        ...this.queryParams
      }, `role_${new Date().getTime()}.xlsx`)
    }
  }
};
>>>>>>> 39efed17
</script><|MERGE_RESOLUTION|>--- conflicted
+++ resolved
@@ -1,4 +1,3 @@
-<<<<<<< HEAD
 <template>
   <div class="app-container">
     <el-form :model="queryParams" ref="queryForm" size="small" :inline="true" v-show="showSearch">
@@ -605,612 +604,4 @@
     }
   }
 };
-=======
-<template>
-  <div class="app-container">
-    <el-form :model="queryParams" ref="queryForm" size="small" :inline="true" v-show="showSearch">
-      <el-form-item label="角色名称" prop="roleName">
-        <el-input
-          v-model="queryParams.roleName"
-          placeholder="请输入角色名称"
-          clearable
-          style="width: 240px"
-          @keyup.enter.native="handleQuery"
-        />
-      </el-form-item>
-      <el-form-item label="权限字符" prop="roleKey">
-        <el-input
-          v-model="queryParams.roleKey"
-          placeholder="请输入权限字符"
-          clearable
-          style="width: 240px"
-          @keyup.enter.native="handleQuery"
-        />
-      </el-form-item>
-      <el-form-item label="状态" prop="status">
-        <el-select
-          v-model="queryParams.status"
-          placeholder="角色状态"
-          clearable
-          style="width: 240px"
-        >
-          <el-option
-            v-for="dict in dict.type.sys_normal_disable"
-            :key="dict.value"
-            :label="dict.label"
-            :value="dict.value"
-          />
-        </el-select>
-      </el-form-item>
-      <el-form-item label="创建时间">
-        <el-date-picker
-          v-model="dateRange"
-          style="width: 240px"
-          value-format="yyyy-MM-dd"
-          type="daterange"
-          range-separator="-"
-          start-placeholder="开始日期"
-          end-placeholder="结束日期"
-        ></el-date-picker>
-      </el-form-item>
-      <el-form-item>
-        <el-button type="primary" icon="el-icon-search" size="mini" @click="handleQuery">搜索</el-button>
-        <el-button icon="el-icon-refresh" size="mini" @click="resetQuery">重置</el-button>
-      </el-form-item>
-    </el-form>
-
-    <el-row :gutter="10" class="mb8">
-      <el-col :span="1.5">
-        <el-button
-          type="primary"
-          plain
-          icon="el-icon-plus"
-          size="mini"
-          @click="handleAdd"
-          v-hasPermi="['system:role:add']"
-        >新增</el-button>
-      </el-col>
-      <el-col :span="1.5">
-        <el-button
-          type="success"
-          plain
-          icon="el-icon-edit"
-          size="mini"
-          :disabled="single"
-          @click="handleUpdate"
-          v-hasPermi="['system:role:edit']"
-        >修改</el-button>
-      </el-col>
-      <el-col :span="1.5">
-        <el-button
-          type="danger"
-          plain
-          icon="el-icon-delete"
-          size="mini"
-          :disabled="multiple"
-          @click="handleDelete"
-          v-hasPermi="['system:role:remove']"
-        >删除</el-button>
-      </el-col>
-      <el-col :span="1.5">
-        <el-button
-          type="warning"
-          plain
-          icon="el-icon-download"
-          size="mini"
-          @click="handleExport"
-          v-hasPermi="['system:role:export']"
-        >导出</el-button>
-      </el-col>
-      <right-toolbar :showSearch.sync="showSearch" @queryTable="getList"></right-toolbar>
-    </el-row>
-
-    <el-table v-loading="loading" :data="roleList" @selection-change="handleSelectionChange">
-      <el-table-column type="selection" width="55" align="center" />
-      <el-table-column label="角色编号" prop="roleId" width="120" />
-      <el-table-column label="角色名称" prop="roleName" :show-overflow-tooltip="true" width="150" />
-      <el-table-column label="权限字符" prop="roleKey" :show-overflow-tooltip="true" width="150" />
-      <el-table-column label="显示顺序" prop="roleSort" width="100" />
-      <el-table-column label="状态" align="center" width="100">
-        <template slot-scope="scope">
-          <el-switch
-            v-model="scope.row.status"
-            active-value="0"
-            inactive-value="1"
-            @change="handleStatusChange(scope.row)"
-          ></el-switch>
-        </template>
-      </el-table-column>
-      <el-table-column label="创建时间" align="center" prop="createTime" width="180">
-        <template slot-scope="scope">
-          <span>{{ parseTime(scope.row.createTime) }}</span>
-        </template>
-      </el-table-column>
-      <el-table-column label="操作" align="center" class-name="small-padding fixed-width">
-        <template slot-scope="scope" v-if="scope.row.roleId !== 1">
-          <el-button
-            size="mini"
-            type="text"
-            icon="el-icon-edit"
-            @click="handleUpdate(scope.row)"
-            v-hasPermi="['system:role:edit']"
-          >修改</el-button>
-          <el-button
-            size="mini"
-            type="text"
-            icon="el-icon-delete"
-            @click="handleDelete(scope.row)"
-            v-hasPermi="['system:role:remove']"
-          >删除</el-button>
-          <el-dropdown size="mini" @command="(command) => handleCommand(command, scope.row)" v-hasPermi="['system:role:edit']">
-            <span class="el-dropdown-link">
-              <i class="el-icon-d-arrow-right el-icon--right"></i>更多
-            </span>
-            <el-dropdown-menu slot="dropdown">
-              <el-dropdown-item command="handleDataScope" icon="el-icon-circle-check"
-                v-hasPermi="['system:role:edit']">数据权限</el-dropdown-item>
-              <el-dropdown-item command="handleAuthUser" icon="el-icon-user"
-                v-hasPermi="['system:role:edit']">分配用户</el-dropdown-item>
-            </el-dropdown-menu>
-          </el-dropdown>
-        </template>
-      </el-table-column>
-    </el-table>
-
-    <pagination
-      v-show="total>0"
-      :total="total"
-      :page.sync="queryParams.pageNum"
-      :limit.sync="queryParams.pageSize"
-      @pagination="getList"
-    />
-
-    <!-- 添加或修改角色配置对话框 -->
-    <el-dialog :title="title" :visible.sync="open" width="500px" append-to-body>
-      <el-form ref="form" :model="form" :rules="rules" label-width="100px">
-        <el-form-item label="角色名称" prop="roleName">
-          <el-input v-model="form.roleName" placeholder="请输入角色名称" />
-        </el-form-item>
-        <el-form-item prop="roleKey">
-          <span slot="label">
-            <el-tooltip content="控制器中定义的权限字符，如：@PreAuthorize(`@ss.hasRole('admin')`)" placement="top">
-              <i class="el-icon-question"></i>
-            </el-tooltip>
-            权限字符
-          </span>
-          <el-input v-model="form.roleKey" placeholder="请输入权限字符" />
-        </el-form-item>
-        <el-form-item label="角色顺序" prop="roleSort">
-          <el-input-number v-model="form.roleSort" controls-position="right" :min="0" />
-        </el-form-item>
-        <el-form-item label="状态">
-          <el-radio-group v-model="form.status">
-            <el-radio
-              v-for="dict in dict.type.sys_normal_disable"
-              :key="dict.value"
-              :label="dict.value"
-            >{{dict.label}}</el-radio>
-          </el-radio-group>
-        </el-form-item>
-        <el-form-item label="菜单权限">
-          <el-checkbox v-model="menuExpand" @change="handleCheckedTreeExpand($event, 'menu')">展开/折叠</el-checkbox>
-          <el-checkbox v-model="menuNodeAll" @change="handleCheckedTreeNodeAll($event, 'menu')">全选/全不选</el-checkbox>
-          <el-checkbox v-model="form.menuCheckStrictly" @change="handleCheckedTreeConnect($event, 'menu')">父子联动</el-checkbox>
-          <el-tree
-            class="tree-border"
-            :data="menuOptions"
-            show-checkbox
-            ref="menu"
-            node-key="id"
-            :check-strictly="!form.menuCheckStrictly"
-            empty-text="加载中，请稍候"
-            :props="defaultProps"
-          ></el-tree>
-        </el-form-item>
-        <el-form-item label="备注">
-          <el-input v-model="form.remark" type="textarea" placeholder="请输入内容"></el-input>
-        </el-form-item>
-      </el-form>
-      <div slot="footer" class="dialog-footer">
-        <el-button type="primary" @click="submitForm">确 定</el-button>
-        <el-button @click="cancel">取 消</el-button>
-      </div>
-    </el-dialog>
-
-    <!-- 分配角色数据权限对话框 -->
-    <el-dialog :title="title" :visible.sync="openDataScope" width="500px" append-to-body>
-      <el-form :model="form" label-width="80px">
-        <el-form-item label="角色名称">
-          <el-input v-model="form.roleName" :disabled="true" />
-        </el-form-item>
-        <el-form-item label="权限字符">
-          <el-input v-model="form.roleKey" :disabled="true" />
-        </el-form-item>
-        <el-form-item label="权限范围">
-          <el-select v-model="form.dataScope" @change="dataScopeSelectChange">
-            <el-option
-              v-for="item in dataScopeOptions"
-              :key="item.value"
-              :label="item.label"
-              :value="item.value"
-            ></el-option>
-          </el-select>
-        </el-form-item>
-        <el-form-item label="数据权限" v-show="form.dataScope == 2">
-          <el-checkbox v-model="deptExpand" @change="handleCheckedTreeExpand($event, 'dept')">展开/折叠</el-checkbox>
-          <el-checkbox v-model="deptNodeAll" @change="handleCheckedTreeNodeAll($event, 'dept')">全选/全不选</el-checkbox>
-          <el-checkbox v-model="form.deptCheckStrictly" @change="handleCheckedTreeConnect($event, 'dept')">父子联动</el-checkbox>
-          <el-tree
-            class="tree-border"
-            :data="deptOptions"
-            show-checkbox
-            default-expand-all
-            ref="dept"
-            node-key="id"
-            :check-strictly="!form.deptCheckStrictly"
-            empty-text="加载中，请稍候"
-            :props="defaultProps"
-          ></el-tree>
-        </el-form-item>
-      </el-form>
-      <div slot="footer" class="dialog-footer">
-        <el-button type="primary" @click="submitDataScope">确 定</el-button>
-        <el-button @click="cancelDataScope">取 消</el-button>
-      </div>
-    </el-dialog>
-  </div>
-</template>
-
-<script>
-import { listRole, getRole, delRole, addRole, updateRole, dataScope, changeRoleStatus, deptTreeSelect } from "@/api/system/role";
-import { treeselect as menuTreeselect, roleMenuTreeselect } from "@/api/system/menu";
-
-export default {
-  name: "Role",
-  dicts: ['sys_normal_disable'],
-  data() {
-    return {
-      // 遮罩层
-      loading: true,
-      // 选中数组
-      ids: [],
-      // 非单个禁用
-      single: true,
-      // 非多个禁用
-      multiple: true,
-      // 显示搜索条件
-      showSearch: true,
-      // 总条数
-      total: 0,
-      // 角色表格数据
-      roleList: [],
-      // 弹出层标题
-      title: "",
-      // 是否显示弹出层
-      open: false,
-      // 是否显示弹出层（数据权限）
-      openDataScope: false,
-      menuExpand: false,
-      menuNodeAll: false,
-      deptExpand: true,
-      deptNodeAll: false,
-      // 日期范围
-      dateRange: [],
-      // 数据范围选项
-      dataScopeOptions: [
-        {
-          value: "1",
-          label: "全部数据权限"
-        },
-        {
-          value: "2",
-          label: "自定数据权限"
-        },
-        {
-          value: "3",
-          label: "本部门数据权限"
-        },
-        {
-          value: "4",
-          label: "本部门及以下数据权限"
-        },
-        {
-          value: "5",
-          label: "仅本人数据权限"
-        }
-      ],
-      // 菜单列表
-      menuOptions: [],
-      // 部门列表
-      deptOptions: [],
-      // 查询参数
-      queryParams: {
-        pageNum: 1,
-        pageSize: 10,
-        roleName: undefined,
-        roleKey: undefined,
-        status: undefined
-      },
-      // 表单参数
-      form: {},
-      defaultProps: {
-        children: "children",
-        label: "label"
-      },
-      // 表单校验
-      rules: {
-        roleName: [
-          { required: true, message: "角色名称不能为空", trigger: "blur" }
-        ],
-        roleKey: [
-          { required: true, message: "权限字符不能为空", trigger: "blur" }
-        ],
-        roleSort: [
-          { required: true, message: "角色顺序不能为空", trigger: "blur" }
-        ]
-      }
-    };
-  },
-  created() {
-    this.getList();
-  },
-  methods: {
-    /** 查询角色列表 */
-    getList() {
-      this.loading = true;
-      listRole(this.addDateRange(this.queryParams, this.dateRange)).then(response => {
-          this.roleList = response.rows;
-          this.total = response.total;
-          this.loading = false;
-        }
-      );
-    },
-    /** 查询菜单树结构 */
-    getMenuTreeselect() {
-      menuTreeselect().then(response => {
-        this.menuOptions = response.data;
-      });
-    },
-    // 所有菜单节点数据
-    getMenuAllCheckedKeys() {
-      // 目前被选中的菜单节点
-      let checkedKeys = this.$refs.menu.getCheckedKeys();
-      // 半选中的菜单节点
-      let halfCheckedKeys = this.$refs.menu.getHalfCheckedKeys();
-      checkedKeys.unshift.apply(checkedKeys, halfCheckedKeys);
-      return checkedKeys;
-    },
-    // 所有部门节点数据
-    getDeptAllCheckedKeys() {
-      // 目前被选中的部门节点
-      let checkedKeys = this.$refs.dept.getCheckedKeys();
-      // 半选中的部门节点
-      let halfCheckedKeys = this.$refs.dept.getHalfCheckedKeys();
-      checkedKeys.unshift.apply(checkedKeys, halfCheckedKeys);
-      return checkedKeys;
-    },
-    /** 根据角色ID查询菜单树结构 */
-    getRoleMenuTreeselect(roleId) {
-      return roleMenuTreeselect(roleId).then(response => {
-        this.menuOptions = response.menus;
-        return response;
-      });
-    },
-    /** 根据角色ID查询部门树结构 */
-    getDeptTree(roleId) {
-      return deptTreeSelect(roleId).then(response => {
-        this.deptOptions = response.depts;
-        return response;
-      });
-    },
-    // 角色状态修改
-    handleStatusChange(row) {
-      let text = row.status === "0" ? "启用" : "停用";
-      this.$modal.confirm('确认要"' + text + '""' + row.roleName + '"角色吗？').then(function() {
-        return changeRoleStatus(row.roleId, row.status);
-      }).then(() => {
-        this.$modal.msgSuccess(text + "成功");
-      }).catch(function() {
-        row.status = row.status === "0" ? "1" : "0";
-      });
-    },
-    // 取消按钮
-    cancel() {
-      this.open = false;
-      this.reset();
-    },
-    // 取消按钮（数据权限）
-    cancelDataScope() {
-      this.openDataScope = false;
-      this.reset();
-    },
-    // 表单重置
-    reset() {
-      if (this.$refs.menu != undefined) {
-        this.$refs.menu.setCheckedKeys([]);
-      }
-      this.menuExpand = false,
-      this.menuNodeAll = false,
-      this.deptExpand = true,
-      this.deptNodeAll = false,
-      this.form = {
-        roleId: undefined,
-        roleName: undefined,
-        roleKey: undefined,
-        roleSort: 0,
-        status: "0",
-        menuIds: [],
-        deptIds: [],
-        menuCheckStrictly: true,
-        deptCheckStrictly: true,
-        remark: undefined
-      };
-      this.resetForm("form");
-    },
-    /** 搜索按钮操作 */
-    handleQuery() {
-      this.queryParams.pageNum = 1;
-      this.getList();
-    },
-    /** 重置按钮操作 */
-    resetQuery() {
-      this.dateRange = [];
-      this.resetForm("queryForm");
-      this.handleQuery();
-    },
-    // 多选框选中数据
-    handleSelectionChange(selection) {
-      this.ids = selection.map(item => item.roleId)
-      this.single = selection.length!=1
-      this.multiple = !selection.length
-    },
-    // 更多操作触发
-    handleCommand(command, row) {
-      switch (command) {
-        case "handleDataScope":
-          this.handleDataScope(row);
-          break;
-        case "handleAuthUser":
-          this.handleAuthUser(row);
-          break;
-        default:
-          break;
-      }
-    },
-    // 树权限（展开/折叠）
-    handleCheckedTreeExpand(value, type) {
-      if (type == 'menu') {
-        let treeList = this.menuOptions;
-        for (let i = 0; i < treeList.length; i++) {
-          this.$refs.menu.store.nodesMap[treeList[i].id].expanded = value;
-        }
-      } else if (type == 'dept') {
-        let treeList = this.deptOptions;
-        for (let i = 0; i < treeList.length; i++) {
-          this.$refs.dept.store.nodesMap[treeList[i].id].expanded = value;
-        }
-      }
-    },
-    // 树权限（全选/全不选）
-    handleCheckedTreeNodeAll(value, type) {
-      if (type == 'menu') {
-        this.$refs.menu.setCheckedNodes(value ? this.menuOptions: []);
-      } else if (type == 'dept') {
-        this.$refs.dept.setCheckedNodes(value ? this.deptOptions: []);
-      }
-    },
-    // 树权限（父子联动）
-    handleCheckedTreeConnect(value, type) {
-      if (type == 'menu') {
-        this.form.menuCheckStrictly = value ? true: false;
-      } else if (type == 'dept') {
-        this.form.deptCheckStrictly = value ? true: false;
-      }
-    },
-    /** 新增按钮操作 */
-    handleAdd() {
-      this.reset();
-      this.getMenuTreeselect();
-      this.open = true;
-      this.title = "添加角色";
-    },
-    /** 修改按钮操作 */
-    handleUpdate(row) {
-      this.reset();
-      const roleId = row.roleId || this.ids
-      const roleMenu = this.getRoleMenuTreeselect(roleId);
-      getRole(roleId).then(response => {
-        this.form = response.data;
-        this.open = true;
-        this.$nextTick(() => {
-          roleMenu.then(res => {
-            let checkedKeys = res.checkedKeys
-            checkedKeys.forEach((v) => {
-                this.$nextTick(()=>{
-                    this.$refs.menu.setChecked(v, true ,false);
-                })
-            })
-          });
-        });
-        this.title = "修改角色";
-      });
-    },
-    /** 选择角色权限范围触发 */
-    dataScopeSelectChange(value) {
-      if(value !== '2') {
-        this.$refs.dept.setCheckedKeys([]);
-      }
-    },
-    /** 分配数据权限操作 */
-    handleDataScope(row) {
-      this.reset();
-      const deptTreeSelect = this.getDeptTree(row.roleId);
-      getRole(row.roleId).then(response => {
-        this.form = response.data;
-        this.openDataScope = true;
-        this.$nextTick(() => {
-          deptTreeSelect.then(res => {
-            this.$refs.dept.setCheckedKeys(res.checkedKeys);
-          });
-        });
-        this.title = "分配数据权限";
-      });
-    },
-    /** 分配用户操作 */
-    handleAuthUser: function(row) {
-      const roleId = row.roleId;
-      this.$router.push("/system/role-auth/user/" + roleId);
-    },
-    /** 提交按钮 */
-    submitForm: function() {
-      this.$refs["form"].validate(valid => {
-        if (valid) {
-          if (this.form.roleId != undefined) {
-            this.form.menuIds = this.getMenuAllCheckedKeys();
-            updateRole(this.form).then(response => {
-              this.$modal.msgSuccess("修改成功");
-              this.open = false;
-              this.getList();
-            });
-          } else {
-            this.form.menuIds = this.getMenuAllCheckedKeys();
-            addRole(this.form).then(response => {
-              this.$modal.msgSuccess("新增成功");
-              this.open = false;
-              this.getList();
-            });
-          }
-        }
-      });
-    },
-    /** 提交按钮（数据权限） */
-    submitDataScope: function() {
-      if (this.form.roleId != undefined) {
-        this.form.deptIds = this.getDeptAllCheckedKeys();
-        dataScope(this.form).then(response => {
-          this.$modal.msgSuccess("修改成功");
-          this.openDataScope = false;
-          this.getList();
-        });
-      }
-    },
-    /** 删除按钮操作 */
-    handleDelete(row) {
-      const roleIds = row.roleId || this.ids;
-      this.$modal.confirm('是否确认删除角色编号为"' + roleIds + '"的数据项？').then(function() {
-        return delRole(roleIds);
-      }).then(() => {
-        this.getList();
-        this.$modal.msgSuccess("删除成功");
-      }).catch(() => {});
-    },
-    /** 导出按钮操作 */
-    handleExport() {
-      this.download('system/role/export', {
-        ...this.queryParams
-      }, `role_${new Date().getTime()}.xlsx`)
-    }
-  }
-};
->>>>>>> 39efed17
-</script>+</script>
