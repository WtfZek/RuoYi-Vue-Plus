<<<<<<< HEAD
<template>
  <div class="app-container">
    <el-form :model="queryParams" ref="queryForm" :inline="true" v-show="showSearch" label-width="68px">
      <el-form-item label="表名称" prop="tableName">
        <el-input
          v-model="queryParams.tableName"
          placeholder="请输入表名称"
          clearable
          size="small"
          @keyup.enter.native="handleQuery"
        />
      </el-form-item>
      <el-form-item label="表描述" prop="tableComment">
        <el-input
          v-model="queryParams.tableComment"
          placeholder="请输入表描述"
          clearable
          size="small"
          @keyup.enter.native="handleQuery"
        />
      </el-form-item>
      <el-form-item label="创建时间">
        <el-date-picker
          v-model="dateRange"
          size="small"
          style="width: 240px"
          value-format="yyyy-MM-dd"
          type="daterange"
          range-separator="-"
          start-placeholder="开始日期"
          end-placeholder="结束日期"
        ></el-date-picker>
      </el-form-item>
      <el-form-item>
        <el-button type="primary" icon="el-icon-search" size="mini" @click="handleQuery">搜索</el-button>
        <el-button icon="el-icon-refresh" size="mini" @click="resetQuery">重置</el-button>
      </el-form-item>
    </el-form>

    <el-row :gutter="10" class="mb8">
      <el-col :span="1.5">
        <el-button
          type="primary"
          plain
          icon="el-icon-download"
          size="mini"
          @click="handleGenTable"
          v-hasPermi="['tool:gen:code']"
        >生成</el-button>
      </el-col>
      <el-col :span="1.5">
        <el-button
          type="info"
          plain
          icon="el-icon-upload"
          size="mini"
          @click="openImportTable"
          v-hasPermi="['tool:gen:import']"
        >导入</el-button>
      </el-col>
      <el-col :span="1.5">
        <el-button
          type="success"
          plain
          icon="el-icon-edit"
          size="mini"
          :disabled="single"
          @click="handleEditTable"
          v-hasPermi="['tool:gen:edit']"
        >修改</el-button>
      </el-col>
      <el-col :span="1.5">
        <el-button
          type="danger"
          plain
          icon="el-icon-delete"
          size="mini"
          :disabled="multiple"
          @click="handleDelete"
          v-hasPermi="['tool:gen:remove']"
        >删除</el-button>
      </el-col>
      <right-toolbar :showSearch.sync="showSearch" @queryTable="getList"></right-toolbar>
    </el-row>

    <el-table v-loading="loading" :data="tableList" @selection-change="handleSelectionChange">
      <el-table-column type="selection" align="center" width="55"></el-table-column>
      <el-table-column label="序号" type="index" width="50" align="center">
        <template slot-scope="scope">
          <span>{{(queryParams.pageNum - 1) * queryParams.pageSize + scope.$index + 1}}</span>
        </template>
      </el-table-column>
      <el-table-column
        label="表名称"
        align="center"
        prop="tableName"
        :show-overflow-tooltip="true"
        width="120"
      />
      <el-table-column
        label="表描述"
        align="center"
        prop="tableComment"
        :show-overflow-tooltip="true"
        width="120"
      />
      <el-table-column
        label="实体"
        align="center"
        prop="className"
        :show-overflow-tooltip="true"
        width="120"
      />
      <el-table-column label="创建时间" align="center" prop="createTime" width="160" />
      <el-table-column label="更新时间" align="center" prop="updateTime" width="160" />
      <el-table-column label="操作" align="center" class-name="small-padding fixed-width">
        <template slot-scope="scope">
          <el-button
            type="text"
            size="small"
            icon="el-icon-view"
            @click="handlePreview(scope.row)"
            v-hasPermi="['tool:gen:preview']"
          >预览</el-button>
          <el-button
            type="text"
            size="small"
            icon="el-icon-edit"
            @click="handleEditTable(scope.row)"
            v-hasPermi="['tool:gen:edit']"
          >编辑</el-button>
          <el-button
            type="text"
            size="small"
            icon="el-icon-delete"
            @click="handleDelete(scope.row)"
            v-hasPermi="['tool:gen:remove']"
          >删除</el-button>
          <el-button
            type="text"
            size="small"
            icon="el-icon-refresh"
            @click="handleSynchDb(scope.row)"
            v-hasPermi="['tool:gen:edit']"
          >同步</el-button>
          <el-button
            type="text"
            size="small"
            icon="el-icon-download"
            @click="handleGenTable(scope.row)"
            v-hasPermi="['tool:gen:code']"
          >生成代码</el-button>
        </template>
      </el-table-column>
    </el-table>
    <pagination
      v-show="total>0"
      :total="total"
      :page.sync="queryParams.pageNum"
      :limit.sync="queryParams.pageSize"
      @pagination="getList"
    />
    <!-- 预览界面 -->
    <el-dialog :title="preview.title" :visible.sync="preview.open" width="80%" top="5vh" append-to-body>
      <el-tabs v-model="preview.activeName">
        <el-tab-pane
          v-for="(value, key) in preview.data"
          :label="key.substring(key.lastIndexOf('/')+1,key.indexOf('.vm'))"
          :name="key.substring(key.lastIndexOf('/')+1,key.indexOf('.vm'))"
          :key="key"
        >
        <pre><code class="hljs" v-html="highlightedCode(value, key)"></code></pre>
        </el-tab-pane>
      </el-tabs>
    </el-dialog>
    <import-table ref="import" @ok="handleQuery" />
  </div>
</template>

<script>
import { listTable, previewTable, delTable, genCode, synchDb } from "@/api/tool/gen";
import importTable from "./importTable";
import { downLoadZip } from "@/utils/download";
import hljs from "highlight.js/lib/highlight";
import "highlight.js/styles/github-gist.css";
hljs.registerLanguage("java", require("highlight.js/lib/languages/java"));
hljs.registerLanguage("xml", require("highlight.js/lib/languages/xml"));
hljs.registerLanguage("html", require("highlight.js/lib/languages/xml"));
hljs.registerLanguage("vue", require("highlight.js/lib/languages/xml"));
hljs.registerLanguage("javascript", require("highlight.js/lib/languages/javascript"));
hljs.registerLanguage("sql", require("highlight.js/lib/languages/sql"));

export default {
  name: "Gen",
  components: { importTable },
  data() {
    return {
      // 遮罩层
      loading: true,
      // 唯一标识符
      uniqueId: "",
      // 选中数组
      ids: [],
      // 选中表数组
      tableNames: [],
      // 非单个禁用
      single: true,
      // 非多个禁用
      multiple: true,
      // 显示搜索条件
      showSearch: true,
      // 总条数
      total: 0,
      // 表数据
      tableList: [],
      // 日期范围
      dateRange: "",
      // 查询参数
      queryParams: {
        pageNum: 1,
        pageSize: 10,
        tableName: undefined,
        tableComment: undefined
      },
      // 预览参数
      preview: {
        open: false,
        title: "代码预览",
        data: {},
        activeName: "domain.java"
      }
    };
  },
  created() {
    this.getList();
  },
  activated() {
    const time = this.$route.query.t;
    if (time != null && time != this.uniqueId) {
      this.uniqueId = time;
      this.resetQuery();
    }
  },
  methods: {
    /** 查询表集合 */
    getList() {
      this.loading = true;
      listTable(this.addDateRange(this.queryParams, this.dateRange)).then(response => {
          this.tableList = response.rows;
          this.total = response.total;
          this.loading = false;
        }
      );
    },
    /** 搜索按钮操作 */
    handleQuery() {
      this.queryParams.pageNum = 1;
      this.getList();
    },
    /** 生成代码操作 */
    handleGenTable(row) {
      const tableNames = row.tableName || this.tableNames;
      if (tableNames == "") {
        this.msgError("请选择要生成的数据");
        return;
      }
      if(row.genType === "1") {
        genCode(row.tableName).then(response => {
          this.msgSuccess("成功生成到自定义路径：" + row.genPath);
        });
      } else {
        downLoadZip("/tool/gen/batchGenCode?tables=" + tableNames, "ruoyi");
      }
    },
    /** 同步数据库操作 */
    handleSynchDb(row) {
      const tableName = row.tableName;
      this.$confirm('确认要强制同步"' + tableName + '"表结构吗？', "警告", {
        confirmButtonText: "确定",
        cancelButtonText: "取消",
        type: "warning"
      }).then(function() {
          return synchDb(tableName);
      }).then(() => {
          this.msgSuccess("同步成功");
      }).catch(() => {});
    },
    /** 打开导入表弹窗 */
    openImportTable() {
      this.$refs.import.show();
    },
    /** 重置按钮操作 */
    resetQuery() {
      this.dateRange = [];
      this.resetForm("queryForm");
      this.handleQuery();
    },
    /** 预览按钮 */
    handlePreview(row) {
      previewTable(row.tableId).then(response => {
        this.preview.data = response.data;
        this.preview.open = true;
      });
    },
    /** 高亮显示 */
    highlightedCode(code, key) {
      const vmName = key.substring(key.lastIndexOf("/") + 1, key.indexOf(".vm"));
      var language = vmName.substring(vmName.indexOf(".") + 1, vmName.length);
      const result = hljs.highlight(language, code || "", true);
      return result.value || '&nbsp;';
    },
    // 多选框选中数据
    handleSelectionChange(selection) {
      this.ids = selection.map(item => item.tableId);
      this.tableNames = selection.map(item => item.tableName);
      this.single = selection.length != 1;
      this.multiple = !selection.length;
    },
    /** 修改按钮操作 */
    handleEditTable(row) {
      const tableId = row.tableId || this.ids[0];
      this.$router.push("/tool/gen-edit/index/" + tableId);
    },
    /** 删除按钮操作 */
    handleDelete(row) {
      const tableIds = row.tableId || this.ids;
      this.$confirm('是否确认删除表编号为"' + tableIds + '"的数据项?', "警告", {
        confirmButtonText: "确定",
        cancelButtonText: "取消",
        type: "warning"
      }).then(function() {
          return delTable(tableIds);
      }).then(() => {
          this.getList();
          this.msgSuccess("删除成功");
      }).catch(() => {});
    }
  }
};
=======
<template>
  <div class="app-container">
    <el-form :model="queryParams" ref="queryForm" :inline="true" v-show="showSearch" label-width="68px">
      <el-form-item label="表名称" prop="tableName">
        <el-input
          v-model="queryParams.tableName"
          placeholder="请输入表名称"
          clearable
          size="small"
          @keyup.enter.native="handleQuery"
        />
      </el-form-item>
      <el-form-item label="表描述" prop="tableComment">
        <el-input
          v-model="queryParams.tableComment"
          placeholder="请输入表描述"
          clearable
          size="small"
          @keyup.enter.native="handleQuery"
        />
      </el-form-item>
      <el-form-item label="创建时间">
        <el-date-picker
          v-model="dateRange"
          size="small"
          style="width: 240px"
          value-format="yyyy-MM-dd"
          type="daterange"
          range-separator="-"
          start-placeholder="开始日期"
          end-placeholder="结束日期"
        ></el-date-picker>
      </el-form-item>
      <el-form-item>
        <el-button type="primary" icon="el-icon-search" size="mini" @click="handleQuery">搜索</el-button>
        <el-button icon="el-icon-refresh" size="mini" @click="resetQuery">重置</el-button>
      </el-form-item>
    </el-form>

    <el-row :gutter="10" class="mb8">
      <el-col :span="1.5">
        <el-button
          type="primary"
          plain
          icon="el-icon-download"
          size="mini"
          @click="handleGenTable"
          v-hasPermi="['tool:gen:code']"
        >生成</el-button>
      </el-col>
      <el-col :span="1.5">
        <el-button
          type="info"
          plain
          icon="el-icon-upload"
          size="mini"
          @click="openImportTable"
          v-hasPermi="['tool:gen:import']"
        >导入</el-button>
      </el-col>
      <el-col :span="1.5">
        <el-button
          type="success"
          plain
          icon="el-icon-edit"
          size="mini"
          :disabled="single"
          @click="handleEditTable"
          v-hasPermi="['tool:gen:edit']"
        >修改</el-button>
      </el-col>
      <el-col :span="1.5">
        <el-button
          type="danger"
          plain
          icon="el-icon-delete"
          size="mini"
          :disabled="multiple"
          @click="handleDelete"
          v-hasPermi="['tool:gen:remove']"
        >删除</el-button>
      </el-col>
      <right-toolbar :showSearch.sync="showSearch" @queryTable="getList"></right-toolbar>
    </el-row>

    <el-table v-loading="loading" :data="tableList" @selection-change="handleSelectionChange">
      <el-table-column type="selection" align="center" width="55"></el-table-column>
      <el-table-column label="序号" type="index" width="50" align="center">
        <template slot-scope="scope">
          <span>{{(queryParams.pageNum - 1) * queryParams.pageSize + scope.$index + 1}}</span>
        </template>
      </el-table-column>
      <el-table-column
        label="表名称"
        align="center"
        prop="tableName"
        :show-overflow-tooltip="true"
        width="120"
      />
      <el-table-column
        label="表描述"
        align="center"
        prop="tableComment"
        :show-overflow-tooltip="true"
        width="120"
      />
      <el-table-column
        label="实体"
        align="center"
        prop="className"
        :show-overflow-tooltip="true"
        width="120"
      />
      <el-table-column label="创建时间" align="center" prop="createTime" width="160" />
      <el-table-column label="更新时间" align="center" prop="updateTime" width="160" />
      <el-table-column label="操作" align="center" class-name="small-padding fixed-width">
        <template slot-scope="scope">
          <el-button
            type="text"
            size="small"
            icon="el-icon-view"
            @click="handlePreview(scope.row)"
            v-hasPermi="['tool:gen:preview']"
          >预览</el-button>
          <el-button
            type="text"
            size="small"
            icon="el-icon-edit"
            @click="handleEditTable(scope.row)"
            v-hasPermi="['tool:gen:edit']"
          >编辑</el-button>
          <el-button
            type="text"
            size="small"
            icon="el-icon-delete"
            @click="handleDelete(scope.row)"
            v-hasPermi="['tool:gen:remove']"
          >删除</el-button>
          <el-button
            type="text"
            size="small"
            icon="el-icon-refresh"
            @click="handleSynchDb(scope.row)"
            v-hasPermi="['tool:gen:edit']"
          >同步</el-button>
          <el-button
            type="text"
            size="small"
            icon="el-icon-download"
            @click="handleGenTable(scope.row)"
            v-hasPermi="['tool:gen:code']"
          >生成代码</el-button>
        </template>
      </el-table-column>
    </el-table>
    <pagination
      v-show="total>0"
      :total="total"
      :page.sync="queryParams.pageNum"
      :limit.sync="queryParams.pageSize"
      @pagination="getList"
    />
    <!-- 预览界面 -->
    <el-dialog :title="preview.title" :visible.sync="preview.open" width="80%" top="5vh" append-to-body class="scrollbar">
      <el-tabs v-model="preview.activeName">
        <el-tab-pane
          v-for="(value, key) in preview.data"
          :label="key.substring(key.lastIndexOf('/')+1,key.indexOf('.vm'))"
          :name="key.substring(key.lastIndexOf('/')+1,key.indexOf('.vm'))"
          :key="key"
        >
        <pre><code class="hljs" v-html="highlightedCode(value, key)"></code></pre>
        </el-tab-pane>
      </el-tabs>
    </el-dialog>
    <import-table ref="import" @ok="handleQuery" />
  </div>
</template>

<script>
import { listTable, previewTable, delTable, genCode, synchDb } from "@/api/tool/gen";
import importTable from "./importTable";
import { downLoadZip } from "@/utils/zipdownload";
import hljs from "highlight.js/lib/highlight";
import "highlight.js/styles/github-gist.css";
hljs.registerLanguage("java", require("highlight.js/lib/languages/java"));
hljs.registerLanguage("xml", require("highlight.js/lib/languages/xml"));
hljs.registerLanguage("html", require("highlight.js/lib/languages/xml"));
hljs.registerLanguage("vue", require("highlight.js/lib/languages/xml"));
hljs.registerLanguage("javascript", require("highlight.js/lib/languages/javascript"));
hljs.registerLanguage("sql", require("highlight.js/lib/languages/sql"));

export default {
  name: "Gen",
  components: { importTable },
  data() {
    return {
      // 遮罩层
      loading: true,
      // 唯一标识符
      uniqueId: "",
      // 选中数组
      ids: [],
      // 选中表数组
      tableNames: [],
      // 非单个禁用
      single: true,
      // 非多个禁用
      multiple: true,
      // 显示搜索条件
      showSearch: true,
      // 总条数
      total: 0,
      // 表数据
      tableList: [],
      // 日期范围
      dateRange: "",
      // 查询参数
      queryParams: {
        pageNum: 1,
        pageSize: 10,
        tableName: undefined,
        tableComment: undefined
      },
      // 预览参数
      preview: {
        open: false,
        title: "代码预览",
        data: {},
        activeName: "domain.java"
      }
    };
  },
  created() {
    this.getList();
  },
  activated() {
    const time = this.$route.query.t;
    if (time != null && time != this.uniqueId) {
      this.uniqueId = time;
      this.resetQuery();
    }
  },
  methods: {
    /** 查询表集合 */
    getList() {
      this.loading = true;
      listTable(this.addDateRange(this.queryParams, this.dateRange)).then(response => {
          this.tableList = response.rows;
          this.total = response.total;
          this.loading = false;
        }
      );
    },
    /** 搜索按钮操作 */
    handleQuery() {
      this.queryParams.pageNum = 1;
      this.getList();
    },
    /** 生成代码操作 */
    handleGenTable(row) {
      const tableNames = row.tableName || this.tableNames;
      if (tableNames == "") {
        this.msgError("请选择要生成的数据");
        return;
      }
      if(row.genType === "1") {
        genCode(row.tableName).then(response => {
          this.msgSuccess("成功生成到自定义路径：" + row.genPath);
        });
      } else {
        downLoadZip("/tool/gen/batchGenCode?tables=" + tableNames, "ruoyi");
      }
    },
    /** 同步数据库操作 */
    handleSynchDb(row) {
      const tableName = row.tableName;
      this.$confirm('确认要强制同步"' + tableName + '"表结构吗？', "警告", {
        confirmButtonText: "确定",
        cancelButtonText: "取消",
        type: "warning"
      }).then(function() {
          return synchDb(tableName);
      }).then(() => {
          this.msgSuccess("同步成功");
      }).catch(() => {});
    },
    /** 打开导入表弹窗 */
    openImportTable() {
      this.$refs.import.show();
    },
    /** 重置按钮操作 */
    resetQuery() {
      this.dateRange = [];
      this.resetForm("queryForm");
      this.handleQuery();
    },
    /** 预览按钮 */
    handlePreview(row) {
      previewTable(row.tableId).then(response => {
        this.preview.data = response.data;
        this.preview.open = true;
      });
    },
    /** 高亮显示 */
    highlightedCode(code, key) {
      const vmName = key.substring(key.lastIndexOf("/") + 1, key.indexOf(".vm"));
      var language = vmName.substring(vmName.indexOf(".") + 1, vmName.length);
      const result = hljs.highlight(language, code || "", true);
      return result.value || '&nbsp;';
    },
    // 多选框选中数据
    handleSelectionChange(selection) {
      this.ids = selection.map(item => item.tableId);
      this.tableNames = selection.map(item => item.tableName);
      this.single = selection.length != 1;
      this.multiple = !selection.length;
    },
    /** 修改按钮操作 */
    handleEditTable(row) {
      const tableId = row.tableId || this.ids[0];
      this.$router.push("/tool/gen-edit/index/" + tableId);
    },
    /** 删除按钮操作 */
    handleDelete(row) {
      const tableIds = row.tableId || this.ids;
      this.$confirm('是否确认删除表编号为"' + tableIds + '"的数据项?', "警告", {
        confirmButtonText: "确定",
        cancelButtonText: "取消",
        type: "warning"
      }).then(function() {
          return delTable(tableIds);
      }).then(() => {
          this.getList();
          this.msgSuccess("删除成功");
      }).catch(() => {});
    }
  }
};
>>>>>>> 0e615072
</script><|MERGE_RESOLUTION|>--- conflicted
+++ resolved
@@ -1,4 +1,3 @@
-<<<<<<< HEAD
 <template>
   <div class="app-container">
     <el-form :model="queryParams" ref="queryForm" :inline="true" v-show="showSearch" label-width="68px">
@@ -162,7 +161,7 @@
       @pagination="getList"
     />
     <!-- 预览界面 -->
-    <el-dialog :title="preview.title" :visible.sync="preview.open" width="80%" top="5vh" append-to-body>
+    <el-dialog :title="preview.title" :visible.sync="preview.open" width="80%" top="5vh" append-to-body class="scrollbar">
       <el-tabs v-model="preview.activeName">
         <el-tab-pane
           v-for="(value, key) in preview.data"
@@ -338,345 +337,4 @@
     }
   }
 };
-=======
-<template>
-  <div class="app-container">
-    <el-form :model="queryParams" ref="queryForm" :inline="true" v-show="showSearch" label-width="68px">
-      <el-form-item label="表名称" prop="tableName">
-        <el-input
-          v-model="queryParams.tableName"
-          placeholder="请输入表名称"
-          clearable
-          size="small"
-          @keyup.enter.native="handleQuery"
-        />
-      </el-form-item>
-      <el-form-item label="表描述" prop="tableComment">
-        <el-input
-          v-model="queryParams.tableComment"
-          placeholder="请输入表描述"
-          clearable
-          size="small"
-          @keyup.enter.native="handleQuery"
-        />
-      </el-form-item>
-      <el-form-item label="创建时间">
-        <el-date-picker
-          v-model="dateRange"
-          size="small"
-          style="width: 240px"
-          value-format="yyyy-MM-dd"
-          type="daterange"
-          range-separator="-"
-          start-placeholder="开始日期"
-          end-placeholder="结束日期"
-        ></el-date-picker>
-      </el-form-item>
-      <el-form-item>
-        <el-button type="primary" icon="el-icon-search" size="mini" @click="handleQuery">搜索</el-button>
-        <el-button icon="el-icon-refresh" size="mini" @click="resetQuery">重置</el-button>
-      </el-form-item>
-    </el-form>
-
-    <el-row :gutter="10" class="mb8">
-      <el-col :span="1.5">
-        <el-button
-          type="primary"
-          plain
-          icon="el-icon-download"
-          size="mini"
-          @click="handleGenTable"
-          v-hasPermi="['tool:gen:code']"
-        >生成</el-button>
-      </el-col>
-      <el-col :span="1.5">
-        <el-button
-          type="info"
-          plain
-          icon="el-icon-upload"
-          size="mini"
-          @click="openImportTable"
-          v-hasPermi="['tool:gen:import']"
-        >导入</el-button>
-      </el-col>
-      <el-col :span="1.5">
-        <el-button
-          type="success"
-          plain
-          icon="el-icon-edit"
-          size="mini"
-          :disabled="single"
-          @click="handleEditTable"
-          v-hasPermi="['tool:gen:edit']"
-        >修改</el-button>
-      </el-col>
-      <el-col :span="1.5">
-        <el-button
-          type="danger"
-          plain
-          icon="el-icon-delete"
-          size="mini"
-          :disabled="multiple"
-          @click="handleDelete"
-          v-hasPermi="['tool:gen:remove']"
-        >删除</el-button>
-      </el-col>
-      <right-toolbar :showSearch.sync="showSearch" @queryTable="getList"></right-toolbar>
-    </el-row>
-
-    <el-table v-loading="loading" :data="tableList" @selection-change="handleSelectionChange">
-      <el-table-column type="selection" align="center" width="55"></el-table-column>
-      <el-table-column label="序号" type="index" width="50" align="center">
-        <template slot-scope="scope">
-          <span>{{(queryParams.pageNum - 1) * queryParams.pageSize + scope.$index + 1}}</span>
-        </template>
-      </el-table-column>
-      <el-table-column
-        label="表名称"
-        align="center"
-        prop="tableName"
-        :show-overflow-tooltip="true"
-        width="120"
-      />
-      <el-table-column
-        label="表描述"
-        align="center"
-        prop="tableComment"
-        :show-overflow-tooltip="true"
-        width="120"
-      />
-      <el-table-column
-        label="实体"
-        align="center"
-        prop="className"
-        :show-overflow-tooltip="true"
-        width="120"
-      />
-      <el-table-column label="创建时间" align="center" prop="createTime" width="160" />
-      <el-table-column label="更新时间" align="center" prop="updateTime" width="160" />
-      <el-table-column label="操作" align="center" class-name="small-padding fixed-width">
-        <template slot-scope="scope">
-          <el-button
-            type="text"
-            size="small"
-            icon="el-icon-view"
-            @click="handlePreview(scope.row)"
-            v-hasPermi="['tool:gen:preview']"
-          >预览</el-button>
-          <el-button
-            type="text"
-            size="small"
-            icon="el-icon-edit"
-            @click="handleEditTable(scope.row)"
-            v-hasPermi="['tool:gen:edit']"
-          >编辑</el-button>
-          <el-button
-            type="text"
-            size="small"
-            icon="el-icon-delete"
-            @click="handleDelete(scope.row)"
-            v-hasPermi="['tool:gen:remove']"
-          >删除</el-button>
-          <el-button
-            type="text"
-            size="small"
-            icon="el-icon-refresh"
-            @click="handleSynchDb(scope.row)"
-            v-hasPermi="['tool:gen:edit']"
-          >同步</el-button>
-          <el-button
-            type="text"
-            size="small"
-            icon="el-icon-download"
-            @click="handleGenTable(scope.row)"
-            v-hasPermi="['tool:gen:code']"
-          >生成代码</el-button>
-        </template>
-      </el-table-column>
-    </el-table>
-    <pagination
-      v-show="total>0"
-      :total="total"
-      :page.sync="queryParams.pageNum"
-      :limit.sync="queryParams.pageSize"
-      @pagination="getList"
-    />
-    <!-- 预览界面 -->
-    <el-dialog :title="preview.title" :visible.sync="preview.open" width="80%" top="5vh" append-to-body class="scrollbar">
-      <el-tabs v-model="preview.activeName">
-        <el-tab-pane
-          v-for="(value, key) in preview.data"
-          :label="key.substring(key.lastIndexOf('/')+1,key.indexOf('.vm'))"
-          :name="key.substring(key.lastIndexOf('/')+1,key.indexOf('.vm'))"
-          :key="key"
-        >
-        <pre><code class="hljs" v-html="highlightedCode(value, key)"></code></pre>
-        </el-tab-pane>
-      </el-tabs>
-    </el-dialog>
-    <import-table ref="import" @ok="handleQuery" />
-  </div>
-</template>
-
-<script>
-import { listTable, previewTable, delTable, genCode, synchDb } from "@/api/tool/gen";
-import importTable from "./importTable";
-import { downLoadZip } from "@/utils/zipdownload";
-import hljs from "highlight.js/lib/highlight";
-import "highlight.js/styles/github-gist.css";
-hljs.registerLanguage("java", require("highlight.js/lib/languages/java"));
-hljs.registerLanguage("xml", require("highlight.js/lib/languages/xml"));
-hljs.registerLanguage("html", require("highlight.js/lib/languages/xml"));
-hljs.registerLanguage("vue", require("highlight.js/lib/languages/xml"));
-hljs.registerLanguage("javascript", require("highlight.js/lib/languages/javascript"));
-hljs.registerLanguage("sql", require("highlight.js/lib/languages/sql"));
-
-export default {
-  name: "Gen",
-  components: { importTable },
-  data() {
-    return {
-      // 遮罩层
-      loading: true,
-      // 唯一标识符
-      uniqueId: "",
-      // 选中数组
-      ids: [],
-      // 选中表数组
-      tableNames: [],
-      // 非单个禁用
-      single: true,
-      // 非多个禁用
-      multiple: true,
-      // 显示搜索条件
-      showSearch: true,
-      // 总条数
-      total: 0,
-      // 表数据
-      tableList: [],
-      // 日期范围
-      dateRange: "",
-      // 查询参数
-      queryParams: {
-        pageNum: 1,
-        pageSize: 10,
-        tableName: undefined,
-        tableComment: undefined
-      },
-      // 预览参数
-      preview: {
-        open: false,
-        title: "代码预览",
-        data: {},
-        activeName: "domain.java"
-      }
-    };
-  },
-  created() {
-    this.getList();
-  },
-  activated() {
-    const time = this.$route.query.t;
-    if (time != null && time != this.uniqueId) {
-      this.uniqueId = time;
-      this.resetQuery();
-    }
-  },
-  methods: {
-    /** 查询表集合 */
-    getList() {
-      this.loading = true;
-      listTable(this.addDateRange(this.queryParams, this.dateRange)).then(response => {
-          this.tableList = response.rows;
-          this.total = response.total;
-          this.loading = false;
-        }
-      );
-    },
-    /** 搜索按钮操作 */
-    handleQuery() {
-      this.queryParams.pageNum = 1;
-      this.getList();
-    },
-    /** 生成代码操作 */
-    handleGenTable(row) {
-      const tableNames = row.tableName || this.tableNames;
-      if (tableNames == "") {
-        this.msgError("请选择要生成的数据");
-        return;
-      }
-      if(row.genType === "1") {
-        genCode(row.tableName).then(response => {
-          this.msgSuccess("成功生成到自定义路径：" + row.genPath);
-        });
-      } else {
-        downLoadZip("/tool/gen/batchGenCode?tables=" + tableNames, "ruoyi");
-      }
-    },
-    /** 同步数据库操作 */
-    handleSynchDb(row) {
-      const tableName = row.tableName;
-      this.$confirm('确认要强制同步"' + tableName + '"表结构吗？', "警告", {
-        confirmButtonText: "确定",
-        cancelButtonText: "取消",
-        type: "warning"
-      }).then(function() {
-          return synchDb(tableName);
-      }).then(() => {
-          this.msgSuccess("同步成功");
-      }).catch(() => {});
-    },
-    /** 打开导入表弹窗 */
-    openImportTable() {
-      this.$refs.import.show();
-    },
-    /** 重置按钮操作 */
-    resetQuery() {
-      this.dateRange = [];
-      this.resetForm("queryForm");
-      this.handleQuery();
-    },
-    /** 预览按钮 */
-    handlePreview(row) {
-      previewTable(row.tableId).then(response => {
-        this.preview.data = response.data;
-        this.preview.open = true;
-      });
-    },
-    /** 高亮显示 */
-    highlightedCode(code, key) {
-      const vmName = key.substring(key.lastIndexOf("/") + 1, key.indexOf(".vm"));
-      var language = vmName.substring(vmName.indexOf(".") + 1, vmName.length);
-      const result = hljs.highlight(language, code || "", true);
-      return result.value || '&nbsp;';
-    },
-    // 多选框选中数据
-    handleSelectionChange(selection) {
-      this.ids = selection.map(item => item.tableId);
-      this.tableNames = selection.map(item => item.tableName);
-      this.single = selection.length != 1;
-      this.multiple = !selection.length;
-    },
-    /** 修改按钮操作 */
-    handleEditTable(row) {
-      const tableId = row.tableId || this.ids[0];
-      this.$router.push("/tool/gen-edit/index/" + tableId);
-    },
-    /** 删除按钮操作 */
-    handleDelete(row) {
-      const tableIds = row.tableId || this.ids;
-      this.$confirm('是否确认删除表编号为"' + tableIds + '"的数据项?', "警告", {
-        confirmButtonText: "确定",
-        cancelButtonText: "取消",
-        type: "warning"
-      }).then(function() {
-          return delTable(tableIds);
-      }).then(() => {
-          this.getList();
-          this.msgSuccess("删除成功");
-      }).catch(() => {});
-    }
-  }
-};
->>>>>>> 0e615072
 </script>