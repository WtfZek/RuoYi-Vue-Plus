--- conflicted
+++ resolved
@@ -180,11 +180,7 @@
 <script>
 import { listTable, previewTable, delTable, genCode, synchDb } from "@/api/tool/gen";
 import importTable from "./importTable";
-<<<<<<< HEAD
 import { downLoadZip } from "@/utils/download";
-=======
-import { downLoadZip } from "@/utils/zipdownload";
->>>>>>> db193a46
 import hljs from "highlight.js/lib/highlight";
 import "highlight.js/styles/github-gist.css";
 hljs.registerLanguage("java", require("highlight.js/lib/languages/java"));
@@ -242,12 +238,8 @@
     const time = this.$route.query.t;
     if (time != null && time != this.uniqueId) {
       this.uniqueId = time;
-<<<<<<< HEAD
-      this.resetQuery();
-=======
       this.queryParams.pageNum = Number(this.$route.query.pageNum);
       this.getList();
->>>>>>> db193a46
     }
   },
   methods: {
@@ -328,11 +320,7 @@
     /** 修改按钮操作 */
     handleEditTable(row) {
       const tableId = row.tableId || this.ids[0];
-<<<<<<< HEAD
-      this.$router.push("/tool/gen-edit/index/" + tableId);
-=======
       this.$router.push({ path: '/tool/gen-edit/index', query: { tableId: tableId, pageNum: this.queryParams.pageNum } });
->>>>>>> db193a46
     },
     /** 删除按钮操作 */
     handleDelete(row) {
