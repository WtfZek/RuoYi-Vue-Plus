--- conflicted
+++ resolved
@@ -1,233 +1,3 @@
-<<<<<<< HEAD
-<template>
-  <el-card>
-    <el-tabs v-model="activeName">
-      <el-tab-pane label="基本信息" name="basic">
-        <basic-info-form ref="basicInfo" :info="info" />
-      </el-tab-pane>
-      <el-tab-pane label="字段信息" name="cloum">
-        <el-table ref="dragTable" :data="cloumns" row-key="columnId" :max-height="tableHeight">
-          <el-table-column label="序号" type="index" min-width="5%" class-name="allowDrag" />
-          <el-table-column
-            label="字段列名"
-            prop="columnName"
-            min-width="10%"
-            :show-overflow-tooltip="true"
-          />
-          <el-table-column label="字段描述" min-width="10%">
-            <template slot-scope="scope">
-              <el-input v-model="scope.row.columnComment"></el-input>
-            </template>
-          </el-table-column>
-          <el-table-column
-            label="物理类型"
-            prop="columnType"
-            min-width="10%"
-            :show-overflow-tooltip="true"
-          />
-          <el-table-column label="Java类型" min-width="11%">
-            <template slot-scope="scope">
-              <el-select v-model="scope.row.javaType">
-                <el-option label="Long" value="Long" />
-                <el-option label="String" value="String" />
-                <el-option label="Integer" value="Integer" />
-                <el-option label="Double" value="Double" />
-                <el-option label="BigDecimal" value="BigDecimal" />
-                <el-option label="Date" value="Date" />
-              </el-select>
-            </template>
-          </el-table-column>
-          <el-table-column label="java属性" min-width="10%">
-            <template slot-scope="scope">
-              <el-input v-model="scope.row.javaField"></el-input>
-            </template>
-          </el-table-column>
-
-          <el-table-column label="插入" min-width="5%">
-            <template slot-scope="scope">
-              <el-checkbox true-label="1" v-model="scope.row.isInsert"></el-checkbox>
-            </template>
-          </el-table-column>
-          <el-table-column label="编辑" min-width="5%">
-            <template slot-scope="scope">
-              <el-checkbox true-label="1" v-model="scope.row.isEdit"></el-checkbox>
-            </template>
-          </el-table-column>
-          <el-table-column label="列表" min-width="5%">
-            <template slot-scope="scope">
-              <el-checkbox true-label="1" v-model="scope.row.isList"></el-checkbox>
-            </template>
-          </el-table-column>
-          <el-table-column label="查询" min-width="5%">
-            <template slot-scope="scope">
-              <el-checkbox true-label="1" v-model="scope.row.isQuery"></el-checkbox>
-            </template>
-          </el-table-column>
-          <el-table-column label="查询方式" min-width="10%">
-            <template slot-scope="scope">
-              <el-select v-model="scope.row.queryType">
-                <el-option label="=" value="EQ" />
-                <el-option label="!=" value="NE" />
-                <el-option label=">" value="GT" />
-                <el-option label=">=" value="GTE" />
-                <el-option label="<" value="LT" />
-                <el-option label="<=" value="LTE" />
-                <el-option label="LIKE" value="LIKE" />
-                <el-option label="BETWEEN" value="BETWEEN" />
-              </el-select>
-            </template>
-          </el-table-column>
-          <el-table-column label="必填" min-width="5%">
-            <template slot-scope="scope">
-              <el-checkbox true-label="1" v-model="scope.row.isRequired"></el-checkbox>
-            </template>
-          </el-table-column>
-          <el-table-column label="显示类型" min-width="12%">
-            <template slot-scope="scope">
-              <el-select v-model="scope.row.htmlType">
-                <el-option label="文本框" value="input" />
-                <el-option label="文本域" value="textarea" />
-                <el-option label="下拉框" value="select" />
-                <el-option label="单选框" value="radio" />
-                <el-option label="复选框" value="checkbox" />
-                <el-option label="日期控件" value="datetime" />
-                <el-option label="上传控件" value="uploadImage" />
-                <el-option label="富文本控件" value="editor" />
-              </el-select>
-            </template>
-          </el-table-column>
-          <el-table-column label="字典类型" min-width="12%">
-            <template slot-scope="scope">
-              <el-select v-model="scope.row.dictType" clearable filterable placeholder="请选择">
-                <el-option
-                  v-for="dict in dictOptions"
-                  :key="dict.dictType"
-                  :label="dict.dictName"
-                  :value="dict.dictType">
-                  <span style="float: left">{{ dict.dictName }}</span>
-                  <span style="float: right; color: #8492a6; font-size: 13px">{{ dict.dictType }}</span>
-              </el-option>
-              </el-select>
-            </template>
-          </el-table-column>
-        </el-table>
-      </el-tab-pane>
-      <el-tab-pane label="生成信息" name="genInfo">
-        <gen-info-form ref="genInfo" :info="info" :menus="menus"/>
-      </el-tab-pane>
-    </el-tabs>
-    <el-form label-width="100px">
-      <el-form-item style="text-align: center;margin-left:-100px;margin-top:10px;">
-        <el-button type="primary" @click="submitForm()">提交</el-button>
-        <el-button @click="close()">返回</el-button>
-      </el-form-item>
-    </el-form>
-  </el-card>
-</template>
-<script>
-import { getGenTable, updateGenTable } from "@/api/tool/gen";
-import { optionselect as getDictOptionselect } from "@/api/system/dict/type";
-import { listMenu as getMenuTreeselect } from "@/api/system/menu";
-import basicInfoForm from "./basicInfoForm";
-import genInfoForm from "./genInfoForm";
-import Sortable from 'sortablejs'
-
-export default {
-  name: "GenEdit",
-  components: {
-    basicInfoForm,
-    genInfoForm
-  },
-  data() {
-    return {
-      // 选中选项卡的 name
-      activeName: "cloum",
-      // 表格的高度
-      tableHeight: document.documentElement.scrollHeight - 245 + "px",
-      // 表列信息
-      cloumns: [],
-      // 字典信息
-      dictOptions: [],
-      // 菜单信息
-      menus: [],
-      // 表详细信息
-      info: {}
-    };
-  },
-  created() {
-    const tableId = this.$route.params && this.$route.params.tableId;
-    if (tableId) {
-      // 获取表详细信息
-      getGenTable(tableId).then(res => {
-        this.cloumns = res.data.rows;
-        this.info = res.data.info;
-      });
-      /** 查询字典下拉列表 */
-      getDictOptionselect().then(response => {
-        this.dictOptions = response.data;
-      });
-      /** 查询菜单下拉列表 */
-      getMenuTreeselect().then(response => {
-        this.menus = this.handleTree(response.data, "menuId");
-      });
-    }
-  },
-  methods: {
-    /** 提交按钮 */
-    submitForm() {
-      const basicForm = this.$refs.basicInfo.$refs.basicInfoForm;
-      const genForm = this.$refs.genInfo.$refs.genInfoForm;
-      Promise.all([basicForm, genForm].map(this.getFormPromise)).then(res => {
-        const validateResult = res.every(item => !!item);
-        if (validateResult) {
-          const genTable = Object.assign({}, basicForm.model, genForm.model);
-          genTable.columns = this.cloumns;
-          genTable.params = {
-            treeCode: genTable.treeCode,
-            treeName: genTable.treeName,
-            treeParentCode: genTable.treeParentCode,
-            parentMenuId: genTable.parentMenuId
-          };
-          updateGenTable(genTable).then(res => {
-            this.msgSuccess(res.msg);
-            if (res.code === 200) {
-              this.close();
-            }
-          });
-        } else {
-          this.msgError("表单校验未通过，请重新检查提交内容");
-        }
-      });
-    },
-    getFormPromise(form) {
-      return new Promise(resolve => {
-        form.validate(res => {
-          resolve(res);
-        });
-      });
-    },
-    /** 关闭按钮 */
-    close() {
-      this.$store.dispatch("tagsView/delView", this.$route);
-      this.$router.push({ path: "/tool/gen", query: { t: Date.now()}})
-    }
-  },
-  mounted() {
-    const el = this.$refs.dragTable.$el.querySelectorAll(".el-table__body-wrapper > table > tbody")[0];
-    const sortable = Sortable.create(el, {
-      handle: ".allowDrag",
-      onEnd: evt => {
-        const targetRow = this.cloumns.splice(evt.oldIndex, 1)[0];
-        this.cloumns.splice(evt.newIndex, 0, targetRow);
-        for (let index in this.cloumns) {
-          this.cloumns[index].sort = parseInt(index) + 1;
-        }
-      }
-    });
-  }
-};
-</script>
-=======
 <template>
   <el-card>
     <el-tabs v-model="activeName">
@@ -457,5 +227,4 @@
     });
   }
 };
-</script>
->>>>>>> 9e387dc4
+</script>