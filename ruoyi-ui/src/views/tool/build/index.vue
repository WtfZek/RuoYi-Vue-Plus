<<<<<<< HEAD
<template>
  <div class="app-container">
   构建工具
  </div>
</template>
=======
<template>
  <div class="container">
    <div class="left-board">
      <div class="logo-wrapper">
        <div class="logo">
          <img :src="logo" alt="logo"> Form Generator
        </div>
      </div>
      <el-scrollbar class="left-scrollbar">
        <div class="components-list">
          <div class="components-title">
            <svg-icon icon-class="component" />输入型组件
          </div>
          <draggable
            class="components-draggable"
            :list="inputComponents"
            :group="{ name: 'componentsGroup', pull: 'clone', put: false }"
            :clone="cloneComponent"
            draggable=".components-item"
            :sort="false"
            @end="onEnd"
          >
            <div
              v-for="(element, index) in inputComponents" :key="index" class="components-item"
              @click="addComponent(element)"
            >
              <div class="components-body">
                <svg-icon :icon-class="element.tagIcon" />
                {{ element.label }}
              </div>
            </div>
          </draggable>
          <div class="components-title">
            <svg-icon icon-class="component" />选择型组件
          </div>
          <draggable
            class="components-draggable"
            :list="selectComponents"
            :group="{ name: 'componentsGroup', pull: 'clone', put: false }"
            :clone="cloneComponent"
            draggable=".components-item"
            :sort="false"
            @end="onEnd"
          >
            <div
              v-for="(element, index) in selectComponents"
              :key="index"
              class="components-item"
              @click="addComponent(element)"
            >
              <div class="components-body">
                <svg-icon :icon-class="element.tagIcon" />
                {{ element.label }}
              </div>
            </div>
          </draggable>
          <div class="components-title">
            <svg-icon icon-class="component" /> 布局型组件
          </div>
          <draggable
            class="components-draggable" :list="layoutComponents"
            :group="{ name: 'componentsGroup', pull: 'clone', put: false }" :clone="cloneComponent"
            draggable=".components-item" :sort="false" @end="onEnd"
          >
            <div
              v-for="(element, index) in layoutComponents" :key="index" class="components-item"
              @click="addComponent(element)"
            >
              <div class="components-body">
                <svg-icon :icon-class="element.tagIcon" />
                {{ element.label }}
              </div>
            </div>
          </draggable>
        </div>
      </el-scrollbar>
    </div>

    <div class="center-board">
      <div class="action-bar">
        <el-button icon="el-icon-download" type="text" @click="download">
          导出vue文件
        </el-button>
        <el-button class="copy-btn-main" icon="el-icon-document-copy" type="text" @click="copy">
          复制代码
        </el-button>
        <el-button class="delete-btn" icon="el-icon-delete" type="text" @click="empty">
          清空
        </el-button>
      </div>
      <el-scrollbar class="center-scrollbar">
        <el-row class="center-board-row" :gutter="formConf.gutter">
          <el-form
            :size="formConf.size"
            :label-position="formConf.labelPosition"
            :disabled="formConf.disabled"
            :label-width="formConf.labelWidth + 'px'"
          >
            <draggable class="drawing-board" :list="drawingList" :animation="340" group="componentsGroup">
              <draggable-item
                v-for="(element, index) in drawingList"
                :key="element.renderKey"
                :drawing-list="drawingList"
                :element="element"
                :index="index"
                :active-id="activeId"
                :form-conf="formConf"
                @activeItem="activeFormItem"
                @copyItem="drawingItemCopy"
                @deleteItem="drawingItemDelete"
              />
            </draggable>
            <div v-show="!drawingList.length" class="empty-info">
              从左侧拖入或点选组件进行表单设计
            </div>
          </el-form>
        </el-row>
      </el-scrollbar>
    </div>

    <right-panel
      :active-data="activeData"
      :form-conf="formConf"
      :show-field="!!drawingList.length"
      @tag-change="tagChange"
    />

    <code-type-dialog
      :visible.sync="dialogVisible"
      title="选择生成类型"
      :show-file-name="showFileName"
      @confirm="generate"
    />
    <input id="copyNode" type="hidden">
  </div>
</template>

<script>
import draggable from 'vuedraggable'
import { saveAs } from 'file-saver'
import beautifier from 'js-beautify'
import ClipboardJS from 'clipboard'
import render from '@/utils/generator/render'
import RightPanel from './RightPanel'
import {
  inputComponents,
  selectComponents,
  layoutComponents,
  formConf
} from '@/utils/generator/config'
import {
  exportDefault, beautifierConf, isNumberStr, titleCase
} from '@/utils/index'
import {
  makeUpHtml, vueTemplate, vueScript, cssStyle
} from '@/utils/generator/html'
import { makeUpJs } from '@/utils/generator/js'
import { makeUpCss } from '@/utils/generator/css'
import drawingDefalut from '@/utils/generator/drawingDefalut'
import logo from '@/assets/logo/logo.png'
import CodeTypeDialog from './CodeTypeDialog'
import DraggableItem from './DraggableItem'

const emptyActiveData = { style: {}, autosize: {} }
let oldActiveId
let tempActiveData

export default {
  components: {
    draggable,
    render,
    RightPanel,
    CodeTypeDialog,
    DraggableItem
  },
  data() {
    return {
      logo,
      idGlobal: 100,
      formConf,
      inputComponents,
      selectComponents,
      layoutComponents,
      labelWidth: 100,
      drawingList: drawingDefalut,
      drawingData: {},
      activeId: drawingDefalut[0].formId,
      drawerVisible: false,
      formData: {},
      dialogVisible: false,
      generateConf: null,
      showFileName: false,
      activeData: drawingDefalut[0]
    }
  },
  computed: {
  },
  watch: {
    // eslint-disable-next-line func-names
    'activeData.label': function (val, oldVal) {
      if (
        this.activeData.placeholder === undefined
        || !this.activeData.tag
        || oldActiveId !== this.activeId
      ) {
        return
      }
      this.activeData.placeholder = this.activeData.placeholder.replace(oldVal, '') + val
    },
    activeId: {
      handler(val) {
        oldActiveId = val
      },
      immediate: true
    }
  },
  mounted() {
    const clipboard = new ClipboardJS('#copyNode', {
      text: trigger => {
        const codeStr = this.generateCode()
        this.$notify({
          title: '成功',
          message: '代码已复制到剪切板，可粘贴。',
          type: 'success'
        })
        return codeStr
      }
    })
    clipboard.on('error', e => {
      this.$message.error('代码复制失败')
    })
  },
  methods: {
    activeFormItem(element) {
      this.activeData = element
      this.activeId = element.formId
    },
    onEnd(obj, a) {
      if (obj.from !== obj.to) {
        this.activeData = tempActiveData
        this.activeId = this.idGlobal
      }
    },
    addComponent(item) {
      const clone = this.cloneComponent(item)
      this.drawingList.push(clone)
      this.activeFormItem(clone)
    },
    cloneComponent(origin) {
      const clone = JSON.parse(JSON.stringify(origin))
      clone.formId = ++this.idGlobal
      clone.span = formConf.span
      clone.renderKey = +new Date() // 改变renderKey后可以实现强制更新组件
      if (!clone.layout) clone.layout = 'colFormItem'
      if (clone.layout === 'colFormItem') {
        clone.vModel = `field${this.idGlobal}`
        clone.placeholder !== undefined && (clone.placeholder += clone.label)
        tempActiveData = clone
      } else if (clone.layout === 'rowFormItem') {
        delete clone.label
        clone.componentName = `row${this.idGlobal}`
        clone.gutter = this.formConf.gutter
        tempActiveData = clone
      }
      return tempActiveData
    },
    AssembleFormData() {
      this.formData = {
        fields: JSON.parse(JSON.stringify(this.drawingList)),
        ...this.formConf
      }
    },
    generate(data) {
      const func = this[`exec${titleCase(this.operationType)}`]
      this.generateConf = data
      func && func(data)
    },
    execRun(data) {
      this.AssembleFormData()
      this.drawerVisible = true
    },
    execDownload(data) {
      const codeStr = this.generateCode()
      const blob = new Blob([codeStr], { type: 'text/plain;charset=utf-8' })
      saveAs(blob, data.fileName)
    },
    execCopy(data) {
      document.getElementById('copyNode').click()
    },
    empty() {
      this.$confirm('确定要清空所有组件吗？', '提示', { type: 'warning' }).then(
        () => {
          this.drawingList = []
        }
      )
    },
    drawingItemCopy(item, parent) {
      let clone = JSON.parse(JSON.stringify(item))
      clone = this.createIdAndKey(clone)
      parent.push(clone)
      this.activeFormItem(clone)
    },
    createIdAndKey(item) {
      item.formId = ++this.idGlobal
      item.renderKey = +new Date()
      if (item.layout === 'colFormItem') {
        item.vModel = `field${this.idGlobal}`
      } else if (item.layout === 'rowFormItem') {
        item.componentName = `row${this.idGlobal}`
      }
      if (Array.isArray(item.children)) {
        item.children = item.children.map(childItem => this.createIdAndKey(childItem))
      }
      return item
    },
    drawingItemDelete(index, parent) {
      parent.splice(index, 1)
      this.$nextTick(() => {
        const len = this.drawingList.length
        if (len) {
          this.activeFormItem(this.drawingList[len - 1])
        }
      })
    },
    generateCode() {
      const { type } = this.generateConf
      this.AssembleFormData()
      const script = vueScript(makeUpJs(this.formData, type))
      const html = vueTemplate(makeUpHtml(this.formData, type))
      const css = cssStyle(makeUpCss(this.formData))
      return beautifier.html(html + script + css, beautifierConf.html)
    },
    download() {
      this.dialogVisible = true
      this.showFileName = true
      this.operationType = 'download'
    },
    run() {
      this.dialogVisible = true
      this.showFileName = false
      this.operationType = 'run'
    },
    copy() {
      this.dialogVisible = true
      this.showFileName = false
      this.operationType = 'copy'
    },
    tagChange(newTag) {
      newTag = this.cloneComponent(newTag)
      newTag.vModel = this.activeData.vModel
      newTag.formId = this.activeId
      newTag.span = this.activeData.span
      delete this.activeData.tag
      delete this.activeData.tagIcon
      delete this.activeData.document
      Object.keys(newTag).forEach(key => {
        if (this.activeData[key] !== undefined
          && typeof this.activeData[key] === typeof newTag[key]) {
          newTag[key] = this.activeData[key]
        }
      })
      this.activeData = newTag
      this.updateDrawingList(newTag, this.drawingList)
    },
    updateDrawingList(newTag, list) {
      const index = list.findIndex(item => item.formId === this.activeId)
      if (index > -1) {
        list.splice(index, 1, newTag)
      } else {
        list.forEach(item => {
          if (Array.isArray(item.children)) this.updateDrawingList(newTag, item.children)
        })
      }
    }
  }
}
</script>

<style lang='scss'>
body, html{
  margin: 0;
  padding: 0;
  background: #fff;
  -moz-osx-font-smoothing: grayscale;
  -webkit-font-smoothing: antialiased;
  text-rendering: optimizeLegibility;
  font-family: -apple-system,BlinkMacSystemFont,Segoe UI,Helvetica,Arial,sans-serif,Apple Color Emoji,Segoe UI Emoji;
}

input, textarea{
  font-family: -apple-system,BlinkMacSystemFont,Segoe UI,Helvetica,Arial,sans-serif,Apple Color Emoji,Segoe UI Emoji;
}

.editor-tabs{
  background: #121315;
  .el-tabs__header{
    margin: 0;
    border-bottom-color: #121315;
    .el-tabs__nav{
      border-color: #121315;
    }
  }
  .el-tabs__item{
    height: 32px;
    line-height: 32px;
    color: #888a8e;
    border-left: 1px solid #121315 !important;
    background: #363636;
    margin-right: 5px;
    user-select: none;
  }
  .el-tabs__item.is-active{
    background: #1e1e1e;
    border-bottom-color: #1e1e1e!important;
    color: #fff;
  }
  .el-icon-edit{
    color: #f1fa8c;
  }
  .el-icon-document{
    color: #a95812;
  }
}

// home
.right-scrollbar {
  .el-scrollbar__view {
    padding: 12px 18px 15px 15px;
  }
}
.el-scrollbar__wrap {
  box-sizing: border-box;
  overflow-x: hidden !important;
  margin-bottom: 0 !important;
}
.center-tabs{
  .el-tabs__header{
    margin-bottom: 0!important;
  }
  .el-tabs__item{
    width: 50%;
    text-align: center;
  }
  .el-tabs__nav{
    width: 100%;
  }
}
.reg-item{
  padding: 12px 6px;
  background: #f8f8f8;
  position: relative;
  border-radius: 4px;
  .close-btn{
    position: absolute;
    right: -6px;
    top: -6px;
    display: block;
    width: 16px;
    height: 16px;
    line-height: 16px;
    background: rgba(0, 0, 0, 0.2);
    border-radius: 50%;
    color: #fff;
    text-align: center;
    z-index: 1;
    cursor: pointer;
    font-size: 12px;
    &:hover{
      background: rgba(210, 23, 23, 0.5)
    }
  }
  & + .reg-item{
    margin-top: 18px;
  }
}
.action-bar{
  & .el-button+.el-button {
    margin-left: 15px;
  }
  & i {
    font-size: 20px;
    vertical-align: middle;
    position: relative;
    top: -1px;
  }
}

.custom-tree-node{
  width: 100%;
  font-size: 14px;
  .node-operation{
    float: right;
  }
  i[class*="el-icon"] + i[class*="el-icon"]{
    margin-left: 6px;
  }
  .el-icon-plus{
    color: #409EFF;
  }
  .el-icon-delete{
    color: #157a0c;
  }
}

.el-scrollbar__view{
  overflow-x: hidden;
}

.el-rate{
  display: inline-block;
  vertical-align: text-top;
}
.el-upload__tip{
  line-height: 1.2;
}

$selectedColor: #f6f7ff;
$lighterBlue: #409EFF;

.container {
  position: relative;
  width: 100%;
  height: 100%;
}

.components-list {
  padding: 8px;
  box-sizing: border-box;
  height: 100%;
  .components-item {
    display: inline-block;
    width: 48%;
    margin: 1%;
    transition: transform 0ms !important;
  }
}
.components-draggable{
  padding-bottom: 20px;
}
.components-title{
  font-size: 14px;
  color: #222;
  margin: 6px 2px;
  .svg-icon{
    color: #666;
    font-size: 18px;
  }
}

.components-body {
  padding: 8px 10px;
  background: $selectedColor;
  font-size: 12px;
  cursor: move;
  border: 1px dashed $selectedColor;
  border-radius: 3px;
  .svg-icon{
    color: #777;
    font-size: 15px;
  }
  &:hover {
    border: 1px dashed #787be8;
    color: #787be8;
    .svg-icon {
      color: #787be8;
    }
  }
}

.left-board {
  width: 260px;
  position: absolute;
  left: 0;
  top: 0;
  height: 100vh;
}
.left-scrollbar{
  height: calc(100vh - 42px);
  overflow: hidden;
}
.center-scrollbar {
  height: calc(100vh - 42px);
  overflow: hidden;
  border-left: 1px solid #f1e8e8;
  border-right: 1px solid #f1e8e8;
  box-sizing: border-box;
}
.center-board {
  height: 100vh;
  width: auto;
  margin: 0 350px 0 260px;
  box-sizing: border-box;
}
.empty-info{
  position: absolute;
  top: 46%;
  left: 0;
  right: 0;
  text-align: center;
  font-size: 18px;
  color: #ccb1ea;
  letter-spacing: 4px;
}
.action-bar{
  position: relative;
  height: 42px;
  text-align: right;
  padding: 0 15px;
  box-sizing: border-box;;
  border: 1px solid #f1e8e8;
  border-top: none;
  border-left: none;
  .delete-btn{
    color: #F56C6C;
  }
}
.logo-wrapper{
  position: relative;
  height: 42px;
  background: #fff;
  border-bottom: 1px solid #f1e8e8;
  box-sizing: border-box;
}
.logo{
  position: absolute;
  left: 12px;
  top: 6px;
  line-height: 30px;
  color: #00afff;
  font-weight: 600;
  font-size: 17px;
  white-space: nowrap;
  > img{
    width: 30px;
    height: 30px;
    vertical-align: top;
  }
  .github{
    display: inline-block;
    vertical-align: sub;
    margin-left: 15px;
    > img{
      height: 22px;
    }
  }
}

.center-board-row {
  padding: 12px 12px 15px 12px;
  box-sizing: border-box;
  & > .el-form {
    // 69 = 12+15+42
    height: calc(100vh - 69px);
  }
}
.drawing-board {
  height: 100%;
  position: relative;
  .components-body {
    padding: 0;
    margin: 0;
    font-size: 0;
  }
  .sortable-ghost {
    position: relative;
    display: block;
    overflow: hidden;
    &::before {
      content: " ";
      position: absolute;
      left: 0;
      right: 0;
      top: 0;
      height: 3px;
      background: rgb(89, 89, 223);
      z-index: 2;
    }
  }
  .components-item.sortable-ghost {
    width: 100%;
    height: 60px;
    background-color: $selectedColor;
  }
  .active-from-item {
    & > .el-form-item{
      background: $selectedColor;
      border-radius: 6px;
    }
    & > .drawing-item-copy, & > .drawing-item-delete{
      display: initial;
    }
    & > .component-name{
      color: $lighterBlue;
    }
  }
  .el-form-item{
    margin-bottom: 15px;
  }
}
.drawing-item{
  position: relative;
  cursor: move;
  &.unfocus-bordered:not(.activeFromItem) > div:first-child  {
    border: 1px dashed #ccc;
  }
  .el-form-item{
    padding: 12px 10px;
  }
}
.drawing-row-item{
  position: relative;
  cursor: move;
  box-sizing: border-box;
  border: 1px dashed #ccc;
  border-radius: 3px;
  padding: 0 2px;
  margin-bottom: 15px;
  .drawing-row-item {
    margin-bottom: 2px;
  }
  .el-col{
    margin-top: 22px;
  }
  .el-form-item{
    margin-bottom: 0;
  }
  .drag-wrapper{
    min-height: 80px;
  }
  &.active-from-item{
    border: 1px dashed $lighterBlue;
  }
  .component-name{
    position: absolute;
    top: 0;
    left: 0;
    font-size: 12px;
    color: #bbb;
    display: inline-block;
    padding: 0 6px;
  }
}
.drawing-item, .drawing-row-item{
  &:hover {
    & > .el-form-item{
      background: $selectedColor;
      border-radius: 6px;
    }
    & > .drawing-item-copy, & > .drawing-item-delete{
      display: initial;
    }
  }
  & > .drawing-item-copy, & > .drawing-item-delete{
    display: none;
    position: absolute;
    top: -10px;
    width: 22px;
    height: 22px;
    line-height: 22px;
    text-align: center;
    border-radius: 50%;
    font-size: 12px;
    border: 1px solid;
    cursor: pointer;
    z-index: 1;
  }
  & > .drawing-item-copy{
    right: 56px;
    border-color: $lighterBlue;
    color: $lighterBlue;
    background: #fff;
    &:hover{
      background: $lighterBlue;
      color: #fff;
    }
  }
  & > .drawing-item-delete{
    right: 24px;
    border-color: #F56C6C;
    color: #F56C6C;
    background: #fff;
    &:hover{
      background: #F56C6C;
      color: #fff;
    }
  }
}

</style>
>>>>>>> cb0a4b78
<|MERGE_RESOLUTION|>--- conflicted
+++ resolved
@@ -1,10 +1,3 @@
-<<<<<<< HEAD
-<template>
-  <div class="app-container">
-   构建工具
-  </div>
-</template>
-=======
 <template>
   <div class="container">
     <div class="left-board">
@@ -142,6 +135,7 @@
   </div>
 </template>
 
+
 <script>
 import draggable from 'vuedraggable'
 import { saveAs } from 'file-saver'
@@ -793,5 +787,4 @@
   }
 }
 
-</style>
->>>>>>> cb0a4b78
+</style>