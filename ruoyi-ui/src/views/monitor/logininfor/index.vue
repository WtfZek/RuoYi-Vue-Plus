<template>
  <div class="app-container">
    <el-form :model="queryParams" ref="queryForm" :inline="true" v-show="showSearch" label-width="68px">
      <el-form-item label="登录地址" prop="ipaddr">
        <el-input
          v-model="queryParams.ipaddr"
          placeholder="请输入登录地址"
          clearable
          style="width: 240px;"
          size="small"
          @keyup.enter.native="handleQuery"
        />
      </el-form-item>
      <el-form-item label="用户名称" prop="userName">
        <el-input
          v-model="queryParams.userName"
          placeholder="请输入用户名称"
          clearable
          style="width: 240px;"
          size="small"
          @keyup.enter.native="handleQuery"
        />
      </el-form-item>
      <el-form-item label="状态" prop="status">
        <el-select
          v-model="queryParams.status"
          placeholder="登录状态"
          clearable
          size="small"
          style="width: 240px"
        >
          <el-option
            v-for="dict in statusOptions"
            :key="dict.dictValue"
            :label="dict.dictLabel"
            :value="dict.dictValue"
          />
        </el-select>
      </el-form-item>
      <el-form-item label="登录时间">
        <el-date-picker
          v-model="dateRange"
          size="small"
          style="width: 240px"
          value-format="yyyy-MM-dd"
          type="daterange"
          range-separator="-"
          start-placeholder="开始日期"
          end-placeholder="结束日期"
        ></el-date-picker>
      </el-form-item>
      <el-form-item>
        <el-button type="primary" icon="el-icon-search" size="mini" @click="handleQuery">搜索</el-button>
        <el-button icon="el-icon-refresh" size="mini" @click="resetQuery">重置</el-button>
      </el-form-item>
    </el-form>

    <el-row :gutter="10" class="mb8">
      <el-col :span="1.5">
        <el-button
          type="danger"
          plain
          icon="el-icon-delete"
          size="mini"
          :disabled="multiple"
          @click="handleDelete"
          v-hasPermi="['monitor:logininfor:remove']"
        >删除</el-button>
      </el-col>
      <el-col :span="1.5">
        <el-button
          type="danger"
          plain
          icon="el-icon-delete"
          size="mini"
          @click="handleClean"
          v-hasPermi="['monitor:logininfor:remove']"
        >清空</el-button>
      </el-col>
      <el-col :span="1.5">
        <el-button
          type="warning"
          plain
          icon="el-icon-download"
          size="mini"
          :loading="exportLoading"
          @click="handleExport"
          v-hasPermi="['monitor:logininfor:export']"
        >导出</el-button>
      </el-col>
      <right-toolbar :showSearch.sync="showSearch" @queryTable="getList"></right-toolbar>
    </el-row>

    <el-table ref="tables" v-loading="loading" :data="list" @selection-change="handleSelectionChange" :default-sort="defaultSort" @sort-change="handleSortChange">
      <el-table-column type="selection" width="55" align="center" />
      <el-table-column label="访问编号" align="center" prop="infoId" />
      <el-table-column label="用户名称" align="center" prop="userName" :show-overflow-tooltip="true" sortable="custom" :sort-orders="['descending', 'ascending']" />
      <el-table-column label="登录地址" align="center" prop="ipaddr" width="130" :show-overflow-tooltip="true" />
      <el-table-column label="登录地点" align="center" prop="loginLocation" :show-overflow-tooltip="true" />
      <el-table-column label="浏览器" align="center" prop="browser" :show-overflow-tooltip="true" />
      <el-table-column label="操作系统" align="center" prop="os" />
<<<<<<< HEAD
      <el-table-column label="登录状态" align="center" prop="status" :formatter="statusFormat" />
=======
      <el-table-column label="登录状态" align="center" prop="status">
        <template slot-scope="scope">
          <dict-tag :options="statusOptions" :value="scope.row.status"/>
        </template>
      </el-table-column>
>>>>>>> 57178e72
      <el-table-column label="操作信息" align="center" prop="msg" />
      <el-table-column label="登录日期" align="center" prop="loginTime" sortable="custom" :sort-orders="['descending', 'ascending']" width="180">
        <template slot-scope="scope">
          <span>{{ parseTime(scope.row.loginTime) }}</span>
        </template>
      </el-table-column>
    </el-table>

    <pagination
      v-show="total>0"
      :total="total"
      :page.sync="queryParams.pageNum"
      :limit.sync="queryParams.pageSize"
      @pagination="getList"
    />
  </div>
</template>

<script>
<<<<<<< HEAD
import { list, delLogininfor, cleanLogininfor } from "@/api/monitor/logininfor";
=======
import { list, delLogininfor, cleanLogininfor, exportLogininfor } from "@/api/monitor/logininfor";
>>>>>>> 57178e72

export default {
  name: "Logininfor",
  data() {
    return {
      // 遮罩层
      loading: true,
      // 导出遮罩层
      exportLoading: false,
      // 选中数组
      ids: [],
      // 非多个禁用
      multiple: true,
      // 显示搜索条件
      showSearch: true,
      // 总条数
      total: 0,
      // 表格数据
      list: [],
      // 状态数据字典
      statusOptions: [],
      // 日期范围
      dateRange: [],
      // 默认排序
      defaultSort: {prop: 'loginTime', order: 'descending'},
      // 查询参数
      queryParams: {
        pageNum: 1,
        pageSize: 10,
        ipaddr: undefined,
        userName: undefined,
        status: undefined
      }
    };
  },
  created() {
    this.getList();
    this.getDicts("sys_common_status").then(response => {
      this.statusOptions = response.data;
    });
  },
  methods: {
    /** 查询登录日志列表 */
    getList() {
      this.loading = true;
      list(this.addDateRange(this.queryParams, this.dateRange)).then(response => {
          this.list = response.rows;
          this.total = response.total;
          this.loading = false;
        }
      );
    },
<<<<<<< HEAD
    // 登录状态字典翻译
    statusFormat(row, column) {
      return this.selectDictLabel(this.statusOptions, row.status);
    },
=======
>>>>>>> 57178e72
    /** 搜索按钮操作 */
    handleQuery() {
      this.queryParams.pageNum = 1;
      this.getList();
    },
    /** 重置按钮操作 */
    resetQuery() {
      this.dateRange = [];
      this.resetForm("queryForm");
      this.$refs.tables.sort(this.defaultSort.prop, this.defaultSort.order)
      this.handleQuery();
    },
    /** 多选框选中数据 */
    handleSelectionChange(selection) {
      this.ids = selection.map(item => item.infoId)
      this.multiple = !selection.length
    },
    /** 排序触发事件 */
    handleSortChange(column, prop, order) {
      this.queryParams.orderByColumn = column.prop;
      this.queryParams.isAsc = column.order;
      this.getList();
    },
    /** 删除按钮操作 */
    handleDelete(row) {
      const infoIds = row.infoId || this.ids;
      this.$confirm('是否确认删除访问编号为"' + infoIds + '"的数据项?', "警告", {
          confirmButtonText: "确定",
          cancelButtonText: "取消",
          type: "warning"
        }).then(function() {
          return delLogininfor(infoIds);
        }).then(() => {
          this.getList();
          this.msgSuccess("删除成功");
        }).catch(() => {});
    },
    /** 清空按钮操作 */
    handleClean() {
        this.$confirm('是否确认清空所有登录日志数据项?', "警告", {
          confirmButtonText: "确定",
          cancelButtonText: "取消",
          type: "warning"
        }).then(function() {
          return cleanLogininfor();
        }).then(() => {
          this.getList();
          this.msgSuccess("清空成功");
        }).catch(() => {});
    },
    /** 导出按钮操作 */
    handleExport() {
<<<<<<< HEAD
      this.downLoadExcel('/monitor/logininfor/export', this.queryParams);
=======
      const queryParams = this.queryParams;
      this.$confirm('是否确认导出所有操作日志数据项?', "警告", {
          confirmButtonText: "确定",
          cancelButtonText: "取消",
          type: "warning"
        }).then(() => {
          this.exportLoading = true;
          return exportLogininfor(queryParams);
        }).then(response => {
          this.download(response.msg);
          this.exportLoading = false;
        }).catch(() => {});
>>>>>>> 57178e72
    }
  }
};
</script>
<|MERGE_RESOLUTION|>--- conflicted
+++ resolved
@@ -99,15 +99,11 @@
       <el-table-column label="登录地点" align="center" prop="loginLocation" :show-overflow-tooltip="true" />
       <el-table-column label="浏览器" align="center" prop="browser" :show-overflow-tooltip="true" />
       <el-table-column label="操作系统" align="center" prop="os" />
-<<<<<<< HEAD
-      <el-table-column label="登录状态" align="center" prop="status" :formatter="statusFormat" />
-=======
       <el-table-column label="登录状态" align="center" prop="status">
         <template slot-scope="scope">
           <dict-tag :options="statusOptions" :value="scope.row.status"/>
         </template>
       </el-table-column>
->>>>>>> 57178e72
       <el-table-column label="操作信息" align="center" prop="msg" />
       <el-table-column label="登录日期" align="center" prop="loginTime" sortable="custom" :sort-orders="['descending', 'ascending']" width="180">
         <template slot-scope="scope">
@@ -127,11 +123,7 @@
 </template>
 
 <script>
-<<<<<<< HEAD
 import { list, delLogininfor, cleanLogininfor } from "@/api/monitor/logininfor";
-=======
-import { list, delLogininfor, cleanLogininfor, exportLogininfor } from "@/api/monitor/logininfor";
->>>>>>> 57178e72
 
 export default {
   name: "Logininfor",
@@ -184,13 +176,6 @@
         }
       );
     },
-<<<<<<< HEAD
-    // 登录状态字典翻译
-    statusFormat(row, column) {
-      return this.selectDictLabel(this.statusOptions, row.status);
-    },
-=======
->>>>>>> 57178e72
     /** 搜索按钮操作 */
     handleQuery() {
       this.queryParams.pageNum = 1;
@@ -243,22 +228,7 @@
     },
     /** 导出按钮操作 */
     handleExport() {
-<<<<<<< HEAD
       this.downLoadExcel('/monitor/logininfor/export', this.queryParams);
-=======
-      const queryParams = this.queryParams;
-      this.$confirm('是否确认导出所有操作日志数据项?', "警告", {
-          confirmButtonText: "确定",
-          cancelButtonText: "取消",
-          type: "warning"
-        }).then(() => {
-          this.exportLoading = true;
-          return exportLogininfor(queryParams);
-        }).then(response => {
-          this.download(response.msg);
-          this.exportLoading = false;
-        }).catch(() => {});
->>>>>>> 57178e72
     }
   }
 };
