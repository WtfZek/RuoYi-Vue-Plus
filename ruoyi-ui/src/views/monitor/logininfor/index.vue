<template>
  <div class="app-container">
    <el-form :model="queryParams" ref="queryForm" :inline="true" v-show="showSearch" label-width="68px">
      <el-form-item label="登录地址" prop="ipaddr">
        <el-input
          v-model="queryParams.ipaddr"
          placeholder="请输入登录地址"
          clearable
          style="width: 240px;"
          size="small"
          @keyup.enter.native="handleQuery"
        />
      </el-form-item>
      <el-form-item label="用户名称" prop="userName">
        <el-input
          v-model="queryParams.userName"
          placeholder="请输入用户名称"
          clearable
          style="width: 240px;"
          size="small"
          @keyup.enter.native="handleQuery"
        />
      </el-form-item>
      <el-form-item label="状态" prop="status">
        <el-select
          v-model="queryParams.status"
          placeholder="登录状态"
          clearable
          size="small"
          style="width: 240px"
        >
          <el-option
            v-for="dict in dict.type.sys_common_status"
            :key="dict.value"
            :label="dict.label"
            :value="dict.value"
          />
        </el-select>
      </el-form-item>
      <el-form-item label="登录时间">
        <el-date-picker
          v-model="dateRange"
          size="small"
          style="width: 240px"
          value-format="yyyy-MM-dd"
          type="daterange"
          range-separator="-"
          start-placeholder="开始日期"
          end-placeholder="结束日期"
        ></el-date-picker>
      </el-form-item>
      <el-form-item>
        <el-button type="primary" icon="el-icon-search" size="mini" @click="handleQuery">搜索</el-button>
        <el-button icon="el-icon-refresh" size="mini" @click="resetQuery">重置</el-button>
      </el-form-item>
    </el-form>

    <el-row :gutter="10" class="mb8">
      <el-col :span="1.5">
        <el-button
          type="danger"
          plain
          icon="el-icon-delete"
          size="mini"
          :disabled="multiple"
          @click="handleDelete"
          v-hasPermi="['monitor:logininfor:remove']"
        >删除</el-button>
      </el-col>
      <el-col :span="1.5">
        <el-button
          type="danger"
          plain
          icon="el-icon-delete"
          size="mini"
          @click="handleClean"
          v-hasPermi="['monitor:logininfor:remove']"
        >清空</el-button>
      </el-col>
      <el-col :span="1.5">
        <el-button
          type="warning"
          plain
          icon="el-icon-download"
          size="mini"
          @click="handleExport"
          v-hasPermi="['monitor:logininfor:export']"
        >导出</el-button>
      </el-col>
      <right-toolbar :showSearch.sync="showSearch" @queryTable="getList"></right-toolbar>
    </el-row>

    <el-table ref="tables" v-loading="loading" :data="list" @selection-change="handleSelectionChange" :default-sort="defaultSort" @sort-change="handleSortChange">
      <el-table-column type="selection" width="55" align="center" />
      <el-table-column label="访问编号" align="center" prop="infoId" />
      <el-table-column label="用户名称" align="center" prop="userName" :show-overflow-tooltip="true" sortable="custom" :sort-orders="['descending', 'ascending']" />
      <el-table-column label="登录地址" align="center" prop="ipaddr" width="130" :show-overflow-tooltip="true" />
      <el-table-column label="登录地点" align="center" prop="loginLocation" :show-overflow-tooltip="true" />
      <el-table-column label="浏览器" align="center" prop="browser" :show-overflow-tooltip="true" />
      <el-table-column label="操作系统" align="center" prop="os" />
      <el-table-column label="登录状态" align="center" prop="status">
        <template slot-scope="scope">
          <dict-tag :options="dict.type.sys_common_status" :value="scope.row.status"/>
        </template>
      </el-table-column>
      <el-table-column label="操作信息" align="center" prop="msg" />
      <el-table-column label="登录日期" align="center" prop="loginTime" sortable="custom" :sort-orders="['descending', 'ascending']" width="180">
        <template slot-scope="scope">
          <span>{{ parseTime(scope.row.loginTime) }}</span>
        </template>
      </el-table-column>
    </el-table>

    <pagination
      v-show="total>0"
      :total="total"
      :page.sync="queryParams.pageNum"
      :limit.sync="queryParams.pageSize"
      @pagination="getList"
    />
  </div>
</template>

<script>
import { list, delLogininfor, cleanLogininfor } from "@/api/monitor/logininfor";

export default {
  name: "Logininfor",
  dicts: ['sys_common_status'],
  data() {
    return {
      // 遮罩层
      loading: true,
      // 选中数组
      ids: [],
      // 非多个禁用
      multiple: true,
      // 显示搜索条件
      showSearch: true,
      // 总条数
      total: 0,
      // 表格数据
      list: [],
      // 日期范围
      dateRange: [],
      // 默认排序
      defaultSort: {prop: 'loginTime', order: 'descending'},
      // 查询参数
      queryParams: {
        pageNum: 1,
        pageSize: 10,
        ipaddr: undefined,
        userName: undefined,
        status: undefined
      }
    };
  },
  created() {
    this.getList();
  },
  methods: {
    /** 查询登录日志列表 */
    getList() {
      this.loading = true;
      list(this.addDateRange(this.queryParams, this.dateRange)).then(response => {
          this.list = response.rows;
          this.total = response.total;
          this.loading = false;
        }
      );
    },
    /** 搜索按钮操作 */
    handleQuery() {
      this.queryParams.pageNum = 1;
      this.getList();
    },
    /** 重置按钮操作 */
    resetQuery() {
      this.dateRange = [];
      this.resetForm("queryForm");
      this.$refs.tables.sort(this.defaultSort.prop, this.defaultSort.order)
      this.handleQuery();
    },
    /** 多选框选中数据 */
    handleSelectionChange(selection) {
      this.ids = selection.map(item => item.infoId)
      this.multiple = !selection.length
    },
    /** 排序触发事件 */
    handleSortChange(column, prop, order) {
      this.queryParams.orderByColumn = column.prop;
      this.queryParams.isAsc = column.order;
      this.getList();
    },
    /** 删除按钮操作 */
    handleDelete(row) {
      const infoIds = row.infoId || this.ids;
      this.$modal.confirm('是否确认删除访问编号为"' + infoIds + '"的数据项？').then(function() {
        return delLogininfor(infoIds);
      }).then(() => {
        this.getList();
        this.$modal.msgSuccess("删除成功");
      }).catch(() => {});
    },
    /** 清空按钮操作 */
    handleClean() {
      this.$modal.confirm('是否确认清空所有登录日志数据项？').then(function() {
        return cleanLogininfor();
      }).then(() => {
        this.getList();
        this.$modal.msgSuccess("清空成功");
      }).catch(() => {});
    },
    /** 导出按钮操作 */
    handleExport() {
<<<<<<< HEAD
      this.$download.excel('/monitor/logininfor/export', this.queryParams);
=======
      this.download('monitor/logininfor/export', {
        ...this.queryParams
      }, `logininfor_${new Date().getTime()}.xlsx`)
>>>>>>> cedd2d1d
    }
  }
};
</script>
<|MERGE_RESOLUTION|>--- conflicted
+++ resolved
@@ -213,13 +213,9 @@
     },
     /** 导出按钮操作 */
     handleExport() {
-<<<<<<< HEAD
-      this.$download.excel('/monitor/logininfor/export', this.queryParams);
-=======
       this.download('monitor/logininfor/export', {
         ...this.queryParams
       }, `logininfor_${new Date().getTime()}.xlsx`)
->>>>>>> cedd2d1d
     }
   }
 };
