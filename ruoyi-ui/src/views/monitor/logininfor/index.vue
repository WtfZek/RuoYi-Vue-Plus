<template>
  <div class="app-container">
    <el-form :model="queryParams" ref="queryForm" size="small" :inline="true" v-show="showSearch" label-width="68px">
      <el-form-item label="登录地址" prop="ipaddr">
        <el-input
          v-model="queryParams.ipaddr"
          placeholder="请输入登录地址"
          clearable
<<<<<<< HEAD
          size="small"
=======
>>>>>>> 62fc3807
          style="width: 240px;"
          @keyup.enter.native="handleQuery"
        />
      </el-form-item>
      <el-form-item label="用户名称" prop="userName">
        <el-input
          v-model="queryParams.userName"
          placeholder="请输入用户名称"
          clearable
<<<<<<< HEAD
          size="small"
=======
>>>>>>> 62fc3807
          style="width: 240px;"
          @keyup.enter.native="handleQuery"
        />
      </el-form-item>
      <el-form-item label="状态" prop="status">
        <el-select
          v-model="queryParams.status"
          placeholder="登录状态"
          clearable
          style="width: 240px"
        >
          <el-option
            v-for="dict in dict.type.sys_common_status"
            :key="dict.value"
            :label="dict.label"
            :value="dict.value"
          />
        </el-select>
      </el-form-item>
      <el-form-item label="登录时间">
        <el-date-picker
          v-model="dateRange"
          style="width: 240px"
          value-format="yyyy-MM-dd"
          type="daterange"
          range-separator="-"
          start-placeholder="开始日期"
          end-placeholder="结束日期"
        ></el-date-picker>
      </el-form-item>
      <el-form-item>
        <el-button type="primary" icon="el-icon-search" size="mini" @click="handleQuery">搜索</el-button>
        <el-button icon="el-icon-refresh" size="mini" @click="resetQuery">重置</el-button>
      </el-form-item>
    </el-form>

    <el-row :gutter="10" class="mb8">
      <el-col :span="1.5">
        <el-button
          type="danger"
          plain
          icon="el-icon-delete"
          size="mini"
          :disabled="multiple"
          @click="handleDelete"
          v-hasPermi="['monitor:logininfor:remove']"
        >删除</el-button>
      </el-col>
      <el-col :span="1.5">
        <el-button
          type="danger"
          plain
          icon="el-icon-delete"
          size="mini"
          @click="handleClean"
          v-hasPermi="['monitor:logininfor:remove']"
        >清空</el-button>
      </el-col>
      <el-col :span="1.5">
        <el-button
          type="warning"
          plain
          icon="el-icon-download"
          size="mini"
          @click="handleExport"
          v-hasPermi="['monitor:logininfor:export']"
        >导出</el-button>
      </el-col>
      <right-toolbar :showSearch.sync="showSearch" @queryTable="getList"></right-toolbar>
    </el-row>

    <el-table ref="tables" v-loading="loading" :data="list" @selection-change="handleSelectionChange" :default-sort="defaultSort" @sort-change="handleSortChange">
      <el-table-column type="selection" width="55" align="center" />
      <el-table-column label="访问编号" align="center" prop="infoId" />
      <el-table-column label="用户名称" align="center" prop="userName" :show-overflow-tooltip="true" sortable="custom" :sort-orders="['descending', 'ascending']" />
      <el-table-column label="登录地址" align="center" prop="ipaddr" width="130" :show-overflow-tooltip="true" />
      <el-table-column label="登录地点" align="center" prop="loginLocation" :show-overflow-tooltip="true" />
      <el-table-column label="浏览器" align="center" prop="browser" :show-overflow-tooltip="true" />
      <el-table-column label="操作系统" align="center" prop="os" />
      <el-table-column label="登录状态" align="center" prop="status">
        <template slot-scope="scope">
          <dict-tag :options="dict.type.sys_common_status" :value="scope.row.status"/>
        </template>
      </el-table-column>
      <el-table-column label="操作信息" align="center" prop="msg" />
      <el-table-column label="登录日期" align="center" prop="loginTime" sortable="custom" :sort-orders="['descending', 'ascending']" width="180">
        <template slot-scope="scope">
          <span>{{ parseTime(scope.row.loginTime) }}</span>
        </template>
      </el-table-column>
    </el-table>

    <pagination
      v-show="total>0"
      :total="total"
      :page.sync="queryParams.pageNum"
      :limit.sync="queryParams.pageSize"
      @pagination="getList"
    />
  </div>
</template>

<script>
import { list, delLogininfor, cleanLogininfor } from "@/api/monitor/logininfor";

export default {
  name: "Logininfor",
  dicts: ['sys_common_status'],
  data() {
    return {
      // 遮罩层
      loading: true,
      // 选中数组
      ids: [],
      // 非多个禁用
      multiple: true,
      // 显示搜索条件
      showSearch: true,
      // 总条数
      total: 0,
      // 表格数据
      list: [],
      // 日期范围
      dateRange: [],
      // 默认排序
      defaultSort: {prop: 'loginTime', order: 'descending'},
      // 查询参数
      queryParams: {
        pageNum: 1,
        pageSize: 10,
        ipaddr: undefined,
        userName: undefined,
        status: undefined
      }
    };
  },
  created() {
    this.getList();
  },
  methods: {
    /** 查询登录日志列表 */
    getList() {
      this.loading = true;
      list(this.addDateRange(this.queryParams, this.dateRange)).then(response => {
          this.list = response.rows;
          this.total = response.total;
          this.loading = false;
        }
      );
    },
    /** 搜索按钮操作 */
    handleQuery() {
      this.queryParams.pageNum = 1;
      this.getList();
    },
    /** 重置按钮操作 */
    resetQuery() {
      this.dateRange = [];
      this.resetForm("queryForm");
      this.$refs.tables.sort(this.defaultSort.prop, this.defaultSort.order)
      this.handleQuery();
    },
    /** 多选框选中数据 */
    handleSelectionChange(selection) {
      this.ids = selection.map(item => item.infoId)
      this.multiple = !selection.length
    },
    /** 排序触发事件 */
    handleSortChange(column, prop, order) {
      this.queryParams.orderByColumn = column.prop;
      this.queryParams.isAsc = column.order;
      this.getList();
    },
    /** 删除按钮操作 */
    handleDelete(row) {
      const infoIds = row.infoId || this.ids;
      this.$modal.confirm('是否确认删除访问编号为"' + infoIds + '"的数据项？').then(function() {
        return delLogininfor(infoIds);
      }).then(() => {
        this.getList();
        this.$modal.msgSuccess("删除成功");
      }).catch(() => {});
    },
    /** 清空按钮操作 */
    handleClean() {
      this.$modal.confirm('是否确认清空所有登录日志数据项？').then(function() {
        return cleanLogininfor();
      }).then(() => {
        this.getList();
        this.$modal.msgSuccess("清空成功");
      }).catch(() => {});
    },
    /** 导出按钮操作 */
    handleExport() {
      this.download('monitor/logininfor/export', {
        ...this.queryParams
      }, `logininfor_${new Date().getTime()}.xlsx`)
    }
  }
};
</script>
<|MERGE_RESOLUTION|>--- conflicted
+++ resolved
@@ -6,10 +6,6 @@
           v-model="queryParams.ipaddr"
           placeholder="请输入登录地址"
           clearable
-<<<<<<< HEAD
-          size="small"
-=======
->>>>>>> 62fc3807
           style="width: 240px;"
           @keyup.enter.native="handleQuery"
         />
@@ -19,10 +15,6 @@
           v-model="queryParams.userName"
           placeholder="请输入用户名称"
           clearable
-<<<<<<< HEAD
-          size="small"
-=======
->>>>>>> 62fc3807
           style="width: 240px;"
           @keyup.enter.native="handleQuery"
         />
