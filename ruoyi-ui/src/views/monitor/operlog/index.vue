--- conflicted
+++ resolved
@@ -111,28 +111,20 @@
       <el-table-column type="selection" width="55" align="center" />
       <el-table-column label="日志编号" align="center" prop="operId" />
       <el-table-column label="系统模块" align="center" prop="title" />
-<<<<<<< HEAD
-      <el-table-column label="操作类型" align="center" prop="businessType" :formatter="typeFormat" />
-=======
       <el-table-column label="操作类型" align="center" prop="businessType">
         <template slot-scope="scope">
           <dict-tag :options="typeOptions" :value="scope.row.businessType"/>
         </template>
       </el-table-column>
->>>>>>> 57178e72
       <el-table-column label="请求方式" align="center" prop="requestMethod" />
       <el-table-column label="操作人员" align="center" prop="operName" width="100" :show-overflow-tooltip="true" sortable="custom" :sort-orders="['descending', 'ascending']" />
       <el-table-column label="操作地址" align="center" prop="operIp" width="130" :show-overflow-tooltip="true" />
       <el-table-column label="操作地点" align="center" prop="operLocation" :show-overflow-tooltip="true" />
-<<<<<<< HEAD
-      <el-table-column label="操作状态" align="center" prop="status" :formatter="statusFormat" />
-=======
       <el-table-column label="操作状态" align="center" prop="status">
         <template slot-scope="scope">
           <dict-tag :options="statusOptions" :value="scope.row.status"/>
         </template>
       </el-table-column>
->>>>>>> 57178e72
       <el-table-column label="操作日期" align="center" prop="operTime" sortable="custom" :sort-orders="['descending', 'ascending']" width="180">
         <template slot-scope="scope">
           <span>{{ parseTime(scope.row.operTime) }}</span>
@@ -204,11 +196,7 @@
 </template>
 
 <script>
-<<<<<<< HEAD
 import { list, delOperlog, cleanOperlog } from "@/api/monitor/operlog";
-=======
-import { list, delOperlog, cleanOperlog, exportOperlog } from "@/api/monitor/operlog";
->>>>>>> 57178e72
 
 export default {
   name: "Operlog",
@@ -271,13 +259,6 @@
         }
       );
     },
-<<<<<<< HEAD
-    // 操作日志状态字典翻译
-    statusFormat(row, column) {
-      return this.selectDictLabel(this.statusOptions, row.status);
-    },
-=======
->>>>>>> 57178e72
     // 操作日志类型字典翻译
     typeFormat(row, column) {
       return this.selectDictLabel(this.typeOptions, row.businessType);
@@ -339,22 +320,7 @@
     },
     /** 导出按钮操作 */
     handleExport() {
-<<<<<<< HEAD
       this.downLoadExcel('/monitor/operlog/export', this.queryParams);
-=======
-      const queryParams = this.queryParams;
-      this.$confirm('是否确认导出所有操作日志数据项?', "警告", {
-          confirmButtonText: "确定",
-          cancelButtonText: "取消",
-          type: "warning"
-        }).then(() => {
-          this.exportLoading = true;
-          return exportOperlog(queryParams);
-        }).then(response => {
-          this.download(response.msg);
-          this.exportLoading = false;
-        }).catch(() => {});
->>>>>>> 57178e72
     }
   }
 };
