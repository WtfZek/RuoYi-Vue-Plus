--- conflicted
+++ resolved
@@ -300,13 +300,9 @@
     },
     /** 导出按钮操作 */
     handleExport() {
-<<<<<<< HEAD
-      this.$download.excel('/monitor/operlog/export', this.queryParams);
-=======
       this.download('monitor/operlog/export', {
         ...this.queryParams
       }, `operlog_${new Date().getTime()}.xlsx`)
->>>>>>> cedd2d1d
     }
   }
 };
