<<<<<<< HEAD
<template>
  <div class="app-container">
    <el-form :model="queryParams" ref="queryForm" :inline="true" label-width="68px">
      <el-form-item label="系统模块" prop="title">
        <el-input
          v-model="queryParams.title"
          placeholder="请输入系统模块"
          clearable
          style="width: 240px;"
          size="small"
          @keyup.enter.native="handleQuery"
        />
      </el-form-item>
      <el-form-item label="操作人员" prop="operName">
        <el-input
          v-model="queryParams.operName"
          placeholder="请输入操作人员"
          clearable
          style="width: 240px;"
          size="small"
          @keyup.enter.native="handleQuery"
        />
      </el-form-item>
      <el-form-item label="类型" prop="businessType">
        <el-select
          v-model="queryParams.businessType"
          placeholder="操作类型"
          clearable
          size="small"
          style="width: 240px"
        >
          <el-option
            v-for="dict in typeOptions"
            :key="dict.dictValue"
            :label="dict.dictLabel"
            :value="dict.dictValue"
          />
        </el-select>
      </el-form-item>
      <el-form-item label="状态" prop="status">
        <el-select
          v-model="queryParams.status"
          placeholder="操作状态"
          clearable
          size="small"
          style="width: 240px"
        >
          <el-option
            v-for="dict in statusOptions"
            :key="dict.dictValue"
            :label="dict.dictLabel"
            :value="dict.dictValue"
          />
        </el-select>
      </el-form-item>
      <el-form-item label="操作时间">
        <el-date-picker
          v-model="dateRange"
          size="small"
          style="width: 240px"
          value-format="yyyy-MM-dd"
          type="daterange"
          range-separator="-"
          start-placeholder="开始日期"
          end-placeholder="结束日期"
        ></el-date-picker>
      </el-form-item>
      <el-form-item>
        <el-button type="primary" icon="el-icon-search" size="mini" @click="handleQuery">搜索</el-button>
        <el-button icon="el-icon-refresh" size="mini" @click="resetQuery">重置</el-button>
      </el-form-item>
    </el-form>

    <el-row :gutter="10" class="mb8">
      <el-col :span="1.5">
        <el-button
          type="danger"
          icon="el-icon-delete"
          size="mini"
          :disabled="multiple"
          @click="handleDelete"
          v-hasPermi="['monitor:operlog:remove']"
        >删除</el-button>
      </el-col>
      <el-col :span="1.5">
        <el-button
          type="danger"
          icon="el-icon-delete"
          size="mini"
          @click="handleClean"
          v-hasPermi="['monitor:operlog:remove']"
        >清空</el-button>
      </el-col>
      <el-col :span="1.5">
        <el-button
          type="warning"
          icon="el-icon-download"
          size="mini"
          @click="handleExport"
          v-hasPermi="['system:config:export']"
        >导出</el-button>
      </el-col>
    </el-row>

    <el-table v-loading="loading" :data="list" @selection-change="handleSelectionChange">
      <el-table-column type="selection" width="55" align="center" />
      <el-table-column label="日志编号" align="center" prop="operId" />
      <el-table-column label="系统模块" align="center" prop="title" />
      <el-table-column label="操作类型" align="center" prop="businessType" :formatter="typeFormat" />
      <el-table-column label="请求方式" align="center" prop="requestMethod" />
      <el-table-column label="操作人员" align="center" prop="operName" />
      <el-table-column label="主机" align="center" prop="operIp" width="130" :show-overflow-tooltip="true" />
      <el-table-column label="操作地点" align="center" prop="operLocation" />
      <el-table-column label="操作状态" align="center" prop="status" :formatter="statusFormat" />
      <el-table-column label="操作日期" align="center" prop="operTime" width="180">
        <template slot-scope="scope">
          <span>{{ parseTime(scope.row.operTime) }}</span>
        </template>
      </el-table-column>
      <el-table-column label="操作" align="center" class-name="small-padding fixed-width">
        <template slot-scope="scope">
          <el-button
            size="mini"
            type="text"
            icon="el-icon-view"
            @click="handleView(scope.row,scope.index)"
            v-hasPermi="['monitor:operlog:query']"
          >详细</el-button>
        </template>
      </el-table-column>
    </el-table>

    <pagination
      v-show="total>0"
      :total="total"
      :page.sync="queryParams.pageNum"
      :limit.sync="queryParams.pageSize"
      @pagination="getList"
    />

    <!-- 操作日志详细 -->
    <el-dialog title="操作日志详细" :visible.sync="open" width="700px">
      <el-form ref="form" :model="form" label-width="100px" size="mini">
        <el-row>
          <el-col :span="12">
            <el-form-item label="操作模块：">{{ form.title }} / 修改</el-form-item>
            <el-form-item
              label="登录信息："
            >{{ form.operName }} / {{ form.operIp }} / {{ form.operLocation }}</el-form-item>
          </el-col>
          <el-col :span="12">
            <el-form-item label="请求地址：">{{ form.operUrl }}</el-form-item>
            <el-form-item label="请求方式：">{{ form.requestMethod }}</el-form-item>
          </el-col>
          <el-col :span="24">
            <el-form-item label="操作方法：">{{ form.method }}</el-form-item>
          </el-col>
          <el-col :span="24">
            <el-form-item label="请求参数：">{{ form.operParam }}</el-form-item>
          </el-col>
          <el-col :span="24">
            <el-form-item label="返回参数：">{{ form.jsonResult }}</el-form-item>
          </el-col>
          <el-col :span="12">
            <el-form-item label="操作状态：">
              <div v-if="form.status === 0">正常</div>
              <div v-else-if="form.status === 1">失败</div>
            </el-form-item>
          </el-col>
          <el-col :span="12">
            <el-form-item label="操作时间：">{{ parseTime(form.operTime) }}</el-form-item>
          </el-col>
          <el-col :span="24">
            <el-form-item label="异常信息：" v-if="form.status === 1">{{ form.errorMsg }}</el-form-item>
          </el-col>
        </el-row>
      </el-form>
      <div slot="footer" class="dialog-footer">
        <el-button @click="open = false">关 闭</el-button>
      </div>
    </el-dialog>
  </div>
</template>

<script>
import { list, delOperlog, cleanOperlog, exportOperlog } from "@/api/monitor/operlog";

export default {
  name: "Operlog",
  data() {
    return {
      // 遮罩层
      loading: true,
      // 选中数组
      ids: [],
      // 非多个禁用
      multiple: true,
      // 总条数
      total: 0,
      // 表格数据
      list: [],
      // 是否显示弹出层
      open: false,
      // 类型数据字典
      typeOptions: [],
      // 类型数据字典
      statusOptions: [],
      // 日期范围
      dateRange: [],
      // 表单参数
      form: {},
      // 查询参数
      queryParams: {
        pageNum: 1,
        pageSize: 10,
        title: undefined,
        operName: undefined,
        businessType: undefined,
        status: undefined
      }
    };
  },
  created() {
    this.getList();
    this.getDicts("sys_oper_type").then(response => {
      this.typeOptions = response.data;
    });
    this.getDicts("sys_common_status").then(response => {
      this.statusOptions = response.data;
    });
  },
  methods: {
    /** 查询登录日志 */
    getList() {
      this.loading = true;
      list(this.addDateRange(this.queryParams, this.dateRange)).then( response => {
          this.list = response.rows;
          this.total = response.total;
          this.loading = false;
        }
      );
    },
    // 操作日志状态字典翻译
    statusFormat(row, column) {
      return this.selectDictLabel(this.statusOptions, row.status);
    },
    // 操作日志类型字典翻译
    typeFormat(row, column) {
      return this.selectDictLabel(this.typeOptions, row.businessType);
    },
    /** 搜索按钮操作 */
    handleQuery() {
      this.queryParams.pageNum = 1;
      this.getList();
    },
    /** 重置按钮操作 */
    resetQuery() {
      this.dateRange = [];
      this.resetForm("queryForm");
      this.handleQuery();
    },
    // 多选框选中数据
    handleSelectionChange(selection) {
      this.ids = selection.map(item => item.operId)
      this.multiple = !selection.length
    },
    /** 详细按钮操作 */
    handleView(row) {
      this.open = true;
      this.form = row;
    },
    /** 删除按钮操作 */
    handleDelete(row) {
      const operIds = row.operId || this.ids;
      this.$confirm('是否确认删除日志编号为"' + operIds + '"的数据项?', "警告", {
          confirmButtonText: "确定",
          cancelButtonText: "取消",
          type: "warning"
        }).then(function() {
          return delOperlog(operIds);
        }).then(() => {
          this.getList();
          this.msgSuccess("删除成功");
        }).catch(function() {});
    },
    /** 清空按钮操作 */
    handleClean() {
        this.$confirm('是否确认清空所有操作日志数据项?', "警告", {
          confirmButtonText: "确定",
          cancelButtonText: "取消",
          type: "warning"
        }).then(function() {
          return cleanOperlog();
        }).then(() => {
          this.getList();
          this.msgSuccess("清空成功");
        }).catch(function() {});
    },
    /** 导出按钮操作 */
    handleExport() {
      const queryParams = this.queryParams;
      this.$confirm('是否确认导出所有操作日志数据项?', "警告", {
          confirmButtonText: "确定",
          cancelButtonText: "取消",
          type: "warning"
        }).then(function() {
          return exportOperlog(queryParams);
        }).then(response => {
          this.download(response.msg);
        }).catch(function() {});
    }
  }
};
</script>
=======
<template>
  <div class="app-container">
    <el-form :model="queryParams" ref="queryForm" :inline="true" label-width="68px">
      <el-form-item label="系统模块" prop="title">
        <el-input
          v-model="queryParams.title"
          placeholder="请输入系统模块"
          clearable
          style="width: 240px;"
          size="small"
          @keyup.enter.native="handleQuery"
        />
      </el-form-item>
      <el-form-item label="操作人员" prop="operName">
        <el-input
          v-model="queryParams.operName"
          placeholder="请输入操作人员"
          clearable
          style="width: 240px;"
          size="small"
          @keyup.enter.native="handleQuery"
        />
      </el-form-item>
      <el-form-item label="类型" prop="businessType">
        <el-select
          v-model="queryParams.businessType"
          placeholder="操作类型"
          clearable
          size="small"
          style="width: 240px"
        >
          <el-option
            v-for="dict in typeOptions"
            :key="dict.dictValue"
            :label="dict.dictLabel"
            :value="dict.dictValue"
          />
        </el-select>
      </el-form-item>
      <el-form-item label="状态" prop="status">
        <el-select
          v-model="queryParams.status"
          placeholder="操作状态"
          clearable
          size="small"
          style="width: 240px"
        >
          <el-option
            v-for="dict in statusOptions"
            :key="dict.dictValue"
            :label="dict.dictLabel"
            :value="dict.dictValue"
          />
        </el-select>
      </el-form-item>
      <el-form-item label="操作时间">
        <el-date-picker
          v-model="dateRange"
          size="small"
          style="width: 240px"
          value-format="yyyy-MM-dd"
          type="daterange"
          range-separator="-"
          start-placeholder="开始日期"
          end-placeholder="结束日期"
        ></el-date-picker>
      </el-form-item>
      <el-form-item>
        <el-button type="primary" icon="el-icon-search" size="mini" @click="handleQuery">搜索</el-button>
        <el-button icon="el-icon-refresh" size="mini" @click="resetQuery">重置</el-button>
      </el-form-item>
    </el-form>

    <el-row :gutter="10" class="mb8">
      <el-col :span="1.5">
        <el-button
          type="danger"
          icon="el-icon-delete"
          size="mini"
          :disabled="multiple"
          @click="handleDelete"
          v-hasPermi="['monitor:operlog:remove']"
        >删除</el-button>
      </el-col>
      <el-col :span="1.5">
        <el-button
          type="danger"
          icon="el-icon-delete"
          size="mini"
          @click="handleClean"
          v-hasPermi="['monitor:operlog:remove']"
        >清空</el-button>
      </el-col>
      <el-col :span="1.5">
        <el-button
          type="warning"
          icon="el-icon-download"
          size="mini"
          @click="handleExport"
          v-hasPermi="['system:config:export']"
        >导出</el-button>
      </el-col>
    </el-row>

    <el-table v-loading="loading" :data="list" @selection-change="handleSelectionChange">
      <el-table-column type="selection" width="55" align="center" />
      <el-table-column label="日志编号" align="center" prop="operId" />
      <el-table-column label="系统模块" align="center" prop="title" />
      <el-table-column label="操作类型" align="center" prop="businessType" :formatter="typeFormat" />
      <el-table-column label="请求方式" align="center" prop="requestMethod" />
      <el-table-column label="操作人员" align="center" prop="operName" />
      <el-table-column label="主机" align="center" prop="operIp" width="130" :show-overflow-tooltip="true" />
      <el-table-column label="操作地点" align="center" prop="operLocation" />
      <el-table-column label="操作状态" align="center" prop="status" :formatter="statusFormat" />
      <el-table-column label="操作日期" align="center" prop="operTime" width="180">
        <template slot-scope="scope">
          <span>{{ parseTime(scope.row.operTime) }}</span>
        </template>
      </el-table-column>
      <el-table-column label="操作" align="center" class-name="small-padding fixed-width">
        <template slot-scope="scope">
          <el-button
            size="mini"
            type="text"
            icon="el-icon-view"
            @click="handleView(scope.row,scope.index)"
            v-hasPermi="['monitor:operlog:query']"
          >详细</el-button>
        </template>
      </el-table-column>
    </el-table>

    <pagination
      v-show="total>0"
      :total="total"
      :page.sync="queryParams.pageNum"
      :limit.sync="queryParams.pageSize"
      @pagination="getList"
    />

    <!-- 操作日志详细 -->
    <el-dialog title="操作日志详细" :visible.sync="open" width="700px">
      <el-form ref="form" :model="form" label-width="100px" size="mini">
        <el-row>
          <el-col :span="12">
            <el-form-item label="操作模块：">{{ form.title }} / {{ typeFormat(form) }}</el-form-item>
            <el-form-item
              label="登录信息："
            >{{ form.operName }} / {{ form.operIp }} / {{ form.operLocation }}</el-form-item>
          </el-col>
          <el-col :span="12">
            <el-form-item label="请求地址：">{{ form.operUrl }}</el-form-item>
            <el-form-item label="请求方式：">{{ form.requestMethod }}</el-form-item>
          </el-col>
          <el-col :span="24">
            <el-form-item label="操作方法：">{{ form.method }}</el-form-item>
          </el-col>
          <el-col :span="24">
            <el-form-item label="请求参数：">{{ form.operParam }}</el-form-item>
          </el-col>
          <el-col :span="24">
            <el-form-item label="返回参数：">{{ form.jsonResult }}</el-form-item>
          </el-col>
          <el-col :span="12">
            <el-form-item label="操作状态：">
              <div v-if="form.status === 0">正常</div>
              <div v-else-if="form.status === 1">失败</div>
            </el-form-item>
          </el-col>
          <el-col :span="12">
            <el-form-item label="操作时间：">{{ parseTime(form.operTime) }}</el-form-item>
          </el-col>
          <el-col :span="24">
            <el-form-item label="异常信息：" v-if="form.status === 1">{{ form.errorMsg }}</el-form-item>
          </el-col>
        </el-row>
      </el-form>
      <div slot="footer" class="dialog-footer">
        <el-button @click="open = false">关 闭</el-button>
      </div>
    </el-dialog>
  </div>
</template>

<script>
import { list, delOperlog, cleanOperlog, exportOperlog } from "@/api/monitor/operlog";

export default {
  name: "Operlog",
  data() {
    return {
      // 遮罩层
      loading: true,
      // 选中数组
      ids: [],
      // 非多个禁用
      multiple: true,
      // 总条数
      total: 0,
      // 表格数据
      list: [],
      // 是否显示弹出层
      open: false,
      // 类型数据字典
      typeOptions: [],
      // 类型数据字典
      statusOptions: [],
      // 日期范围
      dateRange: [],
      // 表单参数
      form: {},
      // 查询参数
      queryParams: {
        pageNum: 1,
        pageSize: 10,
        title: undefined,
        operName: undefined,
        businessType: undefined,
        status: undefined
      }
    };
  },
  created() {
    this.getList();
    this.getDicts("sys_oper_type").then(response => {
      this.typeOptions = response.data;
    });
    this.getDicts("sys_common_status").then(response => {
      this.statusOptions = response.data;
    });
  },
  methods: {
    /** 查询登录日志 */
    getList() {
      this.loading = true;
      list(this.addDateRange(this.queryParams, this.dateRange)).then( response => {
          this.list = response.rows;
          this.total = response.total;
          this.loading = false;
        }
      );
    },
    // 操作日志状态字典翻译
    statusFormat(row, column) {
      return this.selectDictLabel(this.statusOptions, row.status);
    },
    // 操作日志类型字典翻译
    typeFormat(row, column) {
      return this.selectDictLabel(this.typeOptions, row.businessType);
    },
    /** 搜索按钮操作 */
    handleQuery() {
      this.queryParams.pageNum = 1;
      this.getList();
    },
    /** 重置按钮操作 */
    resetQuery() {
      this.dateRange = [];
      this.resetForm("queryForm");
      this.handleQuery();
    },
    // 多选框选中数据
    handleSelectionChange(selection) {
      this.ids = selection.map(item => item.operId)
      this.multiple = !selection.length
    },
    /** 详细按钮操作 */
    handleView(row) {
      this.open = true;
      this.form = row;
    },
    /** 删除按钮操作 */
    handleDelete(row) {
      const operIds = row.operId || this.ids;
      this.$confirm('是否确认删除日志编号为"' + operIds + '"的数据项?', "警告", {
          confirmButtonText: "确定",
          cancelButtonText: "取消",
          type: "warning"
        }).then(function() {
          return delOperlog(operIds);
        }).then(() => {
          this.getList();
          this.msgSuccess("删除成功");
        }).catch(function() {});
    },
    /** 清空按钮操作 */
    handleClean() {
        this.$confirm('是否确认清空所有操作日志数据项?', "警告", {
          confirmButtonText: "确定",
          cancelButtonText: "取消",
          type: "warning"
        }).then(function() {
          return cleanOperlog();
        }).then(() => {
          this.getList();
          this.msgSuccess("清空成功");
        }).catch(function() {});
    },
    /** 导出按钮操作 */
    handleExport() {
      const queryParams = this.queryParams;
      this.$confirm('是否确认导出所有操作日志数据项?', "警告", {
          confirmButtonText: "确定",
          cancelButtonText: "取消",
          type: "warning"
        }).then(function() {
          return exportOperlog(queryParams);
        }).then(response => {
          this.download(response.msg);
        }).catch(function() {});
    }
  }
};
</script>

>>>>>>> bb1340ec
<|MERGE_RESOLUTION|>--- conflicted
+++ resolved
@@ -1,4 +1,3 @@
-<<<<<<< HEAD
 <template>
   <div class="app-container">
     <el-form :model="queryParams" ref="queryForm" :inline="true" label-width="68px">
@@ -144,7 +143,7 @@
       <el-form ref="form" :model="form" label-width="100px" size="mini">
         <el-row>
           <el-col :span="12">
-            <el-form-item label="操作模块：">{{ form.title }} / 修改</el-form-item>
+            <el-form-item label="操作模块：">{{ form.title }} / {{ typeFormat(form) }}</el-form-item>
             <el-form-item
               label="登录信息："
             >{{ form.operName }} / {{ form.operIp }} / {{ form.operLocation }}</el-form-item>
@@ -313,320 +312,3 @@
   }
 };
 </script>
-=======
-<template>
-  <div class="app-container">
-    <el-form :model="queryParams" ref="queryForm" :inline="true" label-width="68px">
-      <el-form-item label="系统模块" prop="title">
-        <el-input
-          v-model="queryParams.title"
-          placeholder="请输入系统模块"
-          clearable
-          style="width: 240px;"
-          size="small"
-          @keyup.enter.native="handleQuery"
-        />
-      </el-form-item>
-      <el-form-item label="操作人员" prop="operName">
-        <el-input
-          v-model="queryParams.operName"
-          placeholder="请输入操作人员"
-          clearable
-          style="width: 240px;"
-          size="small"
-          @keyup.enter.native="handleQuery"
-        />
-      </el-form-item>
-      <el-form-item label="类型" prop="businessType">
-        <el-select
-          v-model="queryParams.businessType"
-          placeholder="操作类型"
-          clearable
-          size="small"
-          style="width: 240px"
-        >
-          <el-option
-            v-for="dict in typeOptions"
-            :key="dict.dictValue"
-            :label="dict.dictLabel"
-            :value="dict.dictValue"
-          />
-        </el-select>
-      </el-form-item>
-      <el-form-item label="状态" prop="status">
-        <el-select
-          v-model="queryParams.status"
-          placeholder="操作状态"
-          clearable
-          size="small"
-          style="width: 240px"
-        >
-          <el-option
-            v-for="dict in statusOptions"
-            :key="dict.dictValue"
-            :label="dict.dictLabel"
-            :value="dict.dictValue"
-          />
-        </el-select>
-      </el-form-item>
-      <el-form-item label="操作时间">
-        <el-date-picker
-          v-model="dateRange"
-          size="small"
-          style="width: 240px"
-          value-format="yyyy-MM-dd"
-          type="daterange"
-          range-separator="-"
-          start-placeholder="开始日期"
-          end-placeholder="结束日期"
-        ></el-date-picker>
-      </el-form-item>
-      <el-form-item>
-        <el-button type="primary" icon="el-icon-search" size="mini" @click="handleQuery">搜索</el-button>
-        <el-button icon="el-icon-refresh" size="mini" @click="resetQuery">重置</el-button>
-      </el-form-item>
-    </el-form>
-
-    <el-row :gutter="10" class="mb8">
-      <el-col :span="1.5">
-        <el-button
-          type="danger"
-          icon="el-icon-delete"
-          size="mini"
-          :disabled="multiple"
-          @click="handleDelete"
-          v-hasPermi="['monitor:operlog:remove']"
-        >删除</el-button>
-      </el-col>
-      <el-col :span="1.5">
-        <el-button
-          type="danger"
-          icon="el-icon-delete"
-          size="mini"
-          @click="handleClean"
-          v-hasPermi="['monitor:operlog:remove']"
-        >清空</el-button>
-      </el-col>
-      <el-col :span="1.5">
-        <el-button
-          type="warning"
-          icon="el-icon-download"
-          size="mini"
-          @click="handleExport"
-          v-hasPermi="['system:config:export']"
-        >导出</el-button>
-      </el-col>
-    </el-row>
-
-    <el-table v-loading="loading" :data="list" @selection-change="handleSelectionChange">
-      <el-table-column type="selection" width="55" align="center" />
-      <el-table-column label="日志编号" align="center" prop="operId" />
-      <el-table-column label="系统模块" align="center" prop="title" />
-      <el-table-column label="操作类型" align="center" prop="businessType" :formatter="typeFormat" />
-      <el-table-column label="请求方式" align="center" prop="requestMethod" />
-      <el-table-column label="操作人员" align="center" prop="operName" />
-      <el-table-column label="主机" align="center" prop="operIp" width="130" :show-overflow-tooltip="true" />
-      <el-table-column label="操作地点" align="center" prop="operLocation" />
-      <el-table-column label="操作状态" align="center" prop="status" :formatter="statusFormat" />
-      <el-table-column label="操作日期" align="center" prop="operTime" width="180">
-        <template slot-scope="scope">
-          <span>{{ parseTime(scope.row.operTime) }}</span>
-        </template>
-      </el-table-column>
-      <el-table-column label="操作" align="center" class-name="small-padding fixed-width">
-        <template slot-scope="scope">
-          <el-button
-            size="mini"
-            type="text"
-            icon="el-icon-view"
-            @click="handleView(scope.row,scope.index)"
-            v-hasPermi="['monitor:operlog:query']"
-          >详细</el-button>
-        </template>
-      </el-table-column>
-    </el-table>
-
-    <pagination
-      v-show="total>0"
-      :total="total"
-      :page.sync="queryParams.pageNum"
-      :limit.sync="queryParams.pageSize"
-      @pagination="getList"
-    />
-
-    <!-- 操作日志详细 -->
-    <el-dialog title="操作日志详细" :visible.sync="open" width="700px">
-      <el-form ref="form" :model="form" label-width="100px" size="mini">
-        <el-row>
-          <el-col :span="12">
-            <el-form-item label="操作模块：">{{ form.title }} / {{ typeFormat(form) }}</el-form-item>
-            <el-form-item
-              label="登录信息："
-            >{{ form.operName }} / {{ form.operIp }} / {{ form.operLocation }}</el-form-item>
-          </el-col>
-          <el-col :span="12">
-            <el-form-item label="请求地址：">{{ form.operUrl }}</el-form-item>
-            <el-form-item label="请求方式：">{{ form.requestMethod }}</el-form-item>
-          </el-col>
-          <el-col :span="24">
-            <el-form-item label="操作方法：">{{ form.method }}</el-form-item>
-          </el-col>
-          <el-col :span="24">
-            <el-form-item label="请求参数：">{{ form.operParam }}</el-form-item>
-          </el-col>
-          <el-col :span="24">
-            <el-form-item label="返回参数：">{{ form.jsonResult }}</el-form-item>
-          </el-col>
-          <el-col :span="12">
-            <el-form-item label="操作状态：">
-              <div v-if="form.status === 0">正常</div>
-              <div v-else-if="form.status === 1">失败</div>
-            </el-form-item>
-          </el-col>
-          <el-col :span="12">
-            <el-form-item label="操作时间：">{{ parseTime(form.operTime) }}</el-form-item>
-          </el-col>
-          <el-col :span="24">
-            <el-form-item label="异常信息：" v-if="form.status === 1">{{ form.errorMsg }}</el-form-item>
-          </el-col>
-        </el-row>
-      </el-form>
-      <div slot="footer" class="dialog-footer">
-        <el-button @click="open = false">关 闭</el-button>
-      </div>
-    </el-dialog>
-  </div>
-</template>
-
-<script>
-import { list, delOperlog, cleanOperlog, exportOperlog } from "@/api/monitor/operlog";
-
-export default {
-  name: "Operlog",
-  data() {
-    return {
-      // 遮罩层
-      loading: true,
-      // 选中数组
-      ids: [],
-      // 非多个禁用
-      multiple: true,
-      // 总条数
-      total: 0,
-      // 表格数据
-      list: [],
-      // 是否显示弹出层
-      open: false,
-      // 类型数据字典
-      typeOptions: [],
-      // 类型数据字典
-      statusOptions: [],
-      // 日期范围
-      dateRange: [],
-      // 表单参数
-      form: {},
-      // 查询参数
-      queryParams: {
-        pageNum: 1,
-        pageSize: 10,
-        title: undefined,
-        operName: undefined,
-        businessType: undefined,
-        status: undefined
-      }
-    };
-  },
-  created() {
-    this.getList();
-    this.getDicts("sys_oper_type").then(response => {
-      this.typeOptions = response.data;
-    });
-    this.getDicts("sys_common_status").then(response => {
-      this.statusOptions = response.data;
-    });
-  },
-  methods: {
-    /** 查询登录日志 */
-    getList() {
-      this.loading = true;
-      list(this.addDateRange(this.queryParams, this.dateRange)).then( response => {
-          this.list = response.rows;
-          this.total = response.total;
-          this.loading = false;
-        }
-      );
-    },
-    // 操作日志状态字典翻译
-    statusFormat(row, column) {
-      return this.selectDictLabel(this.statusOptions, row.status);
-    },
-    // 操作日志类型字典翻译
-    typeFormat(row, column) {
-      return this.selectDictLabel(this.typeOptions, row.businessType);
-    },
-    /** 搜索按钮操作 */
-    handleQuery() {
-      this.queryParams.pageNum = 1;
-      this.getList();
-    },
-    /** 重置按钮操作 */
-    resetQuery() {
-      this.dateRange = [];
-      this.resetForm("queryForm");
-      this.handleQuery();
-    },
-    // 多选框选中数据
-    handleSelectionChange(selection) {
-      this.ids = selection.map(item => item.operId)
-      this.multiple = !selection.length
-    },
-    /** 详细按钮操作 */
-    handleView(row) {
-      this.open = true;
-      this.form = row;
-    },
-    /** 删除按钮操作 */
-    handleDelete(row) {
-      const operIds = row.operId || this.ids;
-      this.$confirm('是否确认删除日志编号为"' + operIds + '"的数据项?', "警告", {
-          confirmButtonText: "确定",
-          cancelButtonText: "取消",
-          type: "warning"
-        }).then(function() {
-          return delOperlog(operIds);
-        }).then(() => {
-          this.getList();
-          this.msgSuccess("删除成功");
-        }).catch(function() {});
-    },
-    /** 清空按钮操作 */
-    handleClean() {
-        this.$confirm('是否确认清空所有操作日志数据项?', "警告", {
-          confirmButtonText: "确定",
-          cancelButtonText: "取消",
-          type: "warning"
-        }).then(function() {
-          return cleanOperlog();
-        }).then(() => {
-          this.getList();
-          this.msgSuccess("清空成功");
-        }).catch(function() {});
-    },
-    /** 导出按钮操作 */
-    handleExport() {
-      const queryParams = this.queryParams;
-      this.$confirm('是否确认导出所有操作日志数据项?', "警告", {
-          confirmButtonText: "确定",
-          cancelButtonText: "取消",
-          type: "warning"
-        }).then(function() {
-          return exportOperlog(queryParams);
-        }).then(response => {
-          this.download(response.msg);
-        }).catch(function() {});
-    }
-  }
-};
-</script>
-
->>>>>>> bb1340ec
