--- conflicted
+++ resolved
@@ -303,18 +303,7 @@
     },
     /** 导出按钮操作 */
     handleExport() {
-<<<<<<< HEAD
       this.downLoadExcel('/monitor/operlog/export', this.queryParams);
-=======
-      const queryParams = this.queryParams;
-      this.$modal.confirm('是否确认导出所有操作日志数据项？').then(() => {
-        this.exportLoading = true;
-        return exportOperlog(queryParams);
-      }).then(response => {
-        this.download(response.msg);
-        this.exportLoading = false;
-      }).catch(() => {});
->>>>>>> fa124aeb
     }
   }
 };
