--- conflicted
+++ resolved
@@ -1,4 +1,3 @@
-<<<<<<< HEAD
 <template>
   <div class="app-container">
     <el-form :model="queryParams" ref="queryForm" :inline="true" label-width="68px">
@@ -398,7 +397,7 @@
           type: "warning"
         }).then(function() {
           return runJob(row.jobId, row.jobGroup);
-        }).then(function() {
+        }).then(() => {
           this.msgSuccess("执行成功");
         }).catch(function() {});
     },
@@ -486,493 +485,4 @@
     }
   }
 };
-=======
-<template>
-  <div class="app-container">
-    <el-form :model="queryParams" ref="queryForm" :inline="true" label-width="68px">
-      <el-form-item label="任务名称" prop="jobName">
-        <el-input
-          v-model="queryParams.jobName"
-          placeholder="请输入任务名称"
-          clearable
-          size="small"
-          @keyup.enter.native="handleQuery"
-        />
-      </el-form-item>
-      <el-form-item label="任务组名" prop="jobGroup">
-        <el-select v-model="queryParams.jobGroup" placeholder="请选择任务组名" clearable size="small">
-          <el-option
-            v-for="dict in jobGroupOptions"
-            :key="dict.dictValue"
-            :label="dict.dictLabel"
-            :value="dict.dictValue"
-          />
-        </el-select>
-      </el-form-item>
-      <el-form-item label="任务状态" prop="status">
-        <el-select v-model="queryParams.status" placeholder="请选择任务状态" clearable size="small">
-          <el-option
-            v-for="dict in statusOptions"
-            :key="dict.dictValue"
-            :label="dict.dictLabel"
-            :value="dict.dictValue"
-          />
-        </el-select>
-      </el-form-item>
-      <el-form-item>
-        <el-button type="primary" icon="el-icon-search" size="mini" @click="handleQuery">搜索</el-button>
-        <el-button icon="el-icon-refresh" size="mini" @click="resetQuery">重置</el-button>
-      </el-form-item>
-    </el-form>
-
-    <el-row :gutter="10" class="mb8">
-      <el-col :span="1.5">
-        <el-button
-          type="primary"
-          icon="el-icon-plus"
-          size="mini"
-          @click="handleAdd"
-          v-hasPermi="['monitor:job:add']"
-        >新增</el-button>
-      </el-col>
-      <el-col :span="1.5">
-        <el-button
-          type="success"
-          icon="el-icon-edit"
-          size="mini"
-          :disabled="single"
-          @click="handleUpdate"
-          v-hasPermi="['monitor:job:edit']"
-        >修改</el-button>
-      </el-col>
-      <el-col :span="1.5">
-        <el-button
-          type="danger"
-          icon="el-icon-delete"
-          size="mini"
-          :disabled="multiple"
-          @click="handleDelete"
-          v-hasPermi="['monitor:job:remove']"
-        >删除</el-button>
-      </el-col>
-      <el-col :span="1.5">
-        <el-button
-          type="warning"
-          icon="el-icon-download"
-          size="mini"
-          @click="handleExport"
-          v-hasPermi="['monitor:job:export']"
-        >导出</el-button>
-      </el-col>
-      <el-col :span="1.5">
-        <el-button
-          type="info"
-          icon="el-icon-s-operation"
-          size="mini"
-          @click="handleJobLog"
-          v-hasPermi="['monitor:job:query']"
-        >日志</el-button>
-      </el-col>
-    </el-row>
-
-    <el-table v-loading="loading" :data="jobList" @selection-change="handleSelectionChange">
-      <el-table-column type="selection" width="55" align="center" />
-      <el-table-column label="任务编号" align="center" prop="jobId" />
-      <el-table-column label="任务名称" align="center" prop="jobName" :show-overflow-tooltip="true" />
-      <el-table-column label="任务组名" align="center" prop="jobGroup" :formatter="jobGroupFormat" />
-      <el-table-column label="调用目标字符串" align="center" prop="invokeTarget" :show-overflow-tooltip="true" />
-      <el-table-column label="cron执行表达式" align="center" prop="cronExpression" :show-overflow-tooltip="true" />
-      <el-table-column label="状态" align="center">
-        <template slot-scope="scope">
-          <el-switch
-            v-model="scope.row.status"
-            active-value="0"
-            inactive-value="1"
-            @change="handleStatusChange(scope.row)"
-          ></el-switch>
-        </template>
-      </el-table-column>
-      <el-table-column label="操作" align="center" class-name="small-padding fixed-width">
-        <template slot-scope="scope">
-          <el-button
-            size="mini"
-            type="text"
-            icon="el-icon-caret-right"
-            @click="handleRun(scope.row)"
-            v-hasPermi="['monitor:job:edit']"
-          >执行一次</el-button>
-          <el-button
-            size="mini"
-            type="text"
-            icon="el-icon-view"
-            @click="handleView(scope.row)"
-            v-hasPermi="['monitor:job:query']"
-          >详细</el-button>
-        </template>
-      </el-table-column>
-    </el-table>
-
-    <pagination
-      v-show="total>0"
-      :total="total"
-      :page.sync="queryParams.pageNum"
-      :limit.sync="queryParams.pageSize"
-      @pagination="getList"
-    />
-
-    <!-- 添加或修改定时任务对话框 -->
-    <el-dialog :title="title" :visible.sync="open" width="700px" append-to-body>
-      <el-form ref="form" :model="form" :rules="rules" label-width="100px">
-        <el-row>
-          <el-col :span="12">
-            <el-form-item label="任务名称" prop="jobName">
-              <el-input v-model="form.jobName" placeholder="请输入任务名称" />
-            </el-form-item>
-          </el-col>
-          <el-col :span="12">
-            <el-form-item label="任务分组" prop="jobGroup">
-              <el-select v-model="form.jobGroup" placeholder="请选择">
-                <el-option
-                  v-for="dict in jobGroupOptions"
-                  :key="dict.dictValue"
-                  :label="dict.dictLabel"
-                  :value="dict.dictValue"
-                ></el-option>
-              </el-select>
-            </el-form-item>
-          </el-col>
-          <el-col :span="24">
-            <el-form-item prop="invokeTarget">
-              <span slot="label">
-                调用方法
-                <el-tooltip placement="top">
-                  <div slot="content">
-                    Bean调用示例：ryTask.ryParams('ry')
-                    <br />Class类调用示例：com.ruoyi.quartz.task.RyTask.ryParams('ry')
-                    <br />参数说明：支持字符串，布尔类型，长整型，浮点型，整型
-                  </div>
-                  <i class="el-icon-question"></i>
-                </el-tooltip>
-              </span>
-              <el-input v-model="form.invokeTarget" placeholder="请输入调用目标字符串" />
-            </el-form-item>
-          </el-col>
-          <el-col :span="12">
-            <el-form-item label="cron表达式" prop="cronExpression">
-              <el-input v-model="form.cronExpression" placeholder="请输入cron执行表达式" />
-            </el-form-item>
-          </el-col>
-          <el-col :span="12">
-            <el-form-item label="是否并发" prop="concurrent">
-              <el-radio-group v-model="form.concurrent" size="small">
-                <el-radio-button label="0">允许</el-radio-button>
-                <el-radio-button label="1">禁止</el-radio-button>
-              </el-radio-group>
-            </el-form-item>
-          </el-col>
-          <el-col :span="24">
-            <el-form-item label="错误策略" prop="misfirePolicy">
-              <el-radio-group v-model="form.misfirePolicy" size="small">
-                <el-radio-button label="1">立即执行</el-radio-button>
-                <el-radio-button label="2">执行一次</el-radio-button>
-                <el-radio-button label="3">放弃执行</el-radio-button>
-              </el-radio-group>
-            </el-form-item>
-          </el-col>
-          <el-col :span="24">
-            <el-form-item label="状态">
-              <el-radio-group v-model="form.status">
-                <el-radio
-                  v-for="dict in statusOptions"
-                  :key="dict.dictValue"
-                  :label="dict.dictValue"
-                >{{dict.dictLabel}}</el-radio>
-              </el-radio-group>
-            </el-form-item>
-          </el-col>
-        </el-row>
-      </el-form>
-      <div slot="footer" class="dialog-footer">
-        <el-button type="primary" @click="submitForm">确 定</el-button>
-        <el-button @click="cancel">取 消</el-button>
-      </div>
-    </el-dialog>
-
-    <!-- 任务日志详细 -->
-    <el-dialog title="任务详细" :visible.sync="openView" width="700px" append-to-body>
-      <el-form ref="form" :model="form" label-width="120px" size="mini">
-        <el-row>
-          <el-col :span="12">
-            <el-form-item label="任务编号：">{{ form.jobId }}</el-form-item>
-            <el-form-item label="任务名称：">{{ form.jobName }}</el-form-item>
-          </el-col>
-          <el-col :span="12">
-            <el-form-item label="任务分组：">{{ jobGroupFormat(form) }}</el-form-item>
-            <el-form-item label="创建时间：">{{ form.createTime }}</el-form-item>
-          </el-col>
-          <el-col :span="12">
-            <el-form-item label="cron表达式：">{{ form.cronExpression }}</el-form-item>
-          </el-col>
-          <el-col :span="12">
-            <el-form-item label="下次执行时间：">{{ parseTime(form.nextValidTime) }}</el-form-item>
-          </el-col>
-          <el-col :span="24">
-            <el-form-item label="调用目标方法：">{{ form.invokeTarget }}</el-form-item>
-          </el-col>
-          <el-col :span="12">
-            <el-form-item label="任务状态：">
-              <div v-if="form.status == 0">正常</div>
-              <div v-else-if="form.status == 1">失败</div>
-            </el-form-item>
-          </el-col>
-          <el-col :span="12">
-            <el-form-item label="是否并发：">
-              <div v-if="form.concurrent == 0">允许</div>
-              <div v-else-if="form.concurrent == 1">禁止</div>
-            </el-form-item>
-          </el-col>
-          <el-col :span="12">
-            <el-form-item label="执行策略：">
-              <div v-if="form.misfirePolicy == 0">默认策略</div>
-              <div v-else-if="form.misfirePolicy == 1">立即执行</div>
-              <div v-else-if="form.misfirePolicy == 2">执行一次</div>
-              <div v-else-if="form.misfirePolicy == 3">放弃执行</div>
-            </el-form-item>
-          </el-col>
-        </el-row>
-      </el-form>
-      <div slot="footer" class="dialog-footer">
-        <el-button @click="openView = false">关 闭</el-button>
-      </div>
-    </el-dialog>
-  </div>
-</template>
-
-<script>
-import { listJob, getJob, delJob, addJob, updateJob, exportJob, runJob, changeJobStatus } from "@/api/monitor/job";
-
-export default {
-  name: "Job",
-  data() {
-    return {
-      // 遮罩层
-      loading: true,
-      // 选中数组
-      ids: [],
-      // 非单个禁用
-      single: true,
-      // 非多个禁用
-      multiple: true,
-      // 总条数
-      total: 0,
-      // 定时任务表格数据
-      jobList: [],
-      // 弹出层标题
-      title: "",
-      // 是否显示弹出层
-      open: false,
-      // 是否显示详细弹出层
-      openView: false,
-      // 任务组名字典
-      jobGroupOptions: [],
-      // 状态字典
-      statusOptions: [],
-      // 查询参数
-      queryParams: {
-        pageNum: 1,
-        pageSize: 10,
-        jobName: undefined,
-        jobGroup: undefined,
-        status: undefined
-      },
-      // 表单参数
-      form: {},
-      // 表单校验
-      rules: {
-        jobName: [
-          { required: true, message: "任务名称不能为空", trigger: "blur" }
-        ],
-        invokeTarget: [
-          { required: true, message: "调用目标字符串不能为空", trigger: "blur" }
-        ],
-        cronExpression: [
-          { required: true, message: "cron执行表达式不能为空", trigger: "blur" }
-        ]
-      }
-    };
-  },
-  created() {
-    this.getList();
-    this.getDicts("sys_job_group").then(response => {
-      this.jobGroupOptions = response.data;
-    });
-    this.getDicts("sys_job_status").then(response => {
-      this.statusOptions = response.data;
-    });
-  },
-  methods: {
-    /** 查询定时任务列表 */
-    getList() {
-      this.loading = true;
-      listJob(this.queryParams).then(response => {
-        this.jobList = response.rows;
-        this.total = response.total;
-        this.loading = false;
-      });
-    },
-    // 任务组名字典翻译
-    jobGroupFormat(row, column) {
-      return this.selectDictLabel(this.jobGroupOptions, row.jobGroup);
-    },
-    // 状态字典翻译
-    statusFormat(row, column) {
-      return this.selectDictLabel(this.statusOptions, row.status);
-    },
-    // 取消按钮
-    cancel() {
-      this.open = false;
-      this.reset();
-    },
-    // 表单重置
-    reset() {
-      this.form = {
-        jobId: undefined,
-        jobName: undefined,
-        jobGroup: undefined,
-        invokeTarget: undefined,
-        cronExpression: undefined,
-        misfirePolicy: 1,
-        concurrent: 1,
-        status: "0"
-      };
-      this.resetForm("form");
-    },
-    /** 搜索按钮操作 */
-    handleQuery() {
-      this.queryParams.pageNum = 1;
-      this.getList();
-    },
-    /** 重置按钮操作 */
-    resetQuery() {
-      this.resetForm("queryForm");
-      this.handleQuery();
-    },
-    // 多选框选中数据
-    handleSelectionChange(selection) {
-      this.ids = selection.map(item => item.jobId);
-      this.single = selection.length != 1;
-      this.multiple = !selection.length;
-    },
-    // 任务状态修改
-    handleStatusChange(row) {
-      let text = row.status === "0" ? "启用" : "停用";
-      this.$confirm('确认要"' + text + '""' + row.jobName + '"任务吗?', "警告", {
-          confirmButtonText: "确定",
-          cancelButtonText: "取消",
-          type: "warning"
-        }).then(function() {
-          return changeJobStatus(row.jobId, row.status);
-        }).then(() => {
-          this.msgSuccess(text + "成功");
-        }).catch(function() {
-          row.status = row.status === "0" ? "1" : "0";
-        });
-    },
-    /* 立即执行一次 */
-    handleRun(row) {
-      this.$confirm('确认要立即执行一次"' + row.jobName + '"任务吗?', "警告", {
-          confirmButtonText: "确定",
-          cancelButtonText: "取消",
-          type: "warning"
-        }).then(function() {
-          return runJob(row.jobId, row.jobGroup);
-        }).then(() => {
-          this.msgSuccess("执行成功");
-        }).catch(function() {});
-    },
-    /** 任务详细信息 */
-    handleView(row) {
-      getJob(row.jobId).then(response => {
-        this.form = response.data;
-        this.openView = true;
-      });
-    },
-    /** 任务日志列表查询 */
-    handleJobLog() {
-      this.$router.push("/job/log");
-    },
-    /** 新增按钮操作 */
-    handleAdd() {
-      this.reset();
-      this.open = true;
-      this.title = "添加任务";
-    },
-    /** 修改按钮操作 */
-    handleUpdate(row) {
-      this.reset();
-      const jobId = row.jobId || this.ids;
-      getJob(jobId).then(response => {
-        this.form = response.data;
-        this.open = true;
-        this.title = "修改任务";
-      });
-    },
-    /** 提交按钮 */
-    submitForm: function() {
-      this.$refs["form"].validate(valid => {
-        if (valid) {
-          if (this.form.jobId != undefined) {
-            updateJob(this.form).then(response => {
-              if (response.code === 200) {
-                this.msgSuccess("修改成功");
-                this.open = false;
-                this.getList();
-              } else {
-                this.msgError(response.msg);
-              }
-            });
-          } else {
-            addJob(this.form).then(response => {
-              if (response.code === 200) {
-                this.msgSuccess("新增成功");
-                this.open = false;
-                this.getList();
-              } else {
-                this.msgError(response.msg);
-              }
-            });
-          }
-        }
-      });
-    },
-    /** 删除按钮操作 */
-    handleDelete(row) {
-      const jobIds = row.jobId || this.ids;
-      this.$confirm('是否确认删除定时任务编号为"' + jobIds + '"的数据项?', "警告", {
-          confirmButtonText: "确定",
-          cancelButtonText: "取消",
-          type: "warning"
-        }).then(function() {
-          return delJob(jobIds);
-        }).then(() => {
-          this.getList();
-          this.msgSuccess("删除成功");
-        }).catch(function() {});
-    },
-    /** 导出按钮操作 */
-    handleExport() {
-      const queryParams = this.queryParams;
-      this.$confirm("是否确认导出所有定时任务数据项?", "警告", {
-          confirmButtonText: "确定",
-          cancelButtonText: "取消",
-          type: "warning"
-        }).then(function() {
-          return exportJob(queryParams);
-        }).then(response => {
-          this.download(response.msg);
-        }).catch(function() {});
-    }
-  }
-};
->>>>>>> cad8604c
 </script>