--- conflicted
+++ resolved
@@ -507,13 +507,9 @@
     },
     /** 导出按钮操作 */
     handleExport() {
-<<<<<<< HEAD
-      this.$download.excel('/monitor/job/export', this.queryParams);
-=======
       this.download('monitor/job/export', {
         ...this.queryParams
       }, `job_${new Date().getTime()}.xlsx`)
->>>>>>> cedd2d1d
     }
   }
 };
