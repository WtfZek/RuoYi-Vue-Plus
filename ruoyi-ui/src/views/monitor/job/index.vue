--- conflicted
+++ resolved
@@ -295,12 +295,8 @@
 </template>
 
 <script>
-<<<<<<< HEAD
 import { listJob, getJob, delJob, addJob, updateJob, runJob, changeJobStatus } from "@/api/monitor/job";
-=======
-import { listJob, getJob, delJob, addJob, updateJob, exportJob, runJob, changeJobStatus } from "@/api/monitor/job";
 import Crontab from '@/components/Crontab'
->>>>>>> 6361e4ef
 
 export default {
   components: { Crontab },
