--- conflicted
+++ resolved
@@ -1,10 +1,3 @@
-<<<<<<< HEAD
-<template>
-  <div class="app-container">
-   定时任务
-  </div>
-</template>
-=======
 <template>
   <div class="app-container">
     <el-form :model="queryParams" ref="queryForm" :inline="true" label-width="68px">
@@ -265,6 +258,7 @@
     </el-dialog>
   </div>
 </template>
+
 
 <script>
 import { listJob, getJob, delJob, addJob, updateJob, exportJob, runJob, changeJobStatus } from "@/api/monitor/job";
@@ -492,5 +486,4 @@
     }
   }
 };
-</script>
->>>>>>> 2cc14e5f
+</script>