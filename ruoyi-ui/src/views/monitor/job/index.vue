--- conflicted
+++ resolved
@@ -510,18 +510,7 @@
     },
     /** 导出按钮操作 */
     handleExport() {
-<<<<<<< HEAD
       this.downLoadExcel('/monitor/job/export', this.queryParams);
-=======
-      const queryParams = this.queryParams;
-      this.$modal.confirm('是否确认导出所有定时任务数据项？').then(() => {
-        this.exportLoading = true;
-        return exportJob(queryParams);
-      }).then(response => {
-        this.download(response.msg);
-        this.exportLoading = false;
-      }).catch(() => {});
->>>>>>> fa124aeb
     }
   }
 };
