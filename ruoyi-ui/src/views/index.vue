--- conflicted
+++ resolved
@@ -93,8 +93,6 @@
             <span>更新日志</span>
           </div>
           <el-collapse accordion>
-<<<<<<< HEAD
-=======
             <el-collapse-item title="v2.6.0 - 2021-7-28">
               <ol>
                 <li>add [重大新增] 增加 OSS 对象存储模块</li>
@@ -126,7 +124,6 @@
                 <li>fix 修复任意账户越权漏洞</li>
               </ol>
             </el-collapse-item>
->>>>>>> 973471c6
             <el-collapse-item title="v2.5.2 - 2021-7-19">
               <ol>
                 <li>update 优化代码生成器注释格式</li>
