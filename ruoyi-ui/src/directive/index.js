--- conflicted
+++ resolved
@@ -1,26 +1,3 @@
-<<<<<<< HEAD
-import hasRole from './permission/hasRole'
-import hasPermi from './permission/hasPermi'
-import dialogDrag from './dialog/drag'
-import dialogDragWidth from './dialog/dragWidth'
-import dialogDragHeight from './dialog/dragHeight'
-
-const install = function(Vue) {
-  Vue.directive('hasRole', hasRole)
-  Vue.directive('hasPermi', hasPermi)
-  Vue.directive('dialogDrag', dialogDrag)
-  Vue.directive('dialogDragWidth', dialogDragWidth)
-  Vue.directive('dialogDragHeight', dialogDragHeight)
-}
-
-if (window.Vue) {
-  window['hasRole'] = hasRole
-  window['hasPermi'] = hasPermi
-  Vue.use(install); // eslint-disable-line
-}
-
-export default install
-=======
 import hasRole from './permission/hasRole'
 import hasPermi from './permission/hasPermi'
 import dialogDrag from './dialog/drag'
@@ -43,5 +20,4 @@
   Vue.use(install); // eslint-disable-line
 }
 
-export default install
->>>>>>> 2743785a
+export default install