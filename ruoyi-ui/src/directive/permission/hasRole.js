--- conflicted
+++ resolved
@@ -1,9 +1,8 @@
-<<<<<<< HEAD
  /**
- * 角色权限处理
+ * v-hasRole 角色权限处理
  * Copyright (c) 2019 ruoyi
  */
- 
+
 import store from '@/store'
 
 export default {
@@ -26,34 +25,4 @@
       throw new Error(`请设置角色权限标签值"`)
     }
   }
-}
-=======
- /**
- * v-hasRole 角色权限处理
- * Copyright (c) 2019 ruoyi
- */
- 
-import store from '@/store'
-
-export default {
-  inserted(el, binding, vnode) {
-    const { value } = binding
-    const super_admin = "admin";
-    const roles = store.getters && store.getters.roles
-
-    if (value && value instanceof Array && value.length > 0) {
-      const roleFlag = value
-
-      const hasRole = roles.some(role => {
-        return super_admin === role || roleFlag.includes(role)
-      })
-
-      if (!hasRole) {
-        el.parentNode && el.parentNode.removeChild(el)
-      }
-    } else {
-      throw new Error(`请设置角色权限标签值"`)
-    }
-  }
-}
->>>>>>> 5dec58e7
+}