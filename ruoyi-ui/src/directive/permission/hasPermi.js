<<<<<<< HEAD
 /**
 * 操作权限处理
 * Copyright (c) 2019 ruoyi
 */
 
import store from '@/store'

export default {
  inserted(el, binding, vnode) {
    const { value } = binding
    const all_permission = "*:*:*";
    const permissions = store.getters && store.getters.permissions

    if (value && value instanceof Array && value.length > 0) {
      const permissionFlag = value

      const hasPermissions = permissions.some(permission => {
        return all_permission === permission || permissionFlag.includes(permission)
      })

      if (!hasPermissions) {
        el.parentNode && el.parentNode.removeChild(el)
      }
    } else {
      throw new Error(`请设置操作权限标签值`)
    }
  }
}
=======
 /**
 * v-hasPermi 操作权限处理
 * Copyright (c) 2019 ruoyi
 */
 
import store from '@/store'

export default {
  inserted(el, binding, vnode) {
    const { value } = binding
    const all_permission = "*:*:*";
    const permissions = store.getters && store.getters.permissions

    if (value && value instanceof Array && value.length > 0) {
      const permissionFlag = value

      const hasPermissions = permissions.some(permission => {
        return all_permission === permission || permissionFlag.includes(permission)
      })

      if (!hasPermissions) {
        el.parentNode && el.parentNode.removeChild(el)
      }
    } else {
      throw new Error(`请设置操作权限标签值`)
    }
  }
}
>>>>>>> 5dec58e7
<|MERGE_RESOLUTION|>--- conflicted
+++ resolved
@@ -1,9 +1,8 @@
-<<<<<<< HEAD
  /**
- * 操作权限处理
+ * v-hasPermi 操作权限处理
  * Copyright (c) 2019 ruoyi
  */
- 
+
 import store from '@/store'
 
 export default {
@@ -26,34 +25,4 @@
       throw new Error(`请设置操作权限标签值`)
     }
   }
-}
-=======
- /**
- * v-hasPermi 操作权限处理
- * Copyright (c) 2019 ruoyi
- */
- 
-import store from '@/store'
-
-export default {
-  inserted(el, binding, vnode) {
-    const { value } = binding
-    const all_permission = "*:*:*";
-    const permissions = store.getters && store.getters.permissions
-
-    if (value && value instanceof Array && value.length > 0) {
-      const permissionFlag = value
-
-      const hasPermissions = permissions.some(permission => {
-        return all_permission === permission || permissionFlag.includes(permission)
-      })
-
-      if (!hasPermissions) {
-        el.parentNode && el.parentNode.removeChild(el)
-      }
-    } else {
-      throw new Error(`请设置操作权限标签值`)
-    }
-  }
-}
->>>>>>> 5dec58e7
+}