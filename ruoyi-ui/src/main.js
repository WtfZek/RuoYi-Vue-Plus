--- conflicted
+++ resolved
@@ -1,78 +1,3 @@
-<<<<<<< HEAD
-import Vue from 'vue'
-
-import Cookies from 'js-cookie'
-
-import Element from 'element-ui'
-import './assets/styles/element-variables.scss'
-
-import '@/assets/styles/index.scss' // global css
-import '@/assets/styles/ruoyi.scss' // ruoyi css
-import App from './App'
-import store from './store'
-import router from './router'
-import permission from './directive/permission'
-
-import './assets/icons' // icon
-import './permission' // permission control
-import { getDicts } from "@/api/system/dict/data";
-import { getConfigKey } from "@/api/system/config";
-import { parseTime, resetForm, addDateRange, selectDictLabel, selectDictLabels, download, handleTree } from "@/utils/ruoyi";
-import Pagination from "@/components/Pagination";
-//自定义表格工具扩展
-import RightToolbar from "@/components/RightToolbar"
-
-// 全局方法挂载
-Vue.prototype.getDicts = getDicts
-Vue.prototype.getConfigKey = getConfigKey
-Vue.prototype.parseTime = parseTime
-Vue.prototype.resetForm = resetForm
-Vue.prototype.addDateRange = addDateRange
-Vue.prototype.selectDictLabel = selectDictLabel
-Vue.prototype.selectDictLabels = selectDictLabels
-Vue.prototype.download = download
-Vue.prototype.handleTree = handleTree
-
-Vue.prototype.msgSuccess = function (msg) {
-  this.$message({ showClose: true, message: msg, type: "success" });
-}
-
-Vue.prototype.msgError = function (msg) {
-  this.$message({ showClose: true, message: msg, type: "error" });
-}
-
-Vue.prototype.msgInfo = function (msg) {
-  this.$message.info(msg);
-}
-
-// 全局组件挂载
-Vue.component('Pagination', Pagination)
-Vue.component('RightToolbar', RightToolbar)
-
-Vue.use(permission)
-
-/**
- * If you don't want to use mock-server
- * you want to use MockJs for mock api
- * you can execute: mockXHR()
- *
- * Currently MockJs will be used in the production environment,
- * please remove it before going online! ! !
- */
-
-Vue.use(Element, {
-  size: Cookies.get('size') || 'medium' // set element-ui default size
-})
-
-Vue.config.productionTip = false
-
-new Vue({
-  el: '#app',
-  router,
-  store,
-  render: h => h(App)
-})
-=======
 import Vue from 'vue'
 
 import Cookies from 'js-cookie'
@@ -149,5 +74,4 @@
   router,
   store,
   render: h => h(App)
-})
->>>>>>> 8988d0b4
+})