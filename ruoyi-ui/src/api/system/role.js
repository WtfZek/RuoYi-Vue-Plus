<<<<<<< HEAD
import request from '@/utils/request'

// 查询角色列表
export function listRole(query) {
  return request({
    url: '/system/role/list',
    method: 'get',
    params: query
  })
}

// 查询角色详细
export function getRole(roleId) {
  return request({
    url: '/system/role/' + roleId,
    method: 'get'
  })
}

// 新增角色
export function addRole(data) {
  return request({
    url: '/system/role',
    method: 'post',
    data: data
  })
}

// 修改角色
export function updateRole(data) {
  return request({
    url: '/system/role',
    method: 'put',
    data: data
  })
}

// 角色数据权限
export function dataScope(data) {
  return request({
    url: '/system/role/dataScope',
    method: 'put',
    data: data
  })
}

// 角色状态修改
export function changeRoleStatus(roleId, status) {
  const data = {
    roleId,
    status
  }
  return request({
    url: '/system/role/changeStatus',
    method: 'put',
    data: data
  })
}

// 删除角色
export function delRole(roleId) {
  return request({
    url: '/system/role/' + roleId,
    method: 'delete'
  })
}

// 导出角色
export function exportRole(query) {
  return request({
    url: '/system/role/export',
    method: 'get',
    params: query
  })
=======
import request from '@/utils/request'

// 查询角色列表
export function listRole(query) {
  return request({
    url: '/system/role/list',
    method: 'get',
    params: query
  })
}

// 查询角色详细
export function getRole(roleId) {
  return request({
    url: '/system/role/' + roleId,
    method: 'get'
  })
}

// 新增角色
export function addRole(data) {
  return request({
    url: '/system/role',
    method: 'post',
    data: data
  })
}

// 修改角色
export function updateRole(data) {
  return request({
    url: '/system/role',
    method: 'put',
    data: data
  })
}

// 角色数据权限
export function dataScope(data) {
  return request({
    url: '/system/role/dataScope',
    method: 'put',
    data: data
  })
}

// 角色状态修改
export function changeRoleStatus(roleId, status) {
  const data = {
    roleId,
    status
  }
  return request({
    url: '/system/role/changeStatus',
    method: 'put',
    data: data
  })
}

// 删除角色
export function delRole(roleId) {
  return request({
    url: '/system/role/' + roleId,
    method: 'delete'
  })
}

// 导出角色
export function exportRole(query) {
  return request({
    url: '/system/role/export',
    method: 'get',
    params: query
  })
}

// 查询角色已授权用户列表
export function allocatedUserList(query) {
  return request({
    url: '/system/role/authUser/allocatedList',
    method: 'get',
    params: query
  })
}

// 查询角色未授权用户列表
export function unallocatedUserList(query) {
  return request({
    url: '/system/role/authUser/unallocatedList',
    method: 'get',
    params: query
  })
}

// 取消用户授权角色
export function authUserCancel(data) {
  return request({
    url: '/system/role/authUser/cancel',
    method: 'put',
    data: data
  })
}

// 批量取消用户授权角色
export function authUserCancelAll(data) {
  return request({
    url: '/system/role/authUser/cancelAll',
    method: 'put',
    params: data
  })
}

// 授权用户选择
export function authUserSelectAll(data) {
  return request({
    url: '/system/role/authUser/selectAll',
    method: 'put',
    params: data
  })
>>>>>>> 90c41d49
}<|MERGE_RESOLUTION|>--- conflicted
+++ resolved
@@ -1,79 +1,3 @@
-<<<<<<< HEAD
-import request from '@/utils/request'
-
-// 查询角色列表
-export function listRole(query) {
-  return request({
-    url: '/system/role/list',
-    method: 'get',
-    params: query
-  })
-}
-
-// 查询角色详细
-export function getRole(roleId) {
-  return request({
-    url: '/system/role/' + roleId,
-    method: 'get'
-  })
-}
-
-// 新增角色
-export function addRole(data) {
-  return request({
-    url: '/system/role',
-    method: 'post',
-    data: data
-  })
-}
-
-// 修改角色
-export function updateRole(data) {
-  return request({
-    url: '/system/role',
-    method: 'put',
-    data: data
-  })
-}
-
-// 角色数据权限
-export function dataScope(data) {
-  return request({
-    url: '/system/role/dataScope',
-    method: 'put',
-    data: data
-  })
-}
-
-// 角色状态修改
-export function changeRoleStatus(roleId, status) {
-  const data = {
-    roleId,
-    status
-  }
-  return request({
-    url: '/system/role/changeStatus',
-    method: 'put',
-    data: data
-  })
-}
-
-// 删除角色
-export function delRole(roleId) {
-  return request({
-    url: '/system/role/' + roleId,
-    method: 'delete'
-  })
-}
-
-// 导出角色
-export function exportRole(query) {
-  return request({
-    url: '/system/role/export',
-    method: 'get',
-    params: query
-  })
-=======
 import request from '@/utils/request'
 
 // 查询角色列表
@@ -150,6 +74,7 @@
   })
 }
 
+
 // 查询角色已授权用户列表
 export function allocatedUserList(query) {
   return request({
@@ -193,5 +118,4 @@
     method: 'put',
     params: data
   })
->>>>>>> 90c41d49
 }