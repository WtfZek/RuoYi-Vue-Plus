<<<<<<< HEAD
import request from '@/utils/request'

// 查询参数列表
export function listConfig(query) {
  return request({
    url: '/system/config/list',
    method: 'get',
    params: query
  })
}

// 查询参数详细
export function getConfig(configId) {
  return request({
    url: '/system/config/' + configId,
    method: 'get'
  })
}

// 根据参数键名查询参数值
export function getConfigKey(configKey) {
  return request({
    url: '/system/config/configKey/' + configKey,
    method: 'get'
  })
}

// 新增参数配置
export function addConfig(data) {
  return request({
    url: '/system/config',
    method: 'post',
    data: data
  })
}

// 修改参数配置
export function updateConfig(data) {
  return request({
    url: '/system/config',
    method: 'put',
    data: data
  })
}

// 删除参数配置
export function delConfig(configId) {
  return request({
    url: '/system/config/' + configId,
    method: 'delete'
  })
}

// 导出参数
export function exportConfig(query) {
  return request({
    url: '/system/config/export',
    method: 'get',
    params: query
  })
=======
import request from '@/utils/request'

// 查询参数列表
export function listConfig(query) {
  return request({
    url: '/system/config/list',
    method: 'get',
    params: query
  })
}

// 查询参数详细
export function getConfig(configId) {
  return request({
    url: '/system/config/' + configId,
    method: 'get'
  })
}

// 根据参数键名查询参数值
export function getConfigKey(configKey) {
  return request({
    url: '/system/config/configKey/' + configKey,
    method: 'get'
  })
}

// 新增参数配置
export function addConfig(data) {
  return request({
    url: '/system/config',
    method: 'post',
    data: data
  })
}

// 修改参数配置
export function updateConfig(data) {
  return request({
    url: '/system/config',
    method: 'put',
    data: data
  })
}

// 删除参数配置
export function delConfig(configId) {
  return request({
    url: '/system/config/' + configId,
    method: 'delete'
  })
}

// 清理参数缓存
export function clearCache() {
  return request({
    url: '/system/config/clearCache',
    method: 'delete'
  })
}

// 导出参数
export function exportConfig(query) {
  return request({
    url: '/system/config/export',
    method: 'get',
    params: query
  })
>>>>>>> b4b3ff88
}<|MERGE_RESOLUTION|>--- conflicted
+++ resolved
@@ -1,65 +1,3 @@
-<<<<<<< HEAD
-import request from '@/utils/request'
-
-// 查询参数列表
-export function listConfig(query) {
-  return request({
-    url: '/system/config/list',
-    method: 'get',
-    params: query
-  })
-}
-
-// 查询参数详细
-export function getConfig(configId) {
-  return request({
-    url: '/system/config/' + configId,
-    method: 'get'
-  })
-}
-
-// 根据参数键名查询参数值
-export function getConfigKey(configKey) {
-  return request({
-    url: '/system/config/configKey/' + configKey,
-    method: 'get'
-  })
-}
-
-// 新增参数配置
-export function addConfig(data) {
-  return request({
-    url: '/system/config',
-    method: 'post',
-    data: data
-  })
-}
-
-// 修改参数配置
-export function updateConfig(data) {
-  return request({
-    url: '/system/config',
-    method: 'put',
-    data: data
-  })
-}
-
-// 删除参数配置
-export function delConfig(configId) {
-  return request({
-    url: '/system/config/' + configId,
-    method: 'delete'
-  })
-}
-
-// 导出参数
-export function exportConfig(query) {
-  return request({
-    url: '/system/config/export',
-    method: 'get',
-    params: query
-  })
-=======
 import request from '@/utils/request'
 
 // 查询参数列表
@@ -128,5 +66,4 @@
     method: 'get',
     params: query
   })
->>>>>>> b4b3ff88
 }