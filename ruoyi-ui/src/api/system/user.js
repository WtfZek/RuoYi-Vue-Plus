--- conflicted
+++ resolved
@@ -1,132 +1,3 @@
-<<<<<<< HEAD
-import request from '@/utils/request'
-import { praseStrEmpty } from "@/utils/ruoyi";
-
-// 查询用户列表
-export function listUser(query) {
-  return request({
-    url: '/system/user/list',
-    method: 'get',
-    params: query
-  })
-}
-
-// 查询用户详细
-export function getUser(userId) {
-  return request({
-    url: '/system/user/' + praseStrEmpty(userId),
-    method: 'get'
-  })
-}
-
-// 新增用户
-export function addUser(data) {
-  return request({
-    url: '/system/user',
-    method: 'post',
-    data: data
-  })
-}
-
-// 修改用户
-export function updateUser(data) {
-  return request({
-    url: '/system/user',
-    method: 'put',
-    data: data
-  })
-}
-
-// 删除用户
-export function delUser(userId) {
-  return request({
-    url: '/system/user/' + userId,
-    method: 'delete'
-  })
-}
-
-// 导出用户
-export function exportUser(query) {
-  return request({
-    url: '/system/user/export',
-    method: 'get',
-    params: query
-  })
-}
-
-// 用户密码重置
-export function resetUserPwd(userId, password) {
-  const data = {
-    userId,
-    password
-  }
-  return request({
-    url: '/system/user/resetPwd',
-    method: 'put',
-    data: data
-  })
-}
-
-// 用户状态修改
-export function changeUserStatus(userId, status) {
-  const data = {
-    userId,
-    status
-  }
-  return request({
-    url: '/system/user/changeStatus',
-    method: 'put',
-    data: data
-  })
-}
-
-// 查询用户个人信息
-export function getUserProfile() {
-  return request({
-    url: '/system/user/profile',
-    method: 'get'
-  })
-}
-
-// 修改用户个人信息
-export function updateUserProfile(data) {
-  return request({
-    url: '/system/user/profile',
-    method: 'put',
-    data: data
-  })
-}
-
-// 用户密码重置
-export function updateUserPwd(oldPassword, newPassword) {
-  const data = {
-    oldPassword,
-    newPassword
-  }
-  return request({
-    url: '/system/user/profile/updatePwd',
-    method: 'put',
-    params: data
-  })
-}
-
-// 用户头像上传
-export function uploadAvatar(data) {
-  return request({
-    url: '/system/user/profile/avatar',
-    method: 'post',
-    data: data
-  })
-}
-
-// 下载用户导入模板
-export function importTemplate() {
-  return request({
-    url: '/system/user/importTemplate',
-    method: 'get'
-  })
-}
-=======
 import request from '@/utils/request'
 import { praseStrEmpty } from "@/utils/ruoyi";
 
@@ -270,5 +141,4 @@
     method: 'put',
     params: data
   })
-}
->>>>>>> 90c41d49
+}