--- conflicted
+++ resolved
@@ -1,65 +1,3 @@
-<<<<<<< HEAD
-import request from '@/utils/request'
-
-// 查询字典数据列表
-export function listData(query) {
-  return request({
-    url: '/system/dict/data/list',
-    method: 'get',
-    params: query
-  })
-}
-
-// 查询字典数据详细
-export function getData(dictCode) {
-  return request({
-    url: '/system/dict/data/' + dictCode,
-    method: 'get'
-  })
-}
-
-// 根据字典类型查询字典数据信息
-export function getDicts(dictType) {
-  return request({
-    url: '/system/dict/data/dictType/' + dictType,
-    method: 'get'
-  })
-}
-
-// 新增字典数据
-export function addData(data) {
-  return request({
-    url: '/system/dict/data',
-    method: 'post',
-    data: data
-  })
-}
-
-// 修改字典数据
-export function updateData(data) {
-  return request({
-    url: '/system/dict/data',
-    method: 'put',
-    data: data
-  })
-}
-
-// 删除字典数据
-export function delData(dictCode) {
-  return request({
-    url: '/system/dict/data/' + dictCode,
-    method: 'delete'
-  })
-}
-
-// 导出字典数据
-export function exportData(query) {
-  return request({
-    url: '/system/dict/data/export',
-    method: 'get',
-    params: query
-  })
-=======
 import request from '@/utils/request'
 
 // 查询字典数据列表
@@ -120,5 +58,4 @@
     method: 'get',
     params: query
   })
->>>>>>> b4b3ff88
 }