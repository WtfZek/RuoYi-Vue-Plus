--- conflicted
+++ resolved
@@ -1,13 +1,3 @@
-<<<<<<< HEAD
-import request from '@/utils/request'
-
-// 查询服务器详细
-export function getServer() {
-  return request({
-    url: '/monitor/server',
-    method: 'get'
-  })
-=======
 import request from '@/utils/request'
 
 // 获取服务信息
@@ -16,5 +6,4 @@
     url: '/monitor/server',
     method: 'get'
   })
->>>>>>> 664192da
 }