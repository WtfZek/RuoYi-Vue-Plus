--- conflicted
+++ resolved
@@ -1,31 +1,3 @@
-<<<<<<< HEAD
-import request from '@/utils/request'
-
-// 查询登录日志列表
-export function list(query) {
-  return request({
-    url: '/monitor/logininfor/list',
-    method: 'get',
-    params: query
-  })
-}
-
-// 删除登录日志
-export function delLogininfor(infoId) {
-  return request({
-    url: '/monitor/logininfor/' + infoId,
-    method: 'delete'
-  })
-}
-
-// 清空登录日志
-export function cleanLogininfor() {
-  return request({
-    url: '/monitor/logininfor/clean',
-    method: 'delete'
-  })
-}
-=======
 import request from '@/utils/request'
 
 // 查询登录日志列表
@@ -59,5 +31,4 @@
     url: '/monitor/logininfor/clean',
     method: 'delete'
   })
-}
->>>>>>> cbedec7c
+}