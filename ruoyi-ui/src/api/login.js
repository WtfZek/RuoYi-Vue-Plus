<<<<<<< HEAD
import request from '@/utils/request'

// 登录方法
export function login(username, password, code, uuid) {
  const data = {
    username,
    password,
    code,
    uuid
  }
  return request({
    url: '/login',
    method: 'post',
    data: data
  })
}

// 获取用户详细信息
export function getInfo() {
  return request({
    url: '/getInfo',
    method: 'get'
  })
}

// 退出方法
export function logout() {
  return request({
    url: '/logout',
    method: 'post'
  })
}

// 获取验证码
export function getCodeImg() {
  return request({
    url: '/captchaImage',
    method: 'get'
  })
=======
import request from '@/utils/request'

// 登录方法
export function login(username, password, code, uuid) {
  const data = {
    username,
    password,
    code,
    uuid
  }
  return request({
    url: '/login',
    method: 'post',
    data: data
  })
}

// 注册方法
export function register(data) {
  return request({
    url: '/register',
    headers: {
      isToken: false
    },
    method: 'post',
    data: data
  })
}

// 获取用户详细信息
export function getInfo() {
  return request({
    url: '/getInfo',
    method: 'get'
  })
}

// 退出方法
export function logout() {
  return request({
    url: '/logout',
    method: 'post'
  })
}

// 获取验证码
export function getCodeImg() {
  return request({
    url: '/captchaImage',
    method: 'get'
  })
>>>>>>> 68ae4df2
}<|MERGE_RESOLUTION|>--- conflicted
+++ resolved
@@ -1,44 +1,3 @@
-<<<<<<< HEAD
-import request from '@/utils/request'
-
-// 登录方法
-export function login(username, password, code, uuid) {
-  const data = {
-    username,
-    password,
-    code,
-    uuid
-  }
-  return request({
-    url: '/login',
-    method: 'post',
-    data: data
-  })
-}
-
-// 获取用户详细信息
-export function getInfo() {
-  return request({
-    url: '/getInfo',
-    method: 'get'
-  })
-}
-
-// 退出方法
-export function logout() {
-  return request({
-    url: '/logout',
-    method: 'post'
-  })
-}
-
-// 获取验证码
-export function getCodeImg() {
-  return request({
-    url: '/captchaImage',
-    method: 'get'
-  })
-=======
 import request from '@/utils/request'
 
 // 登录方法
@@ -90,5 +49,4 @@
     url: '/captchaImage',
     method: 'get'
   })
->>>>>>> 68ae4df2
 }