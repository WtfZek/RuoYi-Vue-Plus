--- conflicted
+++ resolved
@@ -1,48 +1,3 @@
-<<<<<<< HEAD
-<template>
-  <component :is="type" v-bind="linkProps(to)">
-    <slot />
-  </component>
-</template>
-
-<script>
-import { isExternal } from '@/utils/validate'
-
-export default {
-  props: {
-    to: {
-      type: String,
-      required: true
-    }
-  },
-  computed: {
-    isExternal() {
-      return isExternal(this.to)
-    },
-    type() {
-      if (this.isExternal) {
-        return 'a'
-      }
-      return 'router-link'
-    }
-  },
-  methods: {
-    linkProps(to) {
-      if (this.isExternal) {
-        return {
-          href: to,
-          target: '_blank',
-          rel: 'noopener'
-        }
-      }
-      return {
-        to: to
-      }
-    }
-  }
-}
-</script>
-=======
 <template>
   <component :is="type" v-bind="linkProps(to)">
     <slot />
@@ -85,5 +40,4 @@
     }
   }
 }
-</script>
->>>>>>> db193a46
+</script>