--- conflicted
+++ resolved
@@ -1,62 +1,3 @@
-<<<<<<< HEAD
-<template>
-    <div :class="{'has-logo':showLogo}" :style="{ backgroundColor: settings.sideTheme === 'theme-dark' ? variables.menuBg : variables.menuLightBg }">
-        <logo v-if="showLogo" :collapse="isCollapse" />
-        <el-scrollbar :class="settings.sideTheme" wrap-class="scrollbar-wrapper">
-            <el-menu
-                :default-active="activeMenu"
-                :collapse="isCollapse"
-                :background-color="settings.sideTheme === 'theme-dark' ? variables.menuBg : variables.menuLightBg"
-                :text-color="settings.sideTheme === 'theme-dark' ? variables.menuText : 'rgba(0,0,0,.65)'"
-                :unique-opened="true"
-                :active-text-color="settings.theme"
-                :collapse-transition="false"
-                mode="vertical"
-            >
-                <sidebar-item
-                    v-for="(route, index) in permission_routes"
-                    :key="route.path  + index"
-                    :item="route"
-                    :base-path="route.path"
-                />
-            </el-menu>
-        </el-scrollbar>
-    </div>
-</template>
-
-<script>
-import { mapGetters, mapState } from "vuex";
-import Logo from "./Logo";
-import SidebarItem from "./SidebarItem";
-import variables from "@/assets/styles/variables.scss";
-
-export default {
-    components: { SidebarItem, Logo },
-    computed: {
-        ...mapState(["settings"]),
-        ...mapGetters(["permission_routes", "sidebar"]),
-        activeMenu() {
-            const route = this.$route;
-            const { meta, path } = route;
-            // if set path, the sidebar will highlight the path you set
-            if (meta.activeMenu) {
-                return meta.activeMenu;
-            }
-            return path;
-        },
-        showLogo() {
-            return this.$store.state.settings.sidebarLogo;
-        },
-        variables() {
-            return variables;
-        },
-        isCollapse() {
-            return !this.sidebar.opened;
-        }
-    }
-};
-</script>
-=======
 <template>
     <div :class="{'has-logo':showLogo}" :style="{ backgroundColor: settings.sideTheme === 'theme-dark' ? variables.menuBg : variables.menuLightBg }">
         <logo v-if="showLogo" :collapse="isCollapse" />
@@ -113,5 +54,4 @@
         }
     }
 };
-</script>
->>>>>>> c86dc207
+</script>