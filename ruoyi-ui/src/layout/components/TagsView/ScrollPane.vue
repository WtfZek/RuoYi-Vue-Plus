--- conflicted
+++ resolved
@@ -1,99 +1,3 @@
-<<<<<<< HEAD
-<template>
-  <el-scrollbar ref="scrollContainer" :vertical="false" class="scroll-container" @wheel.native.prevent="handleScroll">
-    <slot />
-  </el-scrollbar>
-</template>
-
-<script>
-const tagAndTagSpacing = 4 // tagAndTagSpacing
-
-export default {
-  name: 'ScrollPane',
-  data() {
-    return {
-      left: 0
-    }
-  },
-  computed: {
-    scrollWrapper() {
-      return this.$refs.scrollContainer.$refs.wrap
-    }
-  },
-  mounted() {
-    this.scrollWrapper.addEventListener('scroll', this.emitScroll, true)
-  },
-  beforeDestroy() {
-    this.scrollWrapper.removeEventListener('scroll', this.emitScroll)
-  },
-  methods: {
-    handleScroll(e) {
-      const eventDelta = e.wheelDelta || -e.deltaY * 40
-      const $scrollWrapper = this.scrollWrapper
-      $scrollWrapper.scrollLeft = $scrollWrapper.scrollLeft + eventDelta / 4
-    },
-    emitScroll() {
-      this.$emit('scroll')
-    },
-    moveToTarget(currentTag) {
-      const $container = this.$refs.scrollContainer.$el
-      const $containerWidth = $container.offsetWidth
-      const $scrollWrapper = this.scrollWrapper
-      const tagList = this.$parent.$refs.tag
-
-      let firstTag = null
-      let lastTag = null
-
-      // find first tag and last tag
-      if (tagList.length > 0) {
-        firstTag = tagList[0]
-        lastTag = tagList[tagList.length - 1]
-      }
-
-      if (firstTag === currentTag) {
-        $scrollWrapper.scrollLeft = 0
-      } else if (lastTag === currentTag) {
-        $scrollWrapper.scrollLeft = $scrollWrapper.scrollWidth - $containerWidth
-      } else {
-        // find preTag and nextTag
-        const currentIndex = tagList.findIndex(item => item === currentTag)
-        const prevTag = tagList[currentIndex - 1]
-        const nextTag = tagList[currentIndex + 1]
-
-        // the tag's offsetLeft after of nextTag
-        const afterNextTagOffsetLeft = nextTag.$el.offsetLeft + nextTag.$el.offsetWidth + tagAndTagSpacing
-
-        // the tag's offsetLeft before of prevTag
-        const beforePrevTagOffsetLeft = prevTag.$el.offsetLeft - tagAndTagSpacing
-
-        if (afterNextTagOffsetLeft > $scrollWrapper.scrollLeft + $containerWidth) {
-          $scrollWrapper.scrollLeft = afterNextTagOffsetLeft - $containerWidth
-        } else if (beforePrevTagOffsetLeft < $scrollWrapper.scrollLeft) {
-          $scrollWrapper.scrollLeft = beforePrevTagOffsetLeft
-        }
-      }
-    }
-  }
-}
-</script>
-
-<style lang="scss" scoped>
-.scroll-container {
-  white-space: nowrap;
-  position: relative;
-  overflow: hidden;
-  width: 100%;
-  /deep/ {
-    .el-scrollbar__bar {
-      bottom: 0px;
-    }
-    .el-scrollbar__wrap {
-      height: 49px;
-    }
-  }
-}
-</style>
-=======
 <template>
   <el-scrollbar ref="scrollContainer" :vertical="false" class="scroll-container" @wheel.native.prevent="handleScroll">
     <slot />
@@ -187,5 +91,4 @@
     }
   }
 }
-</style>
->>>>>>> 4dcf737d
+</style>