--- conflicted
+++ resolved
@@ -1,4 +1,3 @@
-<<<<<<< HEAD
 <template>
   <div id="tags-view-container" class="tags-view-container">
     <scroll-pane ref="scrollPane" class="tags-view-wrapper" @scroll="handleScroll">
@@ -161,7 +160,7 @@
     },
     closeAllTags(view) {
       this.$store.dispatch('tagsView/delAllViews').then(({ visitedViews }) => {
-        if (this.affixTags.some(tag => tag.path === view.path)) {
+        if (this.affixTags.some(tag => tag.path === this.$route.path)) {
           return
         }
         this.toLastView(visitedViews, view)
@@ -301,309 +300,4 @@
     }
   }
 }
-</style>
-=======
-<template>
-  <div id="tags-view-container" class="tags-view-container">
-    <scroll-pane ref="scrollPane" class="tags-view-wrapper" @scroll="handleScroll">
-      <router-link
-        v-for="tag in visitedViews"
-        ref="tag"
-        :key="tag.path"
-        :class="isActive(tag)?'active':''"
-        :to="{ path: tag.path, query: tag.query, fullPath: tag.fullPath }"
-        tag="span"
-        class="tags-view-item"
-        :style="activeStyle(tag)"
-        @click.middle.native="!isAffix(tag)?closeSelectedTag(tag):''"
-        @contextmenu.prevent.native="openMenu(tag,$event)"
-      >
-        {{ tag.title }}
-        <span v-if="!isAffix(tag)" class="el-icon-close" @click.prevent.stop="closeSelectedTag(tag)" />
-      </router-link>
-    </scroll-pane>
-    <ul v-show="visible" :style="{left:left+'px',top:top+'px'}" class="contextmenu">
-      <li @click="refreshSelectedTag(selectedTag)">刷新页面</li>
-      <li v-if="!isAffix(selectedTag)" @click="closeSelectedTag(selectedTag)">关闭当前</li>
-      <li @click="closeOthersTags">关闭其他</li>
-      <li @click="closeAllTags(selectedTag)">关闭所有</li>
-    </ul>
-  </div>
-</template>
-
-<script>
-import ScrollPane from './ScrollPane'
-import path from 'path'
-
-export default {
-  components: { ScrollPane },
-  data() {
-    return {
-      visible: false,
-      top: 0,
-      left: 0,
-      selectedTag: {},
-      affixTags: []
-    }
-  },
-  computed: {
-    visitedViews() {
-      return this.$store.state.tagsView.visitedViews
-    },
-    routes() {
-      return this.$store.state.permission.routes
-    },
-    theme() {
-      return this.$store.state.settings.theme;
-    }
-  },
-  watch: {
-    $route() {
-      this.addTags()
-      this.moveToCurrentTag()
-    },
-    visible(value) {
-      if (value) {
-        document.body.addEventListener('click', this.closeMenu)
-      } else {
-        document.body.removeEventListener('click', this.closeMenu)
-      }
-    }
-  },
-  mounted() {
-    this.initTags()
-    this.addTags()
-  },
-  methods: {
-    isActive(route) {
-      return route.path === this.$route.path
-    },
-    activeStyle(tag) {
-      if (!this.isActive(tag)) return {};
-      return {
-        "background-color": this.theme,
-        "border-color": this.theme
-      };
-    },
-    isAffix(tag) {
-      return tag.meta && tag.meta.affix
-    },
-    filterAffixTags(routes, basePath = '/') {
-      let tags = []
-      routes.forEach(route => {
-        if (route.meta && route.meta.affix) {
-          const tagPath = path.resolve(basePath, route.path)
-          tags.push({
-            fullPath: tagPath,
-            path: tagPath,
-            name: route.name,
-            meta: { ...route.meta }
-          })
-        }
-        if (route.children) {
-          const tempTags = this.filterAffixTags(route.children, route.path)
-          if (tempTags.length >= 1) {
-            tags = [...tags, ...tempTags]
-          }
-        }
-      })
-      return tags
-    },
-    initTags() {
-      const affixTags = this.affixTags = this.filterAffixTags(this.routes)
-      for (const tag of affixTags) {
-        // Must have tag name
-        if (tag.name) {
-          this.$store.dispatch('tagsView/addVisitedView', tag)
-        }
-      }
-    },
-    addTags() {
-      const { name } = this.$route
-      if (name) {
-        this.$store.dispatch('tagsView/addView', this.$route)
-      }
-      return false
-    },
-    moveToCurrentTag() {
-      const tags = this.$refs.tag
-      this.$nextTick(() => {
-        for (const tag of tags) {
-          if (tag.to.path === this.$route.path) {
-            this.$refs.scrollPane.moveToTarget(tag)
-            // when query is different then update
-            if (tag.to.fullPath !== this.$route.fullPath) {
-              this.$store.dispatch('tagsView/updateVisitedView', this.$route)
-            }
-            break
-          }
-        }
-      })
-    },
-    refreshSelectedTag(view) {
-      this.$store.dispatch('tagsView/delCachedView', view).then(() => {
-        const { fullPath } = view
-        this.$nextTick(() => {
-          this.$router.replace({
-            path: '/redirect' + fullPath
-          })
-        })
-      })
-    },
-    closeSelectedTag(view) {
-      this.$store.dispatch('tagsView/delView', view).then(({ visitedViews }) => {
-        if (this.isActive(view)) {
-          this.toLastView(visitedViews, view)
-        }
-      })
-    },
-    closeOthersTags() {
-      this.$router.push(this.selectedTag)
-      this.$store.dispatch('tagsView/delOthersViews', this.selectedTag).then(() => {
-        this.moveToCurrentTag()
-      })
-    },
-    closeAllTags(view) {
-      this.$store.dispatch('tagsView/delAllViews').then(({ visitedViews }) => {
-        if (this.affixTags.some(tag => tag.path === this.$route.path)) {
-          return
-        }
-        this.toLastView(visitedViews, view)
-      })
-    },
-    toLastView(visitedViews, view) {
-      const latestView = visitedViews.slice(-1)[0]
-      if (latestView) {
-        this.$router.push(latestView.fullPath)
-      } else {
-        // now the default is to redirect to the home page if there is no tags-view,
-        // you can adjust it according to your needs.
-        if (view.name === 'Dashboard') {
-          // to reload home page
-          this.$router.replace({ path: '/redirect' + view.fullPath })
-        } else {
-          this.$router.push('/')
-        }
-      }
-    },
-    openMenu(tag, e) {
-      const menuMinWidth = 105
-      const offsetLeft = this.$el.getBoundingClientRect().left // container margin left
-      const offsetWidth = this.$el.offsetWidth // container width
-      const maxLeft = offsetWidth - menuMinWidth // left boundary
-      const left = e.clientX - offsetLeft + 15 // 15: margin right
-
-      if (left > maxLeft) {
-        this.left = maxLeft
-      } else {
-        this.left = left
-      }
-
-      this.top = e.clientY
-      this.visible = true
-      this.selectedTag = tag
-    },
-    closeMenu() {
-      this.visible = false
-    },
-    handleScroll() {
-      this.closeMenu()
-    }
-  }
-}
-</script>
-
-<style lang="scss" scoped>
-.tags-view-container {
-  height: 34px;
-  width: 100%;
-  background: #fff;
-  border-bottom: 1px solid #d8dce5;
-  box-shadow: 0 1px 3px 0 rgba(0, 0, 0, .12), 0 0 3px 0 rgba(0, 0, 0, .04);
-  .tags-view-wrapper {
-    .tags-view-item {
-      display: inline-block;
-      position: relative;
-      cursor: pointer;
-      height: 26px;
-      line-height: 26px;
-      border: 1px solid #d8dce5;
-      color: #495060;
-      background: #fff;
-      padding: 0 8px;
-      font-size: 12px;
-      margin-left: 5px;
-      margin-top: 4px;
-      &:first-of-type {
-        margin-left: 15px;
-      }
-      &:last-of-type {
-        margin-right: 15px;
-      }
-      &.active {
-        background-color: #42b983;
-        color: #fff;
-        border-color: #42b983;
-        &::before {
-          content: '';
-          background: #fff;
-          display: inline-block;
-          width: 8px;
-          height: 8px;
-          border-radius: 50%;
-          position: relative;
-          margin-right: 2px;
-        }
-      }
-    }
-  }
-  .contextmenu {
-    margin: 0;
-    background: #fff;
-    z-index: 3000;
-    position: absolute;
-    list-style-type: none;
-    padding: 5px 0;
-    border-radius: 4px;
-    font-size: 12px;
-    font-weight: 400;
-    color: #333;
-    box-shadow: 2px 2px 3px 0 rgba(0, 0, 0, .3);
-    li {
-      margin: 0;
-      padding: 7px 16px;
-      cursor: pointer;
-      &:hover {
-        background: #eee;
-      }
-    }
-  }
-}
-</style>
-
-<style lang="scss">
-//reset element css of el-icon-close
-.tags-view-wrapper {
-  .tags-view-item {
-    .el-icon-close {
-      width: 16px;
-      height: 16px;
-      vertical-align: 2px;
-      border-radius: 50%;
-      text-align: center;
-      transition: all .3s cubic-bezier(.645, .045, .355, 1);
-      transform-origin: 100% 50%;
-      &:before {
-        transform: scale(.6);
-        display: inline-block;
-        vertical-align: -3px;
-      }
-      &:hover {
-        background-color: #b4bccc;
-        color: #fff;
-      }
-    }
-  }
-}
-</style>
->>>>>>> ae4290bd
+</style>