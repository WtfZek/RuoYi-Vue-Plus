<<<<<<< HEAD
<template>
  <div :class="{'show':show}" class="header-search">
    <svg-icon class-name="search-icon" icon-class="search" @click.stop="click" />
    <el-select
      ref="headerSearchSelect"
      v-model="search"
      :remote-method="querySearch"
      filterable
      default-first-option
      remote
      placeholder="Search"
      class="header-search-select"
      @change="change"
    >
      <el-option v-for="option in options" :key="option.item.path" :value="option.item" :label="option.item.title.join(' > ')" />
    </el-select>
  </div>
</template>

<script>
// fuse is a lightweight fuzzy-search module
// make search results more in line with expectations
import Fuse from 'fuse.js'
import path from 'path'

export default {
  name: 'HeaderSearch',
  data() {
    return {
      search: '',
      options: [],
      searchPool: [],
      show: false,
      fuse: undefined
    }
  },
  computed: {
    routes() {
      return this.$store.getters.permission_routes
    }
  },
  watch: {
    routes() {
      this.searchPool = this.generateRoutes(this.routes)
    },
    searchPool(list) {
      this.initFuse(list)
    },
    show(value) {
      if (value) {
        document.body.addEventListener('click', this.close)
      } else {
        document.body.removeEventListener('click', this.close)
      }
    }
  },
  mounted() {
    this.searchPool = this.generateRoutes(this.routes)
  },
  methods: {
    click() {
      this.show = !this.show
      if (this.show) {
        this.$refs.headerSearchSelect && this.$refs.headerSearchSelect.focus()
      }
    },
    close() {
      this.$refs.headerSearchSelect && this.$refs.headerSearchSelect.blur()
      this.options = []
      this.show = false
    },
    change(val) {
      if(this.ishttp(val.path)) {
        // http(s):// 路径新窗口打开
        window.open(val.path, "_blank");
      } else {
        this.$router.push(val.path)
      }
      this.search = ''
      this.options = []
      this.$nextTick(() => {
        this.show = false
      })
    },
    initFuse(list) {
      this.fuse = new Fuse(list, {
        shouldSort: true,
        threshold: 0.4,
        location: 0,
        distance: 100,
        maxPatternLength: 32,
        minMatchCharLength: 1,
        keys: [{
          name: 'title',
          weight: 0.7
        }, {
          name: 'path',
          weight: 0.3
        }]
      })
    },
    // Filter out the routes that can be displayed in the sidebar
    // And generate the internationalized title
    generateRoutes(routes, basePath = '/', prefixTitle = []) {
      let res = []

      for (const router of routes) {
        // skip hidden router
        if (router.hidden) { continue }

        const data = {
          path: !this.ishttp(router.path) ? path.resolve(basePath, router.path) : router.path,
          title: [...prefixTitle]
        }

        if (router.meta && router.meta.title) {
          data.title = [...data.title, router.meta.title]

          if (router.redirect !== 'noRedirect') {
            // only push the routes with title
            // special case: need to exclude parent router without redirect
            res.push(data)
          }
        }

        // recursive child routes
        if (router.children) {
          const tempRoutes = this.generateRoutes(router.children, data.path, data.title)
          if (tempRoutes.length >= 1) {
            res = [...res, ...tempRoutes]
          }
        }
      }
      return res
    },
    querySearch(query) {
      if (query !== '') {
        this.options = this.fuse.search(query)
      } else {
        this.options = []
      }
    },
    ishttp(url) {
      return url.indexOf('http://') !== -1 || url.indexOf('https://') !== -1
    }
  }
}
</script>

<style lang="scss" scoped>
.header-search {
  font-size: 0 !important;

  .search-icon {
    cursor: pointer;
    font-size: 18px;
    vertical-align: middle;
  }

  .header-search-select {
    font-size: 18px;
    transition: width 0.2s;
    width: 0;
    overflow: hidden;
    background: transparent;
    border-radius: 0;
    display: inline-block;
    vertical-align: middle;

    ::v-deep .el-input__inner {
      border-radius: 0;
      border: 0;
      padding-left: 0;
      padding-right: 0;
      box-shadow: none !important;
      border-bottom: 1px solid #d9d9d9;
      vertical-align: middle;
    }
  }

  &.show {
    .header-search-select {
      width: 210px;
      margin-left: 10px;
    }
  }
}
</style>
=======
<template>
  <div :class="{'show':show}" class="header-search">
    <svg-icon class-name="search-icon" icon-class="search" @click.stop="click" />
    <el-select
      ref="headerSearchSelect"
      v-model="search"
      :remote-method="querySearch"
      filterable
      default-first-option
      remote
      placeholder="Search"
      class="header-search-select"
      @change="change"
    >
      <el-option v-for="option in options" :key="option.item.path" :value="option.item" :label="option.item.title.join(' > ')" />
    </el-select>
  </div>
</template>

<script>
// fuse is a lightweight fuzzy-search module
// make search results more in line with expectations
import Fuse from 'fuse.js/dist/fuse.min.js'
import path from 'path'

export default {
  name: 'HeaderSearch',
  data() {
    return {
      search: '',
      options: [],
      searchPool: [],
      show: false,
      fuse: undefined
    }
  },
  computed: {
    routes() {
      return this.$store.getters.permission_routes
    }
  },
  watch: {
    routes() {
      this.searchPool = this.generateRoutes(this.routes)
    },
    searchPool(list) {
      this.initFuse(list)
    },
    show(value) {
      if (value) {
        document.body.addEventListener('click', this.close)
      } else {
        document.body.removeEventListener('click', this.close)
      }
    }
  },
  mounted() {
    this.searchPool = this.generateRoutes(this.routes)
  },
  methods: {
    click() {
      this.show = !this.show
      if (this.show) {
        this.$refs.headerSearchSelect && this.$refs.headerSearchSelect.focus()
      }
    },
    close() {
      this.$refs.headerSearchSelect && this.$refs.headerSearchSelect.blur()
      this.options = []
      this.show = false
    },
    change(val) {
      if(this.ishttp(val.path)) {
        // http(s):// 路径新窗口打开
        window.open(val.path, "_blank");
      } else {
        this.$router.push(val.path)
      }
      this.search = ''
      this.options = []
      this.$nextTick(() => {
        this.show = false
      })
    },
    initFuse(list) {
      this.fuse = new Fuse(list, {
        shouldSort: true,
        threshold: 0.4,
        location: 0,
        distance: 100,
        maxPatternLength: 32,
        minMatchCharLength: 1,
        keys: [{
          name: 'title',
          weight: 0.7
        }, {
          name: 'path',
          weight: 0.3
        }]
      })
    },
    // Filter out the routes that can be displayed in the sidebar
    // And generate the internationalized title
    generateRoutes(routes, basePath = '/', prefixTitle = []) {
      let res = []

      for (const router of routes) {
        // skip hidden router
        if (router.hidden) { continue }

        const data = {
          path: !this.ishttp(router.path) ? path.resolve(basePath, router.path) : router.path,
          title: [...prefixTitle]
        }

        if (router.meta && router.meta.title) {
          data.title = [...data.title, router.meta.title]

          if (router.redirect !== 'noRedirect') {
            // only push the routes with title
            // special case: need to exclude parent router without redirect
            res.push(data)
          }
        }

        // recursive child routes
        if (router.children) {
          const tempRoutes = this.generateRoutes(router.children, data.path, data.title)
          if (tempRoutes.length >= 1) {
            res = [...res, ...tempRoutes]
          }
        }
      }
      return res
    },
    querySearch(query) {
      if (query !== '') {
        this.options = this.fuse.search(query)
      } else {
        this.options = []
      }
    },
    ishttp(url) {
      return url.indexOf('http://') !== -1 || url.indexOf('https://') !== -1
    }
  }
}
</script>

<style lang="scss" scoped>
.header-search {
  font-size: 0 !important;

  .search-icon {
    cursor: pointer;
    font-size: 18px;
    vertical-align: middle;
  }

  .header-search-select {
    font-size: 18px;
    transition: width 0.2s;
    width: 0;
    overflow: hidden;
    background: transparent;
    border-radius: 0;
    display: inline-block;
    vertical-align: middle;

    ::v-deep .el-input__inner {
      border-radius: 0;
      border: 0;
      padding-left: 0;
      padding-right: 0;
      box-shadow: none !important;
      border-bottom: 1px solid #d9d9d9;
      vertical-align: middle;
    }
  }

  &.show {
    .header-search-select {
      width: 210px;
      margin-left: 10px;
    }
  }
}
</style>
>>>>>>> edd090a0
<|MERGE_RESOLUTION|>--- conflicted
+++ resolved
@@ -1,193 +1,3 @@
-<<<<<<< HEAD
-<template>
-  <div :class="{'show':show}" class="header-search">
-    <svg-icon class-name="search-icon" icon-class="search" @click.stop="click" />
-    <el-select
-      ref="headerSearchSelect"
-      v-model="search"
-      :remote-method="querySearch"
-      filterable
-      default-first-option
-      remote
-      placeholder="Search"
-      class="header-search-select"
-      @change="change"
-    >
-      <el-option v-for="option in options" :key="option.item.path" :value="option.item" :label="option.item.title.join(' > ')" />
-    </el-select>
-  </div>
-</template>
-
-<script>
-// fuse is a lightweight fuzzy-search module
-// make search results more in line with expectations
-import Fuse from 'fuse.js'
-import path from 'path'
-
-export default {
-  name: 'HeaderSearch',
-  data() {
-    return {
-      search: '',
-      options: [],
-      searchPool: [],
-      show: false,
-      fuse: undefined
-    }
-  },
-  computed: {
-    routes() {
-      return this.$store.getters.permission_routes
-    }
-  },
-  watch: {
-    routes() {
-      this.searchPool = this.generateRoutes(this.routes)
-    },
-    searchPool(list) {
-      this.initFuse(list)
-    },
-    show(value) {
-      if (value) {
-        document.body.addEventListener('click', this.close)
-      } else {
-        document.body.removeEventListener('click', this.close)
-      }
-    }
-  },
-  mounted() {
-    this.searchPool = this.generateRoutes(this.routes)
-  },
-  methods: {
-    click() {
-      this.show = !this.show
-      if (this.show) {
-        this.$refs.headerSearchSelect && this.$refs.headerSearchSelect.focus()
-      }
-    },
-    close() {
-      this.$refs.headerSearchSelect && this.$refs.headerSearchSelect.blur()
-      this.options = []
-      this.show = false
-    },
-    change(val) {
-      if(this.ishttp(val.path)) {
-        // http(s):// 路径新窗口打开
-        window.open(val.path, "_blank");
-      } else {
-        this.$router.push(val.path)
-      }
-      this.search = ''
-      this.options = []
-      this.$nextTick(() => {
-        this.show = false
-      })
-    },
-    initFuse(list) {
-      this.fuse = new Fuse(list, {
-        shouldSort: true,
-        threshold: 0.4,
-        location: 0,
-        distance: 100,
-        maxPatternLength: 32,
-        minMatchCharLength: 1,
-        keys: [{
-          name: 'title',
-          weight: 0.7
-        }, {
-          name: 'path',
-          weight: 0.3
-        }]
-      })
-    },
-    // Filter out the routes that can be displayed in the sidebar
-    // And generate the internationalized title
-    generateRoutes(routes, basePath = '/', prefixTitle = []) {
-      let res = []
-
-      for (const router of routes) {
-        // skip hidden router
-        if (router.hidden) { continue }
-
-        const data = {
-          path: !this.ishttp(router.path) ? path.resolve(basePath, router.path) : router.path,
-          title: [...prefixTitle]
-        }
-
-        if (router.meta && router.meta.title) {
-          data.title = [...data.title, router.meta.title]
-
-          if (router.redirect !== 'noRedirect') {
-            // only push the routes with title
-            // special case: need to exclude parent router without redirect
-            res.push(data)
-          }
-        }
-
-        // recursive child routes
-        if (router.children) {
-          const tempRoutes = this.generateRoutes(router.children, data.path, data.title)
-          if (tempRoutes.length >= 1) {
-            res = [...res, ...tempRoutes]
-          }
-        }
-      }
-      return res
-    },
-    querySearch(query) {
-      if (query !== '') {
-        this.options = this.fuse.search(query)
-      } else {
-        this.options = []
-      }
-    },
-    ishttp(url) {
-      return url.indexOf('http://') !== -1 || url.indexOf('https://') !== -1
-    }
-  }
-}
-</script>
-
-<style lang="scss" scoped>
-.header-search {
-  font-size: 0 !important;
-
-  .search-icon {
-    cursor: pointer;
-    font-size: 18px;
-    vertical-align: middle;
-  }
-
-  .header-search-select {
-    font-size: 18px;
-    transition: width 0.2s;
-    width: 0;
-    overflow: hidden;
-    background: transparent;
-    border-radius: 0;
-    display: inline-block;
-    vertical-align: middle;
-
-    ::v-deep .el-input__inner {
-      border-radius: 0;
-      border: 0;
-      padding-left: 0;
-      padding-right: 0;
-      box-shadow: none !important;
-      border-bottom: 1px solid #d9d9d9;
-      vertical-align: middle;
-    }
-  }
-
-  &.show {
-    .header-search-select {
-      width: 210px;
-      margin-left: 10px;
-    }
-  }
-}
-</style>
-=======
 <template>
   <div :class="{'show':show}" class="header-search">
     <svg-icon class-name="search-icon" icon-class="search" @click.stop="click" />
@@ -375,5 +185,4 @@
     }
   }
 }
-</style>
->>>>>>> edd090a0
+</style>