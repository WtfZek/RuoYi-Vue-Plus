<template>
  <div class="upload-file">
    <el-upload
      :action="uploadFileUrl"
      :before-upload="handleBeforeUpload"
      :file-list="fileList"
      :limit="limit"
      :on-error="handleUploadError"
      :on-exceed="handleExceed"
      :on-success="handleUploadSuccess"
      :show-file-list="false"
      :headers="headers"
      class="upload-file-uploader"
      ref="upload"
    >
      <!-- 上传按钮 -->
      <el-button size="mini" type="primary">选取文件</el-button>
      <!-- 上传提示 -->
      <div class="el-upload__tip" slot="tip" v-if="showTip">
        请上传
        <template v-if="fileSize"> 大小不超过 <b style="color: #f56c6c">{{ fileSize }}MB</b> </template>
        <template v-if="fileType"> 格式为 <b style="color: #f56c6c">{{ fileType.join("/") }}</b> </template>
        的文件
      </div>
    </el-upload>

    <!-- 文件列表 -->
    <transition-group class="upload-file-list el-upload-list el-upload-list--text" name="el-fade-in-linear" tag="ul">
<<<<<<< HEAD
      <li :key="file.uid" class="el-upload-list__item ele-upload-list__item-content" v-for="(file, index) in fileList">
        <el-link :href="`${file.url}`" :underline="false" target="_blank">
=======
      <li :key="file.url" class="el-upload-list__item ele-upload-list__item-content" v-for="(file, index) in fileList">
        <el-link :href="`${baseUrl}${file.url}`" :underline="false" target="_blank">
>>>>>>> 81630a09
          <span class="el-icon-document"> {{ getFileName(file.name) }} </span>
        </el-link>
        <div class="ele-upload-list__item-content-action">
          <el-link :underline="false" @click="handleDelete(index)" type="danger">删除</el-link>
        </div>
      </li>
    </transition-group>
  </div>
</template>

<script>
import { getToken } from "@/utils/auth";

export default {
  name: "FileUpload",
  props: {
    // 值
    value: [String, Object, Array],
    // 数量限制
    limit: {
      type: Number,
      default: 5,
    },
    // 大小限制(MB)
    fileSize: {
      type: Number,
      default: 5,
    },
    // 文件类型, 例如['png', 'jpg', 'jpeg']
    fileType: {
      type: Array,
      default: () => ["doc", "xls", "ppt", "txt", "pdf"],
    },
    // 是否显示提示
    isShowTip: {
      type: Boolean,
      default: true
    }
  },
  data() {
    return {
      baseUrl: process.env.VUE_APP_BASE_API,
<<<<<<< HEAD
      uploadFileUrl: process.env.VUE_APP_BASE_API + "/system/oss/upload", // 上传的图片服务器地址
=======
      uploadFileUrl: process.env.VUE_APP_BASE_API + "/common/upload", // 上传的图片服务器地址
>>>>>>> 81630a09
      headers: {
        Authorization: "Bearer " + getToken(),
      },
      fileList: [],
    };
  },
  watch: {
    value: {
      handler(val) {
        if (val) {
          let temp = 1;
          // 首先将值转为数组
          const list = Array.isArray(val) ? val : this.value.split(',');
          // 然后将数组转为对象数组
          this.fileList = list.map(item => {
            if (typeof item === "string") {
              item = { name: item, url: item };
            }
            item.uid = item.uid || new Date().getTime() + temp++;
            return item;
          });
        } else {
          this.fileList = [];
          return [];
        }
      },
      deep: true,
      immediate: true
    }
  },
  computed: {
    // 是否显示提示
    showTip() {
      return this.isShowTip && (this.fileType || this.fileSize);
    },
  },
  methods: {
    // 上传前校检格式和大小
    handleBeforeUpload(file) {
      // 校检文件类型
      if (this.fileType) {
        let fileExtension = "";
        if (file.name.lastIndexOf(".") > -1) {
          fileExtension = file.name.slice(file.name.lastIndexOf(".") + 1);
        }
        const isTypeOk = this.fileType.some((type) => {
          if (file.type.indexOf(type) > -1) return true;
          if (fileExtension && fileExtension.indexOf(type) > -1) return true;
          return false;
        });
        if (!isTypeOk) {
          this.$message.error(`文件格式不正确, 请上传${this.fileType.join("/")}格式文件!`);
          return false;
        }
      }
      // 校检文件大小
      if (this.fileSize) {
        const isLt = file.size / 1024 / 1024 < this.fileSize;
        if (!isLt) {
          this.$message.error(`上传文件大小不能超过 ${this.fileSize} MB!`);
          return false;
        }
      }
      return true;
    },
    // 文件个数超出
    handleExceed() {
      this.$message.error(`上传文件数量不能超过 ${this.limit} 个!`);
    },
    // 上传失败
    handleUploadError(err) {
      this.$message.error("上传失败, 请重试");
    },
    // 上传成功回调
    handleUploadSuccess(res, file) {
<<<<<<< HEAD
      if (res.code === 200) {
        this.$message.success("上传成功");
        this.fileList.push({ name: res.data.fileName, url: res.data.url });
        this.$emit("input", this.listToString(this.fileList));
      } else {
        this.$message.error(res.msg);
        this.loading.close();
      }
=======
      this.$message.success("上传成功");
      this.fileList.push({ name: res.fileName, url: res.fileName });
      this.$emit("input", this.listToString(this.fileList));
>>>>>>> 81630a09
    },
    // 删除文件
    handleDelete(index) {
      this.fileList.splice(index, 1);
      this.$emit("input", this.listToString(this.fileList));
    },
    // 获取文件名称
    getFileName(name) {
      if (name.lastIndexOf("/") > -1) {
        return name.slice(name.lastIndexOf("/") + 1).toLowerCase();
      } else {
        return "";
      }
    },
    // 对象转成指定字符串分隔
    listToString(list, separator) {
      let strs = "";
      separator = separator || ",";
      for (let i in list) {
        strs += list[i].url + separator;
      }
<<<<<<< HEAD
      return strs != "" ? strs.substr(0, strs.length - 1) : "";
    },
  },
=======
      return strs != '' ? strs.substr(0, strs.length - 1) : '';
    }
  }
>>>>>>> 81630a09
};
</script>

<style scoped lang="scss">
.upload-file-uploader {
  margin-bottom: 5px;
}
.upload-file-list .el-upload-list__item {
  border: 1px solid #e4e7ed;
  line-height: 2;
  margin-bottom: 10px;
  position: relative;
}
.upload-file-list .ele-upload-list__item-content {
  display: flex;
  justify-content: space-between;
  align-items: center;
  color: inherit;
}
.ele-upload-list__item-content-action .el-link {
  margin-right: 10px;
}
</style><|MERGE_RESOLUTION|>--- conflicted
+++ resolved
@@ -26,13 +26,8 @@
 
     <!-- 文件列表 -->
     <transition-group class="upload-file-list el-upload-list el-upload-list--text" name="el-fade-in-linear" tag="ul">
-<<<<<<< HEAD
-      <li :key="file.uid" class="el-upload-list__item ele-upload-list__item-content" v-for="(file, index) in fileList">
+      <li :key="file.url" class="el-upload-list__item ele-upload-list__item-content" v-for="(file, index) in fileList">
         <el-link :href="`${file.url}`" :underline="false" target="_blank">
-=======
-      <li :key="file.url" class="el-upload-list__item ele-upload-list__item-content" v-for="(file, index) in fileList">
-        <el-link :href="`${baseUrl}${file.url}`" :underline="false" target="_blank">
->>>>>>> 81630a09
           <span class="el-icon-document"> {{ getFileName(file.name) }} </span>
         </el-link>
         <div class="ele-upload-list__item-content-action">
@@ -75,11 +70,7 @@
   data() {
     return {
       baseUrl: process.env.VUE_APP_BASE_API,
-<<<<<<< HEAD
       uploadFileUrl: process.env.VUE_APP_BASE_API + "/system/oss/upload", // 上传的图片服务器地址
-=======
-      uploadFileUrl: process.env.VUE_APP_BASE_API + "/common/upload", // 上传的图片服务器地址
->>>>>>> 81630a09
       headers: {
         Authorization: "Bearer " + getToken(),
       },
@@ -155,7 +146,6 @@
     },
     // 上传成功回调
     handleUploadSuccess(res, file) {
-<<<<<<< HEAD
       if (res.code === 200) {
         this.$message.success("上传成功");
         this.fileList.push({ name: res.data.fileName, url: res.data.url });
@@ -164,11 +154,6 @@
         this.$message.error(res.msg);
         this.loading.close();
       }
-=======
-      this.$message.success("上传成功");
-      this.fileList.push({ name: res.fileName, url: res.fileName });
-      this.$emit("input", this.listToString(this.fileList));
->>>>>>> 81630a09
     },
     // 删除文件
     handleDelete(index) {
@@ -190,15 +175,9 @@
       for (let i in list) {
         strs += list[i].url + separator;
       }
-<<<<<<< HEAD
       return strs != "" ? strs.substr(0, strs.length - 1) : "";
     },
   },
-=======
-      return strs != '' ? strs.substr(0, strs.length - 1) : '';
-    }
-  }
->>>>>>> 81630a09
 };
 </script>
 
