<template>
  <div class="upload-file">
    <el-upload
      multiple
      :action="uploadFileUrl"
      :before-upload="handleBeforeUpload"
      :file-list="fileList"
      :limit="limit"
      :on-error="handleUploadError"
      :on-exceed="handleExceed"
      :on-success="handleUploadSuccess"
      :show-file-list="false"
      :headers="headers"
      class="upload-file-uploader"
      ref="fileUpload"
    >
      <!-- 上传按钮 -->
      <el-button size="mini" type="primary">选取文件</el-button>
      <!-- 上传提示 -->
      <div class="el-upload__tip" slot="tip" v-if="showTip">
        请上传
        <template v-if="fileSize"> 大小不超过 <b style="color: #f56c6c">{{ fileSize }}MB</b> </template>
        <template v-if="fileType"> 格式为 <b style="color: #f56c6c">{{ fileType.join("/") }}</b> </template>
        的文件
      </div>
    </el-upload>

    <!-- 文件列表 -->
    <transition-group class="upload-file-list el-upload-list el-upload-list--text" name="el-fade-in-linear" tag="ul">
      <li :key="file.url" class="el-upload-list__item ele-upload-list__item-content" v-for="(file, index) in fileList">
        <el-link :href="`${file.url}`" :underline="false" target="_blank">
          <span class="el-icon-document"> {{ getFileName(file.name) }} </span>
        </el-link>
        <div class="ele-upload-list__item-content-action">
          <el-link :underline="false" @click="handleDelete(index)" type="danger">删除</el-link>
        </div>
      </li>
    </transition-group>
  </div>
</template>

<script>
import { getToken } from "@/utils/auth";
import { listByIds, delOss } from "@/api/system/oss";

export default {
  name: "FileUpload",
  props: {
    // 值
    value: [String, Object, Array],
    // 数量限制
    limit: {
      type: Number,
      default: 5,
    },
    // 大小限制(MB)
    fileSize: {
      type: Number,
      default: 5,
    },
    // 文件类型, 例如['png', 'jpg', 'jpeg']
    fileType: {
      type: Array,
      default: () => ["doc", "xls", "ppt", "txt", "pdf"],
    },
    // 是否显示提示
    isShowTip: {
      type: Boolean,
      default: true
    }
  },
  data() {
    return {
      number: 0,
      uploadList: [],
      baseUrl: process.env.VUE_APP_BASE_API,
<<<<<<< HEAD
      uploadFileUrl: process.env.VUE_APP_BASE_API + "/system/oss/upload", // 上传的图片服务器地址
=======
      uploadFileUrl: process.env.VUE_APP_BASE_API + "/common/upload", // 上传文件服务器地址
>>>>>>> 6505432b
      headers: {
        Authorization: "Bearer " + getToken(),
      },
      fileList: [],
    };
  },
  watch: {
    value: {
      async handler(val) {
        if (val) {
          let temp = 1;
          // 首先将值转为数组
          let list;
          if (Array.isArray(val)) {
            list = val;
          } else {
            await listByIds(val).then(res => {
              list = res.data.map(oss => {
                oss = { name: oss.originalName, url: oss.url, ossId: oss.ossId };
                return oss;
              });
            })
          }
          // 然后将数组转为对象数组
          this.fileList = list.map(item => {
            item = { name: item.name, url: item.url, ossId: item.ossId };
            item.uid = item.uid || new Date().getTime() + temp++;
            return item;
          });
        } else {
          this.fileList = [];
          return [];
        }
      },
      deep: true,
      immediate: true
    }
  },
  computed: {
    // 是否显示提示
    showTip() {
      return this.isShowTip && (this.fileType || this.fileSize);
    },
  },
  methods: {
    // 上传前校检格式和大小
    handleBeforeUpload(file) {
      // 校检文件类型
      if (this.fileType) {
        const fileName = file.name.split('.');
        const fileExt = fileName[fileName.length - 1];
        const isTypeOk = this.fileType.indexOf(fileExt) >= 0;
        if (!isTypeOk) {
          this.$modal.msgError(`文件格式不正确, 请上传${this.fileType.join("/")}格式文件!`);
          return false;
        }
      }
      // 校检文件大小
      if (this.fileSize) {
        const isLt = file.size / 1024 / 1024 < this.fileSize;
        if (!isLt) {
          this.$modal.msgError(`上传文件大小不能超过 ${this.fileSize} MB!`);
          return false;
        }
      }
      this.$modal.loading("正在上传文件，请稍候...");
      this.number++;
      return true;
    },
    // 文件个数超出
    handleExceed() {
      this.$modal.msgError(`上传文件数量不能超过 ${this.limit} 个!`);
    },
    // 上传失败
    handleUploadError(err) {
<<<<<<< HEAD
      this.$modal.msgError("上传图片失败，请重试");
      this.$modal.closeLoading();
=======
      this.$modal.msgError("上传文件失败，请重试");
      this.$modal.closeLoading()
>>>>>>> 6505432b
    },
    // 上传成功回调
    handleUploadSuccess(res, file) {
      if (res.code === 200) {
        this.uploadList.push({ name: res.data.fileName, url: res.data.url, ossId: res.data.ossId });
        this.uploadedSuccessfully();
      } else {
        this.number--;
        this.$modal.closeLoading();
        this.$modal.msgError(res.msg);
        this.$refs.fileUpload.handleRemove(file);
        this.uploadedSuccessfully();
      }
    },
    // 删除文件
    handleDelete(index) {
      let ossId = this.fileList[index].ossId;
      delOss(ossId);
      this.fileList.splice(index, 1);
      this.$emit("input", this.listToString(this.fileList));
    },
    // 上传结束处理
    uploadedSuccessfully() {
      if (this.number > 0 && this.uploadList.length === this.number) {
        this.fileList = this.fileList.concat(this.uploadList);
        this.uploadList = [];
        this.number = 0;
        this.$emit("input", this.listToString(this.fileList));
        this.$modal.closeLoading();
      }
    },
    // 获取文件名称
    getFileName(name) {
      // 如果是url那么取最后的名字 如果不是直接返回
      if (name.lastIndexOf("/") > -1) {
        return name.slice(name.lastIndexOf("/") + 1);
      } else {
        return name;
      }
    },
    // 对象转成指定字符串分隔
    listToString(list, separator) {
      let strs = "";
      separator = separator || ",";
      for (let i in list) {
        strs += list[i].ossId + separator;
      }
      return strs != "" ? strs.substr(0, strs.length - 1) : "";
    },
  },
};
</script>

<style scoped lang="scss">
.upload-file-uploader {
  margin-bottom: 5px;
}
.upload-file-list .el-upload-list__item {
  border: 1px solid #e4e7ed;
  line-height: 2;
  margin-bottom: 10px;
  position: relative;
}
.upload-file-list .ele-upload-list__item-content {
  display: flex;
  justify-content: space-between;
  align-items: center;
  color: inherit;
}
.ele-upload-list__item-content-action .el-link {
  margin-right: 10px;
}
</style><|MERGE_RESOLUTION|>--- conflicted
+++ resolved
@@ -74,11 +74,7 @@
       number: 0,
       uploadList: [],
       baseUrl: process.env.VUE_APP_BASE_API,
-<<<<<<< HEAD
-      uploadFileUrl: process.env.VUE_APP_BASE_API + "/system/oss/upload", // 上传的图片服务器地址
-=======
-      uploadFileUrl: process.env.VUE_APP_BASE_API + "/common/upload", // 上传文件服务器地址
->>>>>>> 6505432b
+      uploadFileUrl: process.env.VUE_APP_BASE_API + "/system/oss/upload", // 上传文件服务器地址
       headers: {
         Authorization: "Bearer " + getToken(),
       },
@@ -154,13 +150,8 @@
     },
     // 上传失败
     handleUploadError(err) {
-<<<<<<< HEAD
-      this.$modal.msgError("上传图片失败，请重试");
+      this.$modal.msgError("上传文件失败，请重试");
       this.$modal.closeLoading();
-=======
-      this.$modal.msgError("上传文件失败，请重试");
-      this.$modal.closeLoading()
->>>>>>> 6505432b
     },
     // 上传成功回调
     handleUploadSuccess(res, file) {
