--- conflicted
+++ resolved
@@ -1,183 +1,3 @@
-<<<<<<< HEAD
-<template>
-  <div class="upload-file">
-    <el-upload
-      :action="uploadFileUrl"
-      :before-upload="handleBeforeUpload"
-      :file-list="fileList"
-      :limit="1"
-      :on-error="handleUploadError"
-      :on-exceed="handleExceed"
-      :on-success="handleUploadSuccess"
-      :show-file-list="false"
-      :headers="headers"
-      class="upload-file-uploader"
-      ref="upload"
-    >
-      <!-- 上传按钮 -->
-      <el-button size="mini" type="primary">选取文件</el-button>
-      <!-- 上传提示 -->
-      <div class="el-upload__tip" slot="tip" v-if="showTip">
-        请上传
-        <template v-if="fileSize"> 大小不超过 <b style="color: #f56c6c">{{ fileSize }}MB</b> </template>
-        <template v-if="fileType"> 格式为 <b style="color: #f56c6c">{{ fileType.join("/") }}</b> </template>
-        的文件
-      </div>
-    </el-upload>
-
-    <!-- 文件列表 -->
-    <transition-group class="upload-file-list el-upload-list el-upload-list--text" name="el-fade-in-linear" tag="ul">
-      <li :key="file.uid" class="el-upload-list__item ele-upload-list__item-content" v-for="(file, index) in list">
-        <el-link :href="file.url" :underline="false" target="_blank">
-          <span class="el-icon-document"> {{ getFileName(file.name) }} </span>
-        </el-link>
-        <div class="ele-upload-list__item-content-action">
-          <el-link :underline="false" @click="handleDelete(index)" type="danger">删除</el-link>
-        </div>
-      </li>
-    </transition-group>
-  </div>
-</template>
-
-<script>
-import { getToken } from "@/utils/auth";
-
-export default {
-  props: {
-    // 值
-    value: [String, Object, Array],
-    // 大小限制(MB)
-    fileSize: {
-      type: Number,
-      default: 5,
-    },
-    // 文件类型, 例如['png', 'jpg', 'jpeg']
-    fileType: {
-      type: Array,
-      default: () => ["doc", "xls", "ppt", "txt", "pdf"],
-    },
-    // 是否显示提示
-    isShowTip: {
-      type: Boolean,
-      default: true
-    }
-  },
-  data() {
-    return {
-      uploadFileUrl: process.env.VUE_APP_BASE_API + "/common/upload", // 上传的图片服务器地址
-      headers: {
-        Authorization: "Bearer " + getToken(),
-      },
-      fileList: [],
-    };
-  },
-  computed: {
-    // 是否显示提示
-    showTip() {
-      return this.isShowTip && (this.fileType || this.fileSize);
-    },
-    // 列表
-    list() {
-      let temp = 1;
-      if (this.value) {
-        // 首先将值转为数组
-        const list = Array.isArray(this.value) ? this.value : [this.value];
-        // 然后将数组转为对象数组
-        return list.map((item) => {
-          if (typeof item === "string") {
-            item = { name: item, url: item };
-          }
-          item.uid = item.uid || new Date().getTime() + temp++;
-          return item;
-        });
-      } else {
-        this.fileList = [];
-        return [];
-      }
-    },
-  },
-  methods: {
-    // 上传前校检格式和大小
-    handleBeforeUpload(file) {
-      // 校检文件类型
-      if (this.fileType) {
-        let fileExtension = "";
-        if (file.name.lastIndexOf(".") > -1) {
-          fileExtension = file.name.slice(file.name.lastIndexOf(".") + 1);
-        }
-        const isTypeOk = this.fileType.some((type) => {
-          if (file.type.indexOf(type) > -1) return true;
-          if (fileExtension && fileExtension.indexOf(type) > -1) return true;
-          return false;
-        });
-        if (!isTypeOk) {
-          this.$message.error(`文件格式不正确, 请上传${this.fileType.join("/")}格式文件!`);
-          return false;
-        }
-      }
-      // 校检文件大小
-      if (this.fileSize) {
-        const isLt = file.size / 1024 / 1024 < this.fileSize;
-        if (!isLt) {
-          this.$message.error(`上传文件大小不能超过 ${this.fileSize} MB!`);
-          return false;
-        }
-      }
-      return true;
-    },
-    // 文件个数超出
-    handleExceed() {
-      this.$message.error(`只允许上传单个文件`);
-    },
-    // 上传失败
-    handleUploadError(err) {
-      this.$message.error("上传失败, 请重试");
-    },
-    // 上传成功回调
-    handleUploadSuccess(res, file) {
-      this.$message.success("上传成功");
-      this.$emit("input", res.data.url);
-    },
-    // 删除文件
-    handleDelete(index) {
-      this.fileList.splice(index, 1);
-      this.$emit("input", '');
-    },
-    // 获取文件名称
-    getFileName(name) {
-      if (name.lastIndexOf("/") > -1) {
-        return name.slice(name.lastIndexOf("/") + 1).toLowerCase();
-      } else {
-        return "";
-      }
-    }
-  },
-  created() {
-    this.fileList = this.list;
-  },
-};
-</script>
-
-<style scoped lang="scss">
-.upload-file-uploader {
-  margin-bottom: 5px;
-}
-.upload-file-list .el-upload-list__item {
-  border: 1px solid #e4e7ed;
-  line-height: 2;
-  margin-bottom: 10px;
-  position: relative;
-}
-.upload-file-list .ele-upload-list__item-content {
-  display: flex;
-  justify-content: space-between;
-  align-items: center;
-  color: inherit;
-}
-.ele-upload-list__item-content-action .el-link {
-  margin-right: 10px;
-}
-=======
 <template>
   <div class="upload-file">
     <el-upload
@@ -327,7 +147,7 @@
     // 上传成功回调
     handleUploadSuccess(res, file) {
       this.$message.success("上传成功");
-      this.fileList.push({ name: res.fileName, url: res.fileName });
+      this.fileList.push({ name: res.data.fileName, url: res.data.fileName });
       this.$emit("input", this.listToString(this.fileList));
     },
     // 删除文件
@@ -375,5 +195,4 @@
 .ele-upload-list__item-content-action .el-link {
   margin-right: 10px;
 }
->>>>>>> f56da498
 </style>