<<<<<<< HEAD
<template>
  <el-breadcrumb class="app-breadcrumb" separator="/">
    <transition-group name="breadcrumb">
      <el-breadcrumb-item v-for="(item,index) in levelList" :key="item.path">
        <span v-if="item.redirect==='noRedirect'||index==levelList.length-1" class="no-redirect">{{ item.meta.title }}</span>
        <a v-else @click.prevent="handleLink(item)">{{ item.meta.title }}</a>
      </el-breadcrumb-item>
    </transition-group>
  </el-breadcrumb>
</template>

<script>
import pathToRegexp from 'path-to-regexp'

export default {
  data() {
    return {
      levelList: null
    }
  },
  watch: {
    $route(route) {
      // if you go to the redirect page, do not update the breadcrumbs
      if (route.path.startsWith('/redirect/')) {
        return
      }
      this.getBreadcrumb()
    }
  },
  created() {
    this.getBreadcrumb()
  },
  methods: {
    getBreadcrumb() {
      // only show routes with meta.title
      let matched = this.$route.matched.filter(item => item.meta && item.meta.title)
      const first = matched[0]

      if (!this.isDashboard(first)) {
        matched = [{ path: '/index', meta: { title: '首页' }}].concat(matched)
      }

      this.levelList = matched.filter(item => item.meta && item.meta.title && item.meta.breadcrumb !== false)
    },
    isDashboard(route) {
      const name = route && route.name
      if (!name) {
        return false
      }
      return name.trim() === '首页'
    },
    pathCompile(path) {
      const { params } = this.$route
      var toPath = pathToRegexp.compile(path)
      return toPath(params)
    },
    handleLink(item) {
      const { redirect, path } = item
      if (redirect) {
        this.$router.push(redirect)
        return
      }
      this.$router.push(this.pathCompile(path))
    }
  }
}
</script>

<style lang="scss" scoped>
.app-breadcrumb.el-breadcrumb {
  display: inline-block;
  font-size: 14px;
  line-height: 50px;
  margin-left: 8px;

  .no-redirect {
    color: #97a8be;
    cursor: text;
  }
}
</style>
=======
<template>
  <el-breadcrumb class="app-breadcrumb" separator="/">
    <transition-group name="breadcrumb">
      <el-breadcrumb-item v-for="(item,index) in levelList" :key="item.path">
        <span v-if="item.redirect==='noRedirect'||index==levelList.length-1" class="no-redirect">{{ item.meta.title }}</span>
        <a v-else @click.prevent="handleLink(item)">{{ item.meta.title }}</a>
      </el-breadcrumb-item>
    </transition-group>
  </el-breadcrumb>
</template>

<script>
export default {
  data() {
    return {
      levelList: null
    }
  },
  watch: {
    $route(route) {
      // if you go to the redirect page, do not update the breadcrumbs
      if (route.path.startsWith('/redirect/')) {
        return
      }
      this.getBreadcrumb()
    }
  },
  created() {
    this.getBreadcrumb()
  },
  methods: {
    getBreadcrumb() {
      // only show routes with meta.title
      let matched = this.$route.matched.filter(item => item.meta && item.meta.title)
      const first = matched[0]

      if (!this.isDashboard(first)) {
        matched = [{ path: '/index', meta: { title: '首页' }}].concat(matched)
      }

      this.levelList = matched.filter(item => item.meta && item.meta.title && item.meta.breadcrumb !== false)
    },
    isDashboard(route) {
      const name = route && route.name
      if (!name) {
        return false
      }
      return name.trim() === '首页'
    },
    handleLink(item) {
      const { redirect, path } = item
      if (redirect) {
        this.$router.push(redirect)
        return
      }
      this.$router.push(path)
    }
  }
}
</script>

<style lang="scss" scoped>
.app-breadcrumb.el-breadcrumb {
  display: inline-block;
  font-size: 14px;
  line-height: 50px;
  margin-left: 8px;

  .no-redirect {
    color: #97a8be;
    cursor: text;
  }
}
</style>
>>>>>>> c86dc207
<|MERGE_RESOLUTION|>--- conflicted
+++ resolved
@@ -1,86 +1,3 @@
-<<<<<<< HEAD
-<template>
-  <el-breadcrumb class="app-breadcrumb" separator="/">
-    <transition-group name="breadcrumb">
-      <el-breadcrumb-item v-for="(item,index) in levelList" :key="item.path">
-        <span v-if="item.redirect==='noRedirect'||index==levelList.length-1" class="no-redirect">{{ item.meta.title }}</span>
-        <a v-else @click.prevent="handleLink(item)">{{ item.meta.title }}</a>
-      </el-breadcrumb-item>
-    </transition-group>
-  </el-breadcrumb>
-</template>
-
-<script>
-import pathToRegexp from 'path-to-regexp'
-
-export default {
-  data() {
-    return {
-      levelList: null
-    }
-  },
-  watch: {
-    $route(route) {
-      // if you go to the redirect page, do not update the breadcrumbs
-      if (route.path.startsWith('/redirect/')) {
-        return
-      }
-      this.getBreadcrumb()
-    }
-  },
-  created() {
-    this.getBreadcrumb()
-  },
-  methods: {
-    getBreadcrumb() {
-      // only show routes with meta.title
-      let matched = this.$route.matched.filter(item => item.meta && item.meta.title)
-      const first = matched[0]
-
-      if (!this.isDashboard(first)) {
-        matched = [{ path: '/index', meta: { title: '首页' }}].concat(matched)
-      }
-
-      this.levelList = matched.filter(item => item.meta && item.meta.title && item.meta.breadcrumb !== false)
-    },
-    isDashboard(route) {
-      const name = route && route.name
-      if (!name) {
-        return false
-      }
-      return name.trim() === '首页'
-    },
-    pathCompile(path) {
-      const { params } = this.$route
-      var toPath = pathToRegexp.compile(path)
-      return toPath(params)
-    },
-    handleLink(item) {
-      const { redirect, path } = item
-      if (redirect) {
-        this.$router.push(redirect)
-        return
-      }
-      this.$router.push(this.pathCompile(path))
-    }
-  }
-}
-</script>
-
-<style lang="scss" scoped>
-.app-breadcrumb.el-breadcrumb {
-  display: inline-block;
-  font-size: 14px;
-  line-height: 50px;
-  margin-left: 8px;
-
-  .no-redirect {
-    color: #97a8be;
-    cursor: text;
-  }
-}
-</style>
-=======
 <template>
   <el-breadcrumb class="app-breadcrumb" separator="/">
     <transition-group name="breadcrumb">
@@ -154,5 +71,4 @@
     cursor: text;
   }
 }
-</style>
->>>>>>> c86dc207
+</style>