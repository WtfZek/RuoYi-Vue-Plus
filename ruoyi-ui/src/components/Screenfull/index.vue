--- conflicted
+++ resolved
@@ -1,65 +1,3 @@
-<<<<<<< HEAD
-<template>
-  <div>
-    <svg-icon :icon-class="isFullscreen?'exit-fullscreen':'fullscreen'" @click="click" />
-  </div>
-</template>
-
-<script>
-import screenfull from 'screenfull'
-
-export default {
-  name: 'Screenfull',
-  data() {
-    return {
-      isFullscreen: false
-    }
-  },
-  mounted() {
-    this.init()
-  },
-  beforeDestroy() {
-    this.destroy()
-  },
-  methods: {
-    click() {
-      if (!screenfull.enabled) {
-        this.$message({
-          message: 'you browser can not work',
-          type: 'warning'
-        })
-        return false
-      }
-      screenfull.toggle()
-    },
-    change() {
-      this.isFullscreen = screenfull.isFullscreen
-    },
-    init() {
-      if (screenfull.enabled) {
-        screenfull.on('change', this.change)
-      }
-    },
-    destroy() {
-      if (screenfull.enabled) {
-        screenfull.off('change', this.change)
-      }
-    }
-  }
-}
-</script>
-
-<style scoped>
-.screenfull-svg {
-  display: inline-block;
-  cursor: pointer;
-  fill: #5a5e66;;
-  width: 20px;
-  height: 20px;
-  vertical-align: 10px;
-}
-</style>
-=======
 <template>
   <div>
     <svg-icon :icon-class="isFullscreen?'exit-fullscreen':'fullscreen'" @click="click" />
@@ -116,5 +54,4 @@
   height: 20px;
   vertical-align: 10px;
 }
-</style>
->>>>>>> 9e387dc4
+</style>