<<<<<<< HEAD
<!-- @author zhengjie -->
<template>
  <div class="icon-body">
    <el-input v-model="name" style="position: relative;" clearable placeholder="请输入图标名称" @clear="filterIcons" @input.native="filterIcons">
      <i slot="suffix" class="el-icon-search el-input__icon" />
    </el-input>
    <div class="icon-list">
      <div v-for="(item, index) in iconList" :key="index" @click="selectedIcon(item)">
        <svg-icon :icon-class="item" style="height: 30px;width: 16px;" />
        <span>{{ item }}</span>
      </div>
    </div>
  </div>
</template>

<script>
import icons from './requireIcons'
export default {
  name: 'IconSelect',
  data() {
    return {
      name: '',
      iconList: icons
    }
  },
  methods: {
    filterIcons() {
      if (this.name) {
        this.iconList = this.iconList.filter(item => item.includes(this.name))
      } else {
        this.iconList = icons
      }
    },
    selectedIcon(name) {
      this.$emit('selected', name)
      document.body.click()
    },
    reset() {
      this.name = ''
      this.iconList = icons
    }
  }
}
</script>

<style rel="stylesheet/scss" lang="scss" scoped>
  .icon-body {
    width: 100%;
    padding: 10px;
    .icon-list {
      height: 200px;
      overflow-y: scroll;
      div {
        height: 30px;
        line-height: 30px;
        margin-bottom: -5px;
        cursor: pointer;
        width: 33%;
        float: left;
      }
      span {
        display: inline-block;
        vertical-align: -0.15em;
        fill: currentColor;
        overflow: hidden;
      }
    }
  }
</style>
=======
<!-- @author zhengjie -->
<template>
  <div class="icon-body">
    <el-input v-model="name" style="position: relative;" clearable placeholder="请输入图标名称" @clear="filterIcons" @input.native="filterIcons">
      <i slot="suffix" class="el-icon-search el-input__icon" />
    </el-input>
    <div class="icon-list">
      <div v-for="(item, index) in iconList" :key="index" @click="selectedIcon(item)">
        <svg-icon :icon-class="item" style="height: 30px;width: 16px;" />
        <span>{{ item }}</span>
      </div>
    </div>
  </div>
</template>

<script>
import icons from './requireIcons'
export default {
  name: 'IconSelect',
  data() {
    return {
      name: '',
      iconList: icons
    }
  },
  methods: {
    filterIcons() {
      this.iconList = icons
      if (this.name) {
        this.iconList = this.iconList.filter(item => item.includes(this.name))
      }
    },
    selectedIcon(name) {
      this.$emit('selected', name)
      document.body.click()
    },
    reset() {
      this.name = ''
      this.iconList = icons
    }
  }
}
</script>

<style rel="stylesheet/scss" lang="scss" scoped>
  .icon-body {
    width: 100%;
    padding: 10px;
    .icon-list {
      height: 200px;
      overflow-y: scroll;
      div {
        height: 30px;
        line-height: 30px;
        margin-bottom: -5px;
        cursor: pointer;
        width: 33%;
        float: left;
      }
      span {
        display: inline-block;
        vertical-align: -0.15em;
        fill: currentColor;
        overflow: hidden;
      }
    }
  }
</style>
>>>>>>> 7afc5acc
<|MERGE_RESOLUTION|>--- conflicted
+++ resolved
@@ -1,74 +1,3 @@
-<<<<<<< HEAD
-<!-- @author zhengjie -->
-<template>
-  <div class="icon-body">
-    <el-input v-model="name" style="position: relative;" clearable placeholder="请输入图标名称" @clear="filterIcons" @input.native="filterIcons">
-      <i slot="suffix" class="el-icon-search el-input__icon" />
-    </el-input>
-    <div class="icon-list">
-      <div v-for="(item, index) in iconList" :key="index" @click="selectedIcon(item)">
-        <svg-icon :icon-class="item" style="height: 30px;width: 16px;" />
-        <span>{{ item }}</span>
-      </div>
-    </div>
-  </div>
-</template>
-
-<script>
-import icons from './requireIcons'
-export default {
-  name: 'IconSelect',
-  data() {
-    return {
-      name: '',
-      iconList: icons
-    }
-  },
-  methods: {
-    filterIcons() {
-      if (this.name) {
-        this.iconList = this.iconList.filter(item => item.includes(this.name))
-      } else {
-        this.iconList = icons
-      }
-    },
-    selectedIcon(name) {
-      this.$emit('selected', name)
-      document.body.click()
-    },
-    reset() {
-      this.name = ''
-      this.iconList = icons
-    }
-  }
-}
-</script>
-
-<style rel="stylesheet/scss" lang="scss" scoped>
-  .icon-body {
-    width: 100%;
-    padding: 10px;
-    .icon-list {
-      height: 200px;
-      overflow-y: scroll;
-      div {
-        height: 30px;
-        line-height: 30px;
-        margin-bottom: -5px;
-        cursor: pointer;
-        width: 33%;
-        float: left;
-      }
-      span {
-        display: inline-block;
-        vertical-align: -0.15em;
-        fill: currentColor;
-        overflow: hidden;
-      }
-    }
-  }
-</style>
-=======
 <!-- @author zhengjie -->
 <template>
   <div class="icon-body">
@@ -136,5 +65,4 @@
       }
     }
   }
-</style>
->>>>>>> 7afc5acc
+</style>