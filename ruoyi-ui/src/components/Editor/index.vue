--- conflicted
+++ resolved
@@ -1,199 +1,3 @@
-<<<<<<< HEAD
-<template>
-    <div class="editor" ref="editor" :style="styles"></div>
-</template>
-
-<script>
-import Quill from "quill";
-import "quill/dist/quill.core.css";
-import "quill/dist/quill.snow.css";
-import "quill/dist/quill.bubble.css";
-
-export default {
-  name: "Editor",
-  props: {
-    /* 编辑器的内容 */
-    value: {
-      type: String,
-      default: "",
-    },
-    /* 高度 */
-    height: {
-      type: Number,
-      default: null,
-    },
-    /* 最小高度 */
-    minHeight: {
-      type: Number,
-      default: null,
-    },
-  },
-  data() {
-    return {
-      Quill: null,
-      currentValue: "",
-      options: {
-        theme: "snow",
-        bounds: document.body,
-        debug: "warn",
-        modules: {
-          // 工具栏配置
-          toolbar: [
-            ["bold", "italic", "underline", "strike"],       // 加粗 斜体 下划线 删除线
-            ["blockquote", "code-block"],                    // 引用  代码块
-            [{ list: "ordered" }, { list: "bullet" }],       // 有序、无序列表
-            [{ indent: "-1" }, { indent: "+1" }],            // 缩进
-            [{ size: ["small", false, "large", "huge"] }],   // 字体大小
-            [{ header: [1, 2, 3, 4, 5, 6, false] }],         // 标题
-            [{ color: [] }, { background: [] }],             // 字体颜色、字体背景颜色
-            [{ align: [] }],                                 // 对齐方式
-            ["clean"],                                       // 清除文本格式
-            ["link", "image", "video"]                       // 链接、图片、视频
-          ],
-        },
-        placeholder: "请输入内容",
-        readOnly: false,
-      },
-    };
-  },
-  computed: {
-    styles() {
-      let style = {};
-      if (this.minHeight) {
-        style.minHeight = `${this.minHeight}px`;
-      }
-      if (this.height) {
-        style.height = `${this.height}px`;
-      }
-      return style;
-    },
-  },
-  watch: {
-    value: {
-      handler(val) {
-        if (val !== this.currentValue) {
-          this.currentValue = val === null ? "" : val;
-          if (this.Quill) {
-            this.Quill.pasteHTML(this.currentValue);
-          }
-        }
-      },
-      immediate: true,
-    },
-  },
-  mounted() {
-    this.init();
-  },
-  beforeDestroy() {
-    this.Quill = null;
-  },
-  methods: {
-    init() {
-      const editor = this.$refs.editor;
-      this.Quill = new Quill(editor, this.options);
-      this.Quill.pasteHTML(this.currentValue);
-      this.Quill.on("text-change", (delta, oldDelta, source) => {
-        const html = this.$refs.editor.children[0].innerHTML;
-        const text = this.Quill.getText();
-        const quill = this.Quill;
-        this.currentValue = html;
-        this.$emit("input", html);
-        this.$emit("on-change", { html, text, quill });
-      });
-      this.Quill.on("text-change", (delta, oldDelta, source) => {
-        this.$emit("on-text-change", delta, oldDelta, source);
-      });
-      this.Quill.on("selection-change", (range, oldRange, source) => {
-        this.$emit("on-selection-change", range, oldRange, source);
-      });
-      this.Quill.on("editor-change", (eventName, ...args) => {
-        this.$emit("on-editor-change", eventName, ...args);
-      });
-    },
-  },
-};
-</script>
-
-<style>
-.editor {
-  white-space: pre-wrap!important;
-  line-height: normal !important;
-}
-.quill-img {
-  display: none;
-}
-.ql-snow .ql-tooltip[data-mode="link"]::before {
-  content: "请输入链接地址:";
-}
-.ql-snow .ql-tooltip.ql-editing a.ql-action::after {
-  border-right: 0px;
-  content: "保存";
-  padding-right: 0px;
-}
-
-.ql-snow .ql-tooltip[data-mode="video"]::before {
-  content: "请输入视频地址:";
-}
-
-.ql-snow .ql-picker.ql-size .ql-picker-label::before,
-.ql-snow .ql-picker.ql-size .ql-picker-item::before {
-  content: "14px";
-}
-.ql-snow .ql-picker.ql-size .ql-picker-label[data-value="small"]::before,
-.ql-snow .ql-picker.ql-size .ql-picker-item[data-value="small"]::before {
-  content: "10px";
-}
-.ql-snow .ql-picker.ql-size .ql-picker-label[data-value="large"]::before,
-.ql-snow .ql-picker.ql-size .ql-picker-item[data-value="large"]::before {
-  content: "18px";
-}
-.ql-snow .ql-picker.ql-size .ql-picker-label[data-value="huge"]::before,
-.ql-snow .ql-picker.ql-size .ql-picker-item[data-value="huge"]::before {
-  content: "32px";
-}
-
-.ql-snow .ql-picker.ql-header .ql-picker-label::before,
-.ql-snow .ql-picker.ql-header .ql-picker-item::before {
-  content: "文本";
-}
-.ql-snow .ql-picker.ql-header .ql-picker-label[data-value="1"]::before,
-.ql-snow .ql-picker.ql-header .ql-picker-item[data-value="1"]::before {
-  content: "标题1";
-}
-.ql-snow .ql-picker.ql-header .ql-picker-label[data-value="2"]::before,
-.ql-snow .ql-picker.ql-header .ql-picker-item[data-value="2"]::before {
-  content: "标题2";
-}
-.ql-snow .ql-picker.ql-header .ql-picker-label[data-value="3"]::before,
-.ql-snow .ql-picker.ql-header .ql-picker-item[data-value="3"]::before {
-  content: "标题3";
-}
-.ql-snow .ql-picker.ql-header .ql-picker-label[data-value="4"]::before,
-.ql-snow .ql-picker.ql-header .ql-picker-item[data-value="4"]::before {
-  content: "标题4";
-}
-.ql-snow .ql-picker.ql-header .ql-picker-label[data-value="5"]::before,
-.ql-snow .ql-picker.ql-header .ql-picker-item[data-value="5"]::before {
-  content: "标题5";
-}
-.ql-snow .ql-picker.ql-header .ql-picker-label[data-value="6"]::before,
-.ql-snow .ql-picker.ql-header .ql-picker-item[data-value="6"]::before {
-  content: "标题6";
-}
-
-.ql-snow .ql-picker.ql-font .ql-picker-label::before,
-.ql-snow .ql-picker.ql-font .ql-picker-item::before {
-  content: "标准字体";
-}
-.ql-snow .ql-picker.ql-font .ql-picker-label[data-value="serif"]::before,
-.ql-snow .ql-picker.ql-font .ql-picker-item[data-value="serif"]::before {
-  content: "衬线字体";
-}
-.ql-snow .ql-picker.ql-font .ql-picker-label[data-value="monospace"]::before,
-.ql-snow .ql-picker.ql-font .ql-picker-item[data-value="monospace"]::before {
-  content: "等宽字体";
-}
-=======
 <template>
     <div class="editor" ref="editor" :style="styles"></div>
 </template>
@@ -388,5 +192,4 @@
 .ql-snow .ql-picker.ql-font .ql-picker-item[data-value="monospace"]::before {
   content: "等宽字体";
 }
->>>>>>> 9c0ed9c4
 </style>