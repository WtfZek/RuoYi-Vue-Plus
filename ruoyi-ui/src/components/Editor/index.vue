--- conflicted
+++ resolved
@@ -26,14 +26,11 @@
       type: Number,
       default: null,
     },
-<<<<<<< HEAD
-=======
     /* 只读 */
     readOnly: {
       type: Boolean,
       default: false,
     }
->>>>>>> 61432480
   },
   data() {
     return {
@@ -59,11 +56,7 @@
           ],
         },
         placeholder: "请输入内容",
-<<<<<<< HEAD
-        readOnly: false,
-=======
         readOnly: this.readOnly,
->>>>>>> 61432480
       },
     };
   },
