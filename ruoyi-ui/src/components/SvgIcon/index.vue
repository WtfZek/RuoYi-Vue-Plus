--- conflicted
+++ resolved
@@ -1,66 +1,3 @@
-<<<<<<< HEAD
-<template>
-  <div v-if="isExternal" :style="styleExternalIcon" class="svg-external-icon svg-icon" v-on="$listeners" />
-  <svg v-else :class="svgClass" aria-hidden="true" v-on="$listeners">
-    <use :href="iconName" />
-  </svg>
-</template>
-
-<script>
-import { isExternal } from '@/utils/validate'
-
-export default {
-  name: 'SvgIcon',
-  props: {
-    iconClass: {
-      type: String,
-      required: true
-    },
-    className: {
-      type: String,
-      default: ''
-    }
-  },
-  computed: {
-    isExternal() {
-      return isExternal(this.iconClass)
-    },
-    iconName() {
-      return `#icon-${this.iconClass}`
-    },
-    svgClass() {
-      if (this.className) {
-        return 'svg-icon ' + this.className
-      } else {
-        return 'svg-icon'
-      }
-    },
-    styleExternalIcon() {
-      return {
-        mask: `url(${this.iconClass}) no-repeat 50% 50%`,
-        '-webkit-mask': `url(${this.iconClass}) no-repeat 50% 50%`
-      }
-    }
-  }
-}
-</script>
-
-<style scoped>
-.svg-icon {
-  width: 1em;
-  height: 1em;
-  vertical-align: -0.15em;
-  fill: currentColor;
-  overflow: hidden;
-}
-
-.svg-external-icon {
-  background-color: currentColor;
-  mask-size: cover!important;
-  display: inline-block;
-}
-</style>
-=======
 <template>
   <div v-if="isExternal" :style="styleExternalIcon" class="svg-external-icon svg-icon" v-on="$listeners" />
   <svg v-else :class="svgClass" aria-hidden="true" v-on="$listeners">
@@ -121,5 +58,4 @@
   mask-size: cover!important;
   display: inline-block;
 }
-</style>
->>>>>>> b4b3ff88
+</style>