--- conflicted
+++ resolved
@@ -1,124 +1,3 @@
-<<<<<<< HEAD
-<template>
-  <div :class="{'hidden':hidden}" class="pagination-container">
-    <el-pagination
-      v-if="pageShow"
-      :background="background"
-      :current-page.sync="currentPage"
-      :page-size.sync="pageSize"
-      :layout="layout"
-      :page-sizes="pageSizes"
-      :pager-count="pagerCount"
-      :total="total"
-      v-bind="$attrs"
-      @size-change="handleSizeChange"
-      @current-change="handleCurrentChange"
-    />
-  </div>
-</template>
-
-<script>
-import { scrollTo } from '@/utils/scroll-to'
-
-export default {
-  name: 'Pagination',
-  props: {
-    total: {
-      required: true,
-      type: Number
-    },
-    page: {
-      type: Number,
-      default: 1
-    },
-    limit: {
-      type: Number,
-      default: 20
-    },
-    pageSizes: {
-      type: Array,
-      default() {
-        return [10, 20, 30, 50]
-      }
-    },
-    // 移动端页码按钮的数量端默认值5
-    pagerCount: {
-      type: Number,
-      default: document.body.clientWidth < 992 ? 5 : 7
-    },
-    layout: {
-      type: String,
-      default: 'total, sizes, prev, pager, next, jumper'
-    },
-    background: {
-      type: Boolean,
-      default: true
-    },
-    autoScroll: {
-      type: Boolean,
-      default: true
-    },
-    hidden: {
-      type: Boolean,
-      default: false
-    }
-  },
-  data() {
-    return {
-      pageShow: true
-    };
-  },
-  computed: {
-    currentPage: {
-      get() {
-        return this.page
-      },
-      set(val) {
-        this.$emit('update:page', val)
-      }
-    },
-    pageSize: {
-      get() {
-        return this.limit
-      },
-      set(val) {
-        this.$emit('update:limit', val)
-      }
-    }
-  },
-  methods: {
-    handleSizeChange(val) {
-      if (this.currentPage * val > this.total) {
-        this.pageShow = false;
-        this.$nextTick(() => {
-          this.pageShow = true
-        })
-      }
-      this.$emit('pagination', { page: this.currentPage, limit: val })
-      if (this.autoScroll) {
-        scrollTo(0, 800)
-      }
-    },
-    handleCurrentChange(val) {
-      this.$emit('pagination', { page: val, limit: this.pageSize })
-      if (this.autoScroll) {
-        scrollTo(0, 800)
-      }
-    }
-  }
-}
-</script>
-
-<style scoped>
-.pagination-container {
-  background: #fff;
-  padding: 32px 16px;
-}
-.pagination-container.hidden {
-  display: none;
-}
-</style>
-=======
 <template>
   <div :class="{'hidden':hidden}" class="pagination-container">
     <el-pagination
@@ -232,5 +111,4 @@
 .pagination-container.hidden {
   display: none;
 }
-</style>
->>>>>>> bb65cd19
+</style>