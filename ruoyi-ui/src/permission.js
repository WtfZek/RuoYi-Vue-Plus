<<<<<<< HEAD
import router from './router'
import store from './store'
import { Message } from 'element-ui'
import NProgress from 'nprogress'
import 'nprogress/nprogress.css'
import { getToken } from '@/utils/auth'

NProgress.configure({ showSpinner: false })

const whiteList = ['/login', '/auth-redirect', '/bind', '/register']

router.beforeEach((to, from, next) => {
  NProgress.start()
  if (getToken()) {
    /* has token*/
    if (to.path === '/login') {
      next({ path: '/' })
      NProgress.done()
    } else {
      if (store.getters.roles.length === 0) {
        // 判断当前用户是否已拉取完user_info信息
        store.dispatch('GetInfo').then(res => {
          // 拉取user_info
          const roles = res.roles
          store.dispatch('GenerateRoutes', { roles }).then(accessRoutes => {
          // 测试 默认静态页面
          // store.dispatch('permission/generateRoutes', { roles }).then(accessRoutes => {
            // 根据roles权限生成可访问的路由表
            router.addRoutes(accessRoutes) // 动态添加可访问路由表
            next({ ...to, replace: true }) // hack方法 确保addRoutes已完成
          })
        })
          .catch(err => {
            store.dispatch('FedLogOut').then(() => {
              Message.error(err)
              next({ path: '/' })
            })
          })
      } else {
        next()
        // 没有动态改变权限的需求可直接next() 删除下方权限判断 ↓
        // if (hasPermission(store.getters.roles, to.meta.roles)) {
        //   next()
        // } else {
        //   next({ path: '/401', replace: true, query: { noGoBack: true }})
        // }
        // 可删 ↑
      }
    }
  } else {
    // 没有token
    if (whiteList.indexOf(to.path) !== -1) {
      // 在免登录白名单，直接进入
      next()
    } else {
      next(`/login?redirect=${to.fullPath}`) // 否则全部重定向到登录页
      NProgress.done()
    }
  }
})

router.afterEach(() => {
  NProgress.done()
})
=======
import router from './router'
import store from './store'
import { Message } from 'element-ui'
import NProgress from 'nprogress'
import 'nprogress/nprogress.css'
import { getToken } from '@/utils/auth'

NProgress.configure({ showSpinner: false })

const whiteList = ['/login', '/auth-redirect', '/bind', '/register']

router.beforeEach((to, from, next) => {
  NProgress.start()
  if (getToken()) {
    /* has token*/
    if (to.path === '/login') {
      next({ path: '/' })
      NProgress.done()
    } else {
      if (store.getters.roles.length === 0) {
        // 判断当前用户是否已拉取完user_info信息
        store.dispatch('GetInfo').then(res => {
          // 拉取user_info
          const roles = res.roles
          store.dispatch('GenerateRoutes', { roles }).then(accessRoutes => {
            // 根据roles权限生成可访问的路由表
            router.addRoutes(accessRoutes) // 动态添加可访问路由表
            next({ ...to, replace: true }) // hack方法 确保addRoutes已完成
          })
        }).catch(err => {
            store.dispatch('LogOut').then(() => {
              Message.error(err)
              next({ path: '/' })
            })
          })
      } else {
        next()
      }
    }
  } else {
    // 没有token
    if (whiteList.indexOf(to.path) !== -1) {
      // 在免登录白名单，直接进入
      next()
    } else {
      next(`/login?redirect=${to.fullPath}`) // 否则全部重定向到登录页
      NProgress.done()
    }
  }
})

router.afterEach(() => {
  NProgress.done()
})
>>>>>>> 67198aed
<|MERGE_RESOLUTION|>--- conflicted
+++ resolved
@@ -1,69 +1,3 @@
-<<<<<<< HEAD
-import router from './router'
-import store from './store'
-import { Message } from 'element-ui'
-import NProgress from 'nprogress'
-import 'nprogress/nprogress.css'
-import { getToken } from '@/utils/auth'
-
-NProgress.configure({ showSpinner: false })
-
-const whiteList = ['/login', '/auth-redirect', '/bind', '/register']
-
-router.beforeEach((to, from, next) => {
-  NProgress.start()
-  if (getToken()) {
-    /* has token*/
-    if (to.path === '/login') {
-      next({ path: '/' })
-      NProgress.done()
-    } else {
-      if (store.getters.roles.length === 0) {
-        // 判断当前用户是否已拉取完user_info信息
-        store.dispatch('GetInfo').then(res => {
-          // 拉取user_info
-          const roles = res.roles
-          store.dispatch('GenerateRoutes', { roles }).then(accessRoutes => {
-          // 测试 默认静态页面
-          // store.dispatch('permission/generateRoutes', { roles }).then(accessRoutes => {
-            // 根据roles权限生成可访问的路由表
-            router.addRoutes(accessRoutes) // 动态添加可访问路由表
-            next({ ...to, replace: true }) // hack方法 确保addRoutes已完成
-          })
-        })
-          .catch(err => {
-            store.dispatch('FedLogOut').then(() => {
-              Message.error(err)
-              next({ path: '/' })
-            })
-          })
-      } else {
-        next()
-        // 没有动态改变权限的需求可直接next() 删除下方权限判断 ↓
-        // if (hasPermission(store.getters.roles, to.meta.roles)) {
-        //   next()
-        // } else {
-        //   next({ path: '/401', replace: true, query: { noGoBack: true }})
-        // }
-        // 可删 ↑
-      }
-    }
-  } else {
-    // 没有token
-    if (whiteList.indexOf(to.path) !== -1) {
-      // 在免登录白名单，直接进入
-      next()
-    } else {
-      next(`/login?redirect=${to.fullPath}`) // 否则全部重定向到登录页
-      NProgress.done()
-    }
-  }
-})
-
-router.afterEach(() => {
-  NProgress.done()
-})
-=======
 import router from './router'
 import store from './store'
 import { Message } from 'element-ui'
@@ -117,5 +51,4 @@
 
 router.afterEach(() => {
   NProgress.done()
-})
->>>>>>> 67198aed
+})