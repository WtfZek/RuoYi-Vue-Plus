<<<<<<< HEAD
import store from '@/store'

/**
 * @param {Array} value
 * @returns {Boolean}
 */
export default function checkPermission(value) {
  if (value && value instanceof Array && value.length > 0) {
    const roles = store.getters && store.getters.roles
    const permissionRoles = value

    const hasPermission = roles.some(role => {
      return permissionRoles.includes(role)
    })

    if (!hasPermission) {
      return false
    }
    return true
  } else {
    console.error(`need roles! Like v-permission="['admin','editor']"`)
    return false
  }
=======
import store from '@/store'

/**
 * 字符权限校验
 * @param {Array} value 校验值
 * @returns {Boolean}
 */
export function checkPermi(value) {
  if (value && value instanceof Array && value.length > 0) {
    const permissions = store.getters && store.getters.permissions
    const permissionDatas = value

    const hasPermission = permissions.some(permission => {
      return permissionDatas.includes(permission)
    })

    if (!hasPermission) {
      return false
    }
    return true
  } else {
    console.error(`need roles! Like checkPermi="['system:user:add','system:user:edit']"`)
    return false
  }
}

/**
 * 角色权限校验
 * @param {Array} value 校验值
 * @returns {Boolean}
 */
export function checkRole(value) {
  if (value && value instanceof Array && value.length > 0) {
    const roles = store.getters && store.getters.roles
    const permissionRoles = value

    const hasRole = roles.some(role => {
      return permissionRoles.includes(role)
    })

    if (!hasRole) {
      return false
    }
    return true
  } else {
    console.error(`need roles! Like checkRole="['admin','editor']"`)
    return false
  }
>>>>>>> cb0a4b78
}<|MERGE_RESOLUTION|>--- conflicted
+++ resolved
@@ -1,28 +1,3 @@
-<<<<<<< HEAD
-import store from '@/store'
-
-/**
- * @param {Array} value
- * @returns {Boolean}
- */
-export default function checkPermission(value) {
-  if (value && value instanceof Array && value.length > 0) {
-    const roles = store.getters && store.getters.roles
-    const permissionRoles = value
-
-    const hasPermission = roles.some(role => {
-      return permissionRoles.includes(role)
-    })
-
-    if (!hasPermission) {
-      return false
-    }
-    return true
-  } else {
-    console.error(`need roles! Like v-permission="['admin','editor']"`)
-    return false
-  }
-=======
 import store from '@/store'
 
 /**
@@ -71,5 +46,4 @@
     console.error(`need roles! Like checkRole="['admin','editor']"`)
     return false
   }
->>>>>>> cb0a4b78
 }