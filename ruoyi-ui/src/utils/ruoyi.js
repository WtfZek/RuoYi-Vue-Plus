<<<<<<< HEAD
/**
=======
﻿/**
>>>>>>> 69256940
 * 通用js方法封装处理
 * Copyright (c) 2019 ruoyi
 */

const baseURL = process.env.VUE_APP_BASE_API

// 日期格式化
export function parseTime(time, pattern) {
	if (arguments.length === 0 || !time) {
		return null
	}
	const format = pattern || '{y}-{m}-{d} {h}:{i}:{s}'
	let date
	if (typeof time === 'object') {
		date = time
	} else {
		if ((typeof time === 'string') && (/^[0-9]+$/.test(time))) {
			time = parseInt(time)
		} else if (typeof time === 'string') {
			time = time.replace(new RegExp(/-/gm), '/');
		}
		if ((typeof time === 'number') && (time.toString().length === 10)) {
			time = time * 1000
		}
		date = new Date(time)
	}
	const formatObj = {
		y: date.getFullYear(),
		m: date.getMonth() + 1,
		d: date.getDate(),
		h: date.getHours(),
		i: date.getMinutes(),
		s: date.getSeconds(),
		a: date.getDay()
	}
	const time_str = format.replace(/{(y|m|d|h|i|s|a)+}/g, (result, key) => {
		let value = formatObj[key]
		// Note: getDay() returns 0 on Sunday
		if (key === 'a') { return ['日', '一', '二', '三', '四', '五', '六'][value] }
		if (result.length > 0 && value < 10) {
			value = '0' + value
		}
		return value || 0
	})
	return time_str
}

// 表单重置
export function resetForm(refName) {
	if (this.$refs[refName]) {
		this.$refs[refName].resetFields();
	}
}

// 添加日期范围
export function addDateRange(params, dateRange) {
	var search = params;
	search.beginTime = "";
	search.endTime = "";
	if (null != dateRange && '' != dateRange) {
<<<<<<< HEAD
		search.beginTime = this.dateRange[0];
		search.endTime = this.dateRange[1];
=======
		search.beginTime = dateRange[0];
		search.endTime = dateRange[1];
>>>>>>> 69256940
	}
	return search;
}

// 回显数据字典
export function selectDictLabel(datas, value) {
	var actions = [];
	Object.keys(datas).some((key) => {
		if (datas[key].dictValue == ('' + value)) {
			actions.push(datas[key].dictLabel);
			return true;
		}
	})
	return actions.join('');
}

// 回显数据字典（字符串数组）
export function selectDictLabels(datas, value, separator) {
	var actions = [];
	var currentSeparator = undefined === separator ? "," : separator;
	var temp = value.split(currentSeparator);
	Object.keys(value.split(currentSeparator)).some((val) => {
		Object.keys(datas).some((key) => {
			if (datas[key].dictValue == ('' + temp[val])) {
				actions.push(datas[key].dictLabel + currentSeparator);
			}
		})
	})
	return actions.join('').substring(0, actions.join('').length - 1);
}

// 通用下载方法
export function download(fileName) {
	window.location.href = baseURL + "/common/download?fileName=" + encodeURI(fileName) + "&delete=" + true;
}

// 字符串格式化(%s )
export function sprintf(str) {
	var args = arguments, flag = true, i = 1;
	str = str.replace(/%s/g, function () {
		var arg = args[i++];
		if (typeof arg === 'undefined') {
			flag = false;
			return '';
		}
		return arg;
	});
	return flag ? str : '';
}

// 转换字符串，undefined,null等转化为""
export function praseStrEmpty(str) {
	if (!str || str == "undefined" || str == "null") {
		return "";
	}
	return str;
}

/**
 * 构造树型结构数据
 * @param {*} data 数据源
 * @param {*} id id字段 默认 'id'
 * @param {*} parentId 父节点字段 默认 'parentId'
 * @param {*} children 孩子节点字段 默认 'children'
 * @param {*} rootId 根Id 默认 0
 */
export function handleTree(data, id, parentId, children, rootId) {
	id = id || 'id'
	parentId = parentId || 'parentId'
	children = children || 'children'
	rootId = rootId || Math.min.apply(Math, data.map(item => { return item[parentId] })) || 0
	//对源数据深度克隆
	const cloneData = JSON.parse(JSON.stringify(data))
	//循环所有项
	const treeData = cloneData.filter(father => {
		let branchArr = cloneData.filter(child => {
			//返回每一项的子级数组
			return father[id] === child[parentId]
		});
		branchArr.length > 0 ? father.children = branchArr : '';
		//返回第一层
		return father[parentId] === rootId;
	});
	return treeData != '' ? treeData : data;
}<|MERGE_RESOLUTION|>--- conflicted
+++ resolved
@@ -1,8 +1,4 @@
-<<<<<<< HEAD
 /**
-=======
-﻿/**
->>>>>>> 69256940
  * 通用js方法封装处理
  * Copyright (c) 2019 ruoyi
  */
@@ -63,13 +59,8 @@
 	search.beginTime = "";
 	search.endTime = "";
 	if (null != dateRange && '' != dateRange) {
-<<<<<<< HEAD
-		search.beginTime = this.dateRange[0];
-		search.endTime = this.dateRange[1];
-=======
 		search.beginTime = dateRange[0];
 		search.endTime = dateRange[1];
->>>>>>> 69256940
 	}
 	return search;
 }
