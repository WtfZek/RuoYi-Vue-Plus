/**
 * 表格时间格式化
 */
export function formatDate(cellValue) {
  if (cellValue == null || cellValue == "") return "";
<<<<<<< HEAD
  var date = new Date(cellValue)
  var year = date.getFullYear()
  var month = date.getMonth() + 1 < 10 ? '0' + (date.getMonth() + 1) : date.getMonth() + 1
  var day = date.getDate() < 10 ? '0' + date.getDate() : date.getDate()
  var hours = date.getHours() < 10 ? '0' + date.getHours() : date.getHours()
  var minutes = date.getMinutes() < 10 ? '0' + date.getMinutes() : date.getMinutes()
=======
  var date = new Date(cellValue) 
  var year = date.getFullYear()
  var month = date.getMonth() + 1 < 10 ? '0' + (date.getMonth() + 1) : date.getMonth() + 1
  var day = date.getDate() < 10 ? '0' + date.getDate() : date.getDate() 
  var hours = date.getHours() < 10 ? '0' + date.getHours() : date.getHours() 
  var minutes = date.getMinutes() < 10 ? '0' + date.getMinutes() : date.getMinutes() 
>>>>>>> 1062da67
  var seconds = date.getSeconds() < 10 ? '0' + date.getSeconds() : date.getSeconds()
  return year + '-' + month + '-' + day + ' ' + hours + ':' + minutes + ':' + seconds
}

/**
 * @param {number} time
 * @param {string} option
 * @returns {string}
 */
export function formatTime(time, option) {
  if (('' + time).length === 10) {
    time = parseInt(time) * 1000
  } else {
    time = +time
  }
  const d = new Date(time)
  const now = Date.now()

  const diff = (now - d) / 1000

  if (diff < 30) {
    return '刚刚'
  } else if (diff < 3600) {
    // less 1 hour
    return Math.ceil(diff / 60) + '分钟前'
  } else if (diff < 3600 * 24) {
    return Math.ceil(diff / 3600) + '小时前'
  } else if (diff < 3600 * 24 * 2) {
    return '1天前'
  }
  if (option) {
    return parseTime(time, option)
  } else {
    return (
      d.getMonth() +
      1 +
      '月' +
      d.getDate() +
      '日' +
      d.getHours() +
      '时' +
      d.getMinutes() +
      '分'
    )
  }
}

/**
 * @param {string} url
 * @returns {Object}
 */
export function getQueryObject(url) {
  url = url == null ? window.location.href : url
  const search = url.substring(url.lastIndexOf('?') + 1)
  const obj = {}
  const reg = /([^?&=]+)=([^?&=]*)/g
  search.replace(reg, (rs, $1, $2) => {
    const name = decodeURIComponent($1)
    let val = decodeURIComponent($2)
    val = String(val)
    obj[name] = val
    return rs
  })
  return obj
}

/**
 * @param {string} input value
 * @returns {number} output value
 */
export function byteLength(str) {
  // returns the byte length of an utf8 string
  let s = str.length
  for (var i = str.length - 1; i >= 0; i--) {
    const code = str.charCodeAt(i)
    if (code > 0x7f && code <= 0x7ff) s++
    else if (code > 0x7ff && code <= 0xffff) s += 2
    if (code >= 0xDC00 && code <= 0xDFFF) i--
  }
  return s
}

/**
 * @param {Array} actual
 * @returns {Array}
 */
export function cleanArray(actual) {
  const newArray = []
  for (let i = 0; i < actual.length; i++) {
    if (actual[i]) {
      newArray.push(actual[i])
    }
  }
  return newArray
}

/**
 * @param {Object} json
 * @returns {Array}
 */
export function param(json) {
  if (!json) return ''
  return cleanArray(
    Object.keys(json).map(key => {
      if (json[key] === undefined) return ''
      return encodeURIComponent(key) + '=' + encodeURIComponent(json[key])
    })
  ).join('&')
}

/**
 * @param {string} url
 * @returns {Object}
 */
export function param2Obj(url) {
  const search = url.split('?')[1]
  if (!search) {
    return {}
  }
  return JSON.parse(
    '{"' +
      decodeURIComponent(search)
        .replace(/"/g, '\\"')
        .replace(/&/g, '","')
        .replace(/=/g, '":"')
        .replace(/\+/g, ' ') +
      '"}'
  )
}

/**
 * @param {string} val
 * @returns {string}
 */
export function html2Text(val) {
  const div = document.createElement('div')
  div.innerHTML = val
  return div.textContent || div.innerText
}

/**
 * Merges two objects, giving the last one precedence
 * @param {Object} target
 * @param {(Object|Array)} source
 * @returns {Object}
 */
export function objectMerge(target, source) {
  if (typeof target !== 'object') {
    target = {}
  }
  if (Array.isArray(source)) {
    return source.slice()
  }
  Object.keys(source).forEach(property => {
    const sourceProperty = source[property]
    if (typeof sourceProperty === 'object') {
      target[property] = objectMerge(target[property], sourceProperty)
    } else {
      target[property] = sourceProperty
    }
  })
  return target
}

/**
 * @param {HTMLElement} element
 * @param {string} className
 */
export function toggleClass(element, className) {
  if (!element || !className) {
    return
  }
  let classString = element.className
  const nameIndex = classString.indexOf(className)
  if (nameIndex === -1) {
    classString += '' + className
  } else {
    classString =
      classString.substr(0, nameIndex) +
      classString.substr(nameIndex + className.length)
  }
  element.className = classString
}

/**
 * @param {string} type
 * @returns {Date}
 */
export function getTime(type) {
  if (type === 'start') {
    return new Date().getTime() - 3600 * 1000 * 24 * 90
  } else {
    return new Date(new Date().toDateString())
  }
}

/**
 * @param {Function} func
 * @param {number} wait
 * @param {boolean} immediate
 * @return {*}
 */
export function debounce(func, wait, immediate) {
  let timeout, args, context, timestamp, result

  const later = function() {
    // 据上一次触发时间间隔
    const last = +new Date() - timestamp

    // 上次被包装函数被调用时间间隔 last 小于设定时间间隔 wait
    if (last < wait && last > 0) {
      timeout = setTimeout(later, wait - last)
    } else {
      timeout = null
      // 如果设定为immediate===true，因为开始边界已经调用过了此处无需调用
      if (!immediate) {
        result = func.apply(context, args)
        if (!timeout) context = args = null
      }
    }
  }

  return function(...args) {
    context = this
    timestamp = +new Date()
    const callNow = immediate && !timeout
    // 如果延时不存在，重新设定延时
    if (!timeout) timeout = setTimeout(later, wait)
    if (callNow) {
      result = func.apply(context, args)
      context = args = null
    }

    return result
  }
}

/**
 * This is just a simple version of deep copy
 * Has a lot of edge cases bug
 * If you want to use a perfect deep copy, use lodash's _.cloneDeep
 * @param {Object} source
 * @returns {Object}
 */
export function deepClone(source) {
  if (!source && typeof source !== 'object') {
    throw new Error('error arguments', 'deepClone')
  }
  const targetObj = source.constructor === Array ? [] : {}
  Object.keys(source).forEach(keys => {
    if (source[keys] && typeof source[keys] === 'object') {
      targetObj[keys] = deepClone(source[keys])
    } else {
      targetObj[keys] = source[keys]
    }
  })
  return targetObj
}

/**
 * @param {Array} arr
 * @returns {Array}
 */
export function uniqueArr(arr) {
  return Array.from(new Set(arr))
}

/**
 * @returns {string}
 */
export function createUniqueString() {
  const timestamp = +new Date() + ''
  const randomNum = parseInt((1 + Math.random()) * 65536) + ''
  return (+(randomNum + timestamp)).toString(32)
}

/**
 * Check if an element has a class
 * @param {HTMLElement} elm
 * @param {string} cls
 * @returns {boolean}
 */
export function hasClass(ele, cls) {
  return !!ele.className.match(new RegExp('(\\s|^)' + cls + '(\\s|$)'))
}

/**
 * Add class to element
 * @param {HTMLElement} elm
 * @param {string} cls
 */
export function addClass(ele, cls) {
  if (!hasClass(ele, cls)) ele.className += ' ' + cls
}

/**
 * Remove class from element
 * @param {HTMLElement} elm
 * @param {string} cls
 */
export function removeClass(ele, cls) {
  if (hasClass(ele, cls)) {
    const reg = new RegExp('(\\s|^)' + cls + '(\\s|$)')
    ele.className = ele.className.replace(reg, ' ')
  }
}

export function makeMap(str, expectsLowerCase) {
  const map = Object.create(null)
  const list = str.split(',')
  for (let i = 0; i < list.length; i++) {
    map[list[i]] = true
  }
  return expectsLowerCase
    ? val => map[val.toLowerCase()]
    : val => map[val]
}
<<<<<<< HEAD

=======
 
>>>>>>> 1062da67
export const exportDefault = 'export default '

export const beautifierConf = {
  html: {
    indent_size: '2',
    indent_char: ' ',
    max_preserve_newlines: '-1',
    preserve_newlines: false,
    keep_array_indentation: false,
    break_chained_methods: false,
    indent_scripts: 'separate',
    brace_style: 'end-expand',
    space_before_conditional: true,
    unescape_strings: false,
    jslint_happy: false,
    end_with_newline: true,
    wrap_line_length: '110',
    indent_inner_html: true,
    comma_first: false,
    e4x: true,
    indent_empty_lines: true
  },
  js: {
    indent_size: '2',
    indent_char: ' ',
    max_preserve_newlines: '-1',
    preserve_newlines: false,
    keep_array_indentation: false,
    break_chained_methods: false,
    indent_scripts: 'normal',
    brace_style: 'end-expand',
    space_before_conditional: true,
    unescape_strings: false,
    jslint_happy: true,
    end_with_newline: true,
    wrap_line_length: '110',
    indent_inner_html: true,
    comma_first: false,
    e4x: true,
    indent_empty_lines: true
  }
}

// 首字母大小
export function titleCase(str) {
  return str.replace(/( |^)[a-z]/g, L => L.toUpperCase())
}

// 下划转驼峰
export function camelCase(str) {
  return str.replace(/-[a-z]/g, str1 => str1.substr(-1).toUpperCase())
}

export function isNumberStr(str) {
  return /^[+-]?(0|([1-9]\d*))(\.\d+)?$/g.test(str)
<<<<<<< HEAD
}
=======
}
 
>>>>>>> 1062da67
<|MERGE_RESOLUTION|>--- conflicted
+++ resolved
@@ -3,21 +3,12 @@
  */
 export function formatDate(cellValue) {
   if (cellValue == null || cellValue == "") return "";
-<<<<<<< HEAD
-  var date = new Date(cellValue)
-  var year = date.getFullYear()
-  var month = date.getMonth() + 1 < 10 ? '0' + (date.getMonth() + 1) : date.getMonth() + 1
-  var day = date.getDate() < 10 ? '0' + date.getDate() : date.getDate()
-  var hours = date.getHours() < 10 ? '0' + date.getHours() : date.getHours()
-  var minutes = date.getMinutes() < 10 ? '0' + date.getMinutes() : date.getMinutes()
-=======
   var date = new Date(cellValue) 
   var year = date.getFullYear()
   var month = date.getMonth() + 1 < 10 ? '0' + (date.getMonth() + 1) : date.getMonth() + 1
   var day = date.getDate() < 10 ? '0' + date.getDate() : date.getDate() 
   var hours = date.getHours() < 10 ? '0' + date.getHours() : date.getHours() 
   var minutes = date.getMinutes() < 10 ? '0' + date.getMinutes() : date.getMinutes() 
->>>>>>> 1062da67
   var seconds = date.getSeconds() < 10 ? '0' + date.getSeconds() : date.getSeconds()
   return year + '-' + month + '-' + day + ' ' + hours + ':' + minutes + ':' + seconds
 }
@@ -335,11 +326,7 @@
     ? val => map[val.toLowerCase()]
     : val => map[val]
 }
-<<<<<<< HEAD
-
-=======
  
->>>>>>> 1062da67
 export const exportDefault = 'export default '
 
 export const beautifierConf = {
@@ -395,9 +382,5 @@
 
 export function isNumberStr(str) {
   return /^[+-]?(0|([1-9]\d*))(\.\d+)?$/g.test(str)
-<<<<<<< HEAD
-}
-=======
-}
- 
->>>>>>> 1062da67
+}
+ 