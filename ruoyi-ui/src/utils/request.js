<<<<<<< HEAD
import axios from 'axios'
import { Notification, MessageBox, Message } from 'element-ui'
import store from '@/store'
import { getToken } from '@/utils/auth'

axios.defaults.headers['Content-Type'] = 'application/json;charset=utf-8'
// 创建axios实例
const service = axios.create({
  // axios中请求配置有baseURL选项，表示请求URL公共部分
  baseURL: process.env.VUE_APP_BASE_API,
  // 超时
  timeout: 10000
})
// request拦截器
service.interceptors.request.use(
  config => {
    if (getToken()) {
      config.headers['Authorization'] = 'Bearer ' + getToken() // 让每个请求携带自定义token 请根据实际情况自行修改
    }
    return config
  },
  error => {
    console.log(error)
    Promise.reject(error)
  }
)

// 响应拦截器
service.interceptors.response.use(res => {
    const code = res.data.code
    if (code === 401) {
      MessageBox.confirm(
        '登录状态已过期，您可以继续留在该页面，或者重新登录',
        '系统提示',
        {
          confirmButtonText: '重新登录',
          cancelButtonText: '取消',
          type: 'warning'
        }
      ).then(() => {
        store.dispatch('LogOut').then(() => {
          location.reload() // 为了重新实例化vue-router对象 避免bug
        })
      })
    } else if (code !== 200) {
      Notification.error({
        title: res.data.msg
      })
      return Promise.reject('error')
    } else {
      return res.data
    }
  },
  error => {
    console.log('err' + error)
    Message({
      message: error.message,
      type: 'error',
      duration: 5 * 1000
    })
    return Promise.reject(error)
  }
)

export default service
=======
import axios from 'axios'
import { Notification, MessageBox, Message } from 'element-ui'
import store from '@/store'
import { getToken } from '@/utils/auth'
import errorCode from '@/utils/errorCode'

axios.defaults.headers['Content-Type'] = 'application/json;charset=utf-8'
// 创建axios实例
const service = axios.create({
  // axios中请求配置有baseURL选项，表示请求URL公共部分
  baseURL: process.env.VUE_APP_BASE_API,
  // 超时
  timeout: 10000
})
// request拦截器
service.interceptors.request.use(config => {
  // 是否需要设置 token
  const isToken = (config.headers || {}).isToken === false
  if (getToken() && !isToken) {
    config.headers['Authorization'] = 'Bearer ' + getToken() // 让每个请求携带自定义token 请根据实际情况自行修改
  }
  return config
}, error => {
    console.log(error)
    Promise.reject(error)
})

// 响应拦截器
service.interceptors.response.use(res => {
    // 未设置状态码则默认成功状态
    const code = res.data.code || 200;
    // 获取错误信息
    const message = errorCode[code] || res.data.msg || errorCode['default']
    if (code === 401) {
      MessageBox.confirm(
        '登录状态已过期，您可以继续留在该页面，或者重新登录',
        '系统提示',
        {
          confirmButtonText: '重新登录',
          cancelButtonText: '取消',
          type: 'warning'
        }
      ).then(() => {
        store.dispatch('LogOut').then(() => {
          location.reload() // 为了重新实例化vue-router对象 避免bug
        })
      })
    } else if (code === 500) {
      Message({
        message: message,
        type: 'error'
      })
      return Promise.reject(new Error(message))
    } else if (code !== 200) {
      Notification.error({
        title: message
      })
      return Promise.reject('error')
    } else {
      return res.data
    }
  },
  error => {
    console.log('err' + error)
    Message({
      message: error.message,
      type: 'error',
      duration: 5 * 1000
    })
    return Promise.reject(error)
  }
)

export default service
>>>>>>> cad8604c
<|MERGE_RESOLUTION|>--- conflicted
+++ resolved
@@ -1,70 +1,3 @@
-<<<<<<< HEAD
-import axios from 'axios'
-import { Notification, MessageBox, Message } from 'element-ui'
-import store from '@/store'
-import { getToken } from '@/utils/auth'
-
-axios.defaults.headers['Content-Type'] = 'application/json;charset=utf-8'
-// 创建axios实例
-const service = axios.create({
-  // axios中请求配置有baseURL选项，表示请求URL公共部分
-  baseURL: process.env.VUE_APP_BASE_API,
-  // 超时
-  timeout: 10000
-})
-// request拦截器
-service.interceptors.request.use(
-  config => {
-    if (getToken()) {
-      config.headers['Authorization'] = 'Bearer ' + getToken() // 让每个请求携带自定义token 请根据实际情况自行修改
-    }
-    return config
-  },
-  error => {
-    console.log(error)
-    Promise.reject(error)
-  }
-)
-
-// 响应拦截器
-service.interceptors.response.use(res => {
-    const code = res.data.code
-    if (code === 401) {
-      MessageBox.confirm(
-        '登录状态已过期，您可以继续留在该页面，或者重新登录',
-        '系统提示',
-        {
-          confirmButtonText: '重新登录',
-          cancelButtonText: '取消',
-          type: 'warning'
-        }
-      ).then(() => {
-        store.dispatch('LogOut').then(() => {
-          location.reload() // 为了重新实例化vue-router对象 避免bug
-        })
-      })
-    } else if (code !== 200) {
-      Notification.error({
-        title: res.data.msg
-      })
-      return Promise.reject('error')
-    } else {
-      return res.data
-    }
-  },
-  error => {
-    console.log('err' + error)
-    Message({
-      message: error.message,
-      type: 'error',
-      duration: 5 * 1000
-    })
-    return Promise.reject(error)
-  }
-)
-
-export default service
-=======
 import axios from 'axios'
 import { Notification, MessageBox, Message } from 'element-ui'
 import store from '@/store'
@@ -138,5 +71,4 @@
   }
 )
 
-export default service
->>>>>>> cad8604c
+export default service