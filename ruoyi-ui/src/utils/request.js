import axios from 'axios'
import { Notification, MessageBox, Message } from 'element-ui'
import store from '@/store'
import { getToken } from '@/utils/auth'
import errorCode from '@/utils/errorCode'

axios.defaults.headers['Content-Type'] = 'application/json;charset=utf-8'
// 创建axios实例
const service = axios.create({
  // axios中请求配置有baseURL选项，表示请求URL公共部分
  baseURL: process.env.VUE_APP_BASE_API,
  // 超时
  timeout: 10000
})
// request拦截器
service.interceptors.request.use(config => {
  // 是否需要设置 token
  const isToken = (config.headers || {}).isToken === false
  if (getToken() && !isToken) {
    config.headers['Authorization'] = 'Bearer ' + getToken() // 让每个请求携带自定义token 请根据实际情况自行修改
  }
  // get请求映射params参数
  if (config.method === 'get' && config.params) {
    let url = config.url + '?';
    for (const propName of Object.keys(config.params)) {
      const value = config.params[propName];
      var part = encodeURIComponent(propName) + "=";
<<<<<<< HEAD
      if (value && typeof(value) !== "undefined") {
=======
      if (value !== null && typeof(value) !== "undefined") {
>>>>>>> 1a87ee7c
        if (typeof value === 'object') {
          for (const key of Object.keys(value)) {
            let params = propName + '[' + key + ']';
            var subPart = encodeURIComponent(params) + "=";
            url += subPart + encodeURIComponent(value[key]) + "&";
          }
        } else {
          url += part + encodeURIComponent(value) + "&";
        }
      }
    }
    url = url.slice(0, -1);
    config.params = {};
    config.url = url;
  }
  return config
}, error => {
    console.log(error)
    Promise.reject(error)
})

// 响应拦截器
service.interceptors.response.use(res => {
    // 未设置状态码则默认成功状态
    const code = res.data.code || 200;
    // 获取错误信息
    const msg = errorCode[code] || res.data.msg || errorCode['default']
    if (code === 401) {
      MessageBox.confirm('登录状态已过期，您可以继续留在该页面，或者重新登录', '系统提示', {
          confirmButtonText: '重新登录',
          cancelButtonText: '取消',
          type: 'warning'
        }
      ).then(() => {
        store.dispatch('LogOut').then(() => {
          location.href = '/index';
        })
      })
    } else if (code === 500) {
      Message({
        message: msg,
        type: 'error'
      })
      return Promise.reject(new Error(msg))
    } else if (code !== 200) {
      Notification.error({
        title: msg
      })
      return Promise.reject('error')
    } else {
      return res.data
    }
  },
  error => {
    console.log('err' + error)
    let { message } = error;
    if (message == "Network Error") {
      message = "后端接口连接异常";
    }
    else if (message.includes("timeout")) {
      message = "系统接口请求超时";
    }
    else if (message.includes("Request failed with status code")) {
      message = "系统接口" + message.substr(message.length - 3) + "异常";
    }
    Message({
      message: message,
      type: 'error',
      duration: 5 * 1000
    })
    return Promise.reject(error)
  }
)

export default service<|MERGE_RESOLUTION|>--- conflicted
+++ resolved
@@ -25,11 +25,7 @@
     for (const propName of Object.keys(config.params)) {
       const value = config.params[propName];
       var part = encodeURIComponent(propName) + "=";
-<<<<<<< HEAD
-      if (value && typeof(value) !== "undefined") {
-=======
       if (value !== null && typeof(value) !== "undefined") {
->>>>>>> 1a87ee7c
         if (typeof value === 'object') {
           for (const key of Object.keys(value)) {
             let params = propName + '[' + key + ']';
