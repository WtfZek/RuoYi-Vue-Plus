--- conflicted
+++ resolved
@@ -88,14 +88,10 @@
       ).then(() => {
         isReloginShow = false;
         store.dispatch('LogOut').then(() => {
-<<<<<<< HEAD
-          location.href = process.env.VUE_APP_CONTEXT_PATH + "index";
-=======
           // 如果是登录页面不需要重新加载
           if (window.location.hash.indexOf("#/login") != 0) {
-            location.href = '/index';
+            location.href = process.env.VUE_APP_CONTEXT_PATH + "index";
           }
->>>>>>> 8ba91fc9
         })
       }).catch(() => {
         isReloginShow = false;
