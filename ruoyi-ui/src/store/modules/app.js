--- conflicted
+++ resolved
@@ -1,68 +1,3 @@
-<<<<<<< HEAD
-import Cookies from 'js-cookie'
-
-const state = {
-  sidebar: {
-    opened: Cookies.get('sidebarStatus') ? !!+Cookies.get('sidebarStatus') : true,
-    withoutAnimation: false,
-    hide: false
-  },
-  device: 'desktop',
-  size: Cookies.get('size') || 'medium'
-}
-
-const mutations = {
-  TOGGLE_SIDEBAR: state => {
-    state.sidebar.opened = !state.sidebar.opened
-    state.sidebar.withoutAnimation = false
-    if (state.sidebar.opened) {
-      Cookies.set('sidebarStatus', 1)
-    } else {
-      Cookies.set('sidebarStatus', 0)
-    }
-  },
-  CLOSE_SIDEBAR: (state, withoutAnimation) => {
-    Cookies.set('sidebarStatus', 0)
-    state.sidebar.opened = false
-    state.sidebar.withoutAnimation = withoutAnimation
-  },
-  TOGGLE_DEVICE: (state, device) => {
-    state.device = device
-  },
-  SET_SIZE: (state, size) => {
-    state.size = size
-    Cookies.set('size', size)
-  },
-  SET_SIDEBAR_HIDE: (state, status) => {
-    state.sidebar.hide = status
-  }
-}
-
-const actions = {
-  toggleSideBar({ commit }) {
-    commit('TOGGLE_SIDEBAR')
-  },
-  closeSideBar({ commit }, { withoutAnimation }) {
-    commit('CLOSE_SIDEBAR', withoutAnimation)
-  },
-  toggleDevice({ commit }, device) {
-    commit('TOGGLE_DEVICE', device)
-  },
-  setSize({ commit }, size) {
-    commit('SET_SIZE', size)
-  },
-  toggleSideBarHide({ commit }, status) {
-    commit('SET_SIDEBAR_HIDE', status)
-  }
-}
-
-export default {
-  namespaced: true,
-  state,
-  mutations,
-  actions
-}
-=======
 import Cookies from 'js-cookie'
 
 const state = {
@@ -128,5 +63,4 @@
   state,
   mutations,
   actions
-}
->>>>>>> eaa12de7
+}