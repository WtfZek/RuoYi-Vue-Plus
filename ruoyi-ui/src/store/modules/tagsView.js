<<<<<<< HEAD
const state = {
  visitedViews: [],
  cachedViews: []
}

const mutations = {
  ADD_VISITED_VIEW: (state, view) => {
    if (state.visitedViews.some(v => v.path === view.path)) return
    state.visitedViews.push(
      Object.assign({}, view, {
        title: view.meta.title || 'no-name'
      })
    )
  },
  ADD_CACHED_VIEW: (state, view) => {
    if (state.cachedViews.includes(view.name)) return
    if (view.meta && !view.meta.noCache) {
      state.cachedViews.push(view.name)
    }
  },

  DEL_VISITED_VIEW: (state, view) => {
    for (const [i, v] of state.visitedViews.entries()) {
      if (v.path === view.path) {
        state.visitedViews.splice(i, 1)
        break
      }
    }
  },
  DEL_CACHED_VIEW: (state, view) => {
    const index = state.cachedViews.indexOf(view.name)
    index > -1 && state.cachedViews.splice(index, 1)
  },

  DEL_OTHERS_VISITED_VIEWS: (state, view) => {
    state.visitedViews = state.visitedViews.filter(v => {
      return v.meta.affix || v.path === view.path
    })
  },
  DEL_OTHERS_CACHED_VIEWS: (state, view) => {
    const index = state.cachedViews.indexOf(view.name)
    if (index > -1) {
      state.cachedViews = state.cachedViews.slice(index, index + 1)
    } else {
      state.cachedViews = []
    }
  },

  DEL_ALL_VISITED_VIEWS: state => {
    // keep affix tags
    const affixTags = state.visitedViews.filter(tag => tag.meta.affix)
    state.visitedViews = affixTags
  },
  DEL_ALL_CACHED_VIEWS: state => {
    state.cachedViews = []
  },

  UPDATE_VISITED_VIEW: (state, view) => {
    for (let v of state.visitedViews) {
      if (v.path === view.path) {
        v = Object.assign(v, view)
        break
      }
    }
  },

  DEL_RIGHT_VIEWS: (state, view) => {
    const index = state.visitedViews.findIndex(v => v.path === view.path)
    if (index === -1) {
      return
    }
    state.visitedViews = state.visitedViews.filter((item, idx) => {
      if (idx <= index || (item.meta && item.meta.affix)) {
        return true
      }
      const i = state.cachedViews.indexOf(item.name)
      if (i > -1) {
        state.cachedViews.splice(i, 1)
      }
      return false
    })
  },

  DEL_LEFT_VIEWS: (state, view) => {
    const index = state.visitedViews.findIndex(v => v.path === view.path)
    if (index === -1) {
      return
    }
    state.visitedViews = state.visitedViews.filter((item, idx) => {
      if (idx >= index || (item.meta && item.meta.affix)) {
        return true
      }
      const i = state.cachedViews.indexOf(item.name)
      if (i > -1) {
        state.cachedViews.splice(i, 1)
      }
      return false
    })
  }
}

const actions = {
  addView({ dispatch }, view) {
    dispatch('addVisitedView', view)
    dispatch('addCachedView', view)
  },
  addVisitedView({ commit }, view) {
    commit('ADD_VISITED_VIEW', view)
  },
  addCachedView({ commit }, view) {
    commit('ADD_CACHED_VIEW', view)
  },

  delView({ dispatch, state }, view) {
    return new Promise(resolve => {
      dispatch('delVisitedView', view)
      dispatch('delCachedView', view)
      resolve({
        visitedViews: [...state.visitedViews],
        cachedViews: [...state.cachedViews]
      })
    })
  },
  delVisitedView({ commit, state }, view) {
    return new Promise(resolve => {
      commit('DEL_VISITED_VIEW', view)
      resolve([...state.visitedViews])
    })
  },
  delCachedView({ commit, state }, view) {
    return new Promise(resolve => {
      commit('DEL_CACHED_VIEW', view)
      resolve([...state.cachedViews])
    })
  },

  delOthersViews({ dispatch, state }, view) {
    return new Promise(resolve => {
      dispatch('delOthersVisitedViews', view)
      dispatch('delOthersCachedViews', view)
      resolve({
        visitedViews: [...state.visitedViews],
        cachedViews: [...state.cachedViews]
      })
    })
  },
  delOthersVisitedViews({ commit, state }, view) {
    return new Promise(resolve => {
      commit('DEL_OTHERS_VISITED_VIEWS', view)
      resolve([...state.visitedViews])
    })
  },
  delOthersCachedViews({ commit, state }, view) {
    return new Promise(resolve => {
      commit('DEL_OTHERS_CACHED_VIEWS', view)
      resolve([...state.cachedViews])
    })
  },

  delAllViews({ dispatch, state }, view) {
    return new Promise(resolve => {
      dispatch('delAllVisitedViews', view)
      dispatch('delAllCachedViews', view)
      resolve({
        visitedViews: [...state.visitedViews],
        cachedViews: [...state.cachedViews]
      })
    })
  },
  delAllVisitedViews({ commit, state }) {
    return new Promise(resolve => {
      commit('DEL_ALL_VISITED_VIEWS')
      resolve([...state.visitedViews])
    })
  },
  delAllCachedViews({ commit, state }) {
    return new Promise(resolve => {
      commit('DEL_ALL_CACHED_VIEWS')
      resolve([...state.cachedViews])
    })
  },

  updateVisitedView({ commit }, view) {
    commit('UPDATE_VISITED_VIEW', view)
  },

  delRightTags({ commit }, view) {
    return new Promise(resolve => {
      commit('DEL_RIGHT_VIEWS', view)
      resolve([...state.visitedViews])
    })
  },

  delLeftTags({ commit }, view) {
    return new Promise(resolve => {
      commit('DEL_LEFT_VIEWS', view)
      resolve([...state.visitedViews])
    })
  },
}

export default {
  namespaced: true,
  state,
  mutations,
  actions
}
=======
const state = {
  visitedViews: [],
  cachedViews: [],
  iframeViews: []
}

const mutations = {
  ADD_IFRAME_VIEW: (state, view) => {
    if (state.iframeViews.some(v => v.path === view.path)) return
    state.iframeViews.push(
      Object.assign({}, view, {
        title: view.meta.title || 'no-name'
      })
    )
  },
  ADD_VISITED_VIEW: (state, view) => {
    if (state.visitedViews.some(v => v.path === view.path)) return
    state.visitedViews.push(
      Object.assign({}, view, {
        title: view.meta.title || 'no-name'
      })
    )
  },
  ADD_CACHED_VIEW: (state, view) => {
    if (state.cachedViews.includes(view.name)) return
    if (view.meta && !view.meta.noCache) {
      state.cachedViews.push(view.name)
    }
  },
  DEL_VISITED_VIEW: (state, view) => {
    for (const [i, v] of state.visitedViews.entries()) {
      if (v.path === view.path) {
        state.visitedViews.splice(i, 1)
        break
      }
    }
    state.iframeViews = state.iframeViews.filter(item => item.path !== view.path)
  },
  DEL_IFRAME_VIEW: (state, view) => {
    state.iframeViews = state.iframeViews.filter(item => item.path !== view.path)
  },
  DEL_CACHED_VIEW: (state, view) => {
    const index = state.cachedViews.indexOf(view.name)
    index > -1 && state.cachedViews.splice(index, 1)
  },

  DEL_OTHERS_VISITED_VIEWS: (state, view) => {
    state.visitedViews = state.visitedViews.filter(v => {
      return v.meta.affix || v.path === view.path
    })
    state.iframeViews = state.iframeViews.filter(item => item.path === view.path)
  },
  DEL_OTHERS_CACHED_VIEWS: (state, view) => {
    const index = state.cachedViews.indexOf(view.name)
    if (index > -1) {
      state.cachedViews = state.cachedViews.slice(index, index + 1)
    } else {
      state.cachedViews = []
    }
  },
  DEL_ALL_VISITED_VIEWS: state => {
    // keep affix tags
    const affixTags = state.visitedViews.filter(tag => tag.meta.affix)
    state.visitedViews = affixTags
    state.iframeViews = []
  },
  DEL_ALL_CACHED_VIEWS: state => {
    state.cachedViews = []
  },
  UPDATE_VISITED_VIEW: (state, view) => {
    for (let v of state.visitedViews) {
      if (v.path === view.path) {
        v = Object.assign(v, view)
        break
      }
    }
  },
  DEL_RIGHT_VIEWS: (state, view) => {
    const index = state.visitedViews.findIndex(v => v.path === view.path)
    if (index === -1) {
      return
    }
    state.visitedViews = state.visitedViews.filter((item, idx) => {
      if (idx <= index || (item.meta && item.meta.affix)) {
        return true
      }
      const i = state.cachedViews.indexOf(item.name)
      if (i > -1) {
        state.cachedViews.splice(i, 1)
      }
      if(item.meta.link) {
        const fi = state.iframeViews.findIndex(v => v.path === item.path)
        state.iframeViews.splice(fi, 1)
      }
      return false
    })
  },
  DEL_LEFT_VIEWS: (state, view) => {
    const index = state.visitedViews.findIndex(v => v.path === view.path)
    if (index === -1) {
      return
    }
    state.visitedViews = state.visitedViews.filter((item, idx) => {
      if (idx >= index || (item.meta && item.meta.affix)) {
        return true
      }
      const i = state.cachedViews.indexOf(item.name)
      if (i > -1) {
        state.cachedViews.splice(i, 1)
      }
      if(item.meta.link) {
        const fi = state.iframeViews.findIndex(v => v.path === item.path)
        state.iframeViews.splice(fi, 1)
      }
      return false
    })
  }
}

const actions = {
  addView({ dispatch }, view) {
    dispatch('addVisitedView', view)
    dispatch('addCachedView', view)
  },
  addIframeView({ commit }, view) {
    commit('ADD_IFRAME_VIEW', view)
  },
  addVisitedView({ commit }, view) {
    commit('ADD_VISITED_VIEW', view)
  },
  addCachedView({ commit }, view) {
    commit('ADD_CACHED_VIEW', view)
  },
  delView({ dispatch, state }, view) {
    return new Promise(resolve => {
      dispatch('delVisitedView', view)
      dispatch('delCachedView', view)
      resolve({
        visitedViews: [...state.visitedViews],
        cachedViews: [...state.cachedViews]
      })
    })
  },
  delVisitedView({ commit, state }, view) {
    return new Promise(resolve => {
      commit('DEL_VISITED_VIEW', view)
      resolve([...state.visitedViews])
    })
  },
  delIframeView({ commit, state }, view) {
    return new Promise(resolve => {
      commit('DEL_IFRAME_VIEW', view)
      resolve([...state.iframeViews])
    })
  },
  delCachedView({ commit, state }, view) {
    return new Promise(resolve => {
      commit('DEL_CACHED_VIEW', view)
      resolve([...state.cachedViews])
    })
  },
  delOthersViews({ dispatch, state }, view) {
    return new Promise(resolve => {
      dispatch('delOthersVisitedViews', view)
      dispatch('delOthersCachedViews', view)
      resolve({
        visitedViews: [...state.visitedViews],
        cachedViews: [...state.cachedViews]
      })
    })
  },
  delOthersVisitedViews({ commit, state }, view) {
    return new Promise(resolve => {
      commit('DEL_OTHERS_VISITED_VIEWS', view)
      resolve([...state.visitedViews])
    })
  },
  delOthersCachedViews({ commit, state }, view) {
    return new Promise(resolve => {
      commit('DEL_OTHERS_CACHED_VIEWS', view)
      resolve([...state.cachedViews])
    })
  },
  delAllViews({ dispatch, state }, view) {
    return new Promise(resolve => {
      dispatch('delAllVisitedViews', view)
      dispatch('delAllCachedViews', view)
      resolve({
        visitedViews: [...state.visitedViews],
        cachedViews: [...state.cachedViews]
      })
    })
  },
  delAllVisitedViews({ commit, state }) {
    return new Promise(resolve => {
      commit('DEL_ALL_VISITED_VIEWS')
      resolve([...state.visitedViews])
    })
  },
  delAllCachedViews({ commit, state }) {
    return new Promise(resolve => {
      commit('DEL_ALL_CACHED_VIEWS')
      resolve([...state.cachedViews])
    })
  },
  updateVisitedView({ commit }, view) {
    commit('UPDATE_VISITED_VIEW', view)
  },
  delRightTags({ commit }, view) {
    return new Promise(resolve => {
      commit('DEL_RIGHT_VIEWS', view)
      resolve([...state.visitedViews])
    })
  },
  delLeftTags({ commit }, view) {
    return new Promise(resolve => {
      commit('DEL_LEFT_VIEWS', view)
      resolve([...state.visitedViews])
    })
  },
}

export default {
  namespaced: true,
  state,
  mutations,
  actions
}
>>>>>>> 39efed17
<|MERGE_RESOLUTION|>--- conflicted
+++ resolved
@@ -1,10 +1,18 @@
-<<<<<<< HEAD
 const state = {
   visitedViews: [],
-  cachedViews: []
+  cachedViews: [],
+  iframeViews: []
 }
 
 const mutations = {
+  ADD_IFRAME_VIEW: (state, view) => {
+    if (state.iframeViews.some(v => v.path === view.path)) return
+    state.iframeViews.push(
+      Object.assign({}, view, {
+        title: view.meta.title || 'no-name'
+      })
+    )
+  },
   ADD_VISITED_VIEW: (state, view) => {
     if (state.visitedViews.some(v => v.path === view.path)) return
     state.visitedViews.push(
@@ -19,7 +27,6 @@
       state.cachedViews.push(view.name)
     }
   },
-
   DEL_VISITED_VIEW: (state, view) => {
     for (const [i, v] of state.visitedViews.entries()) {
       if (v.path === view.path) {
@@ -27,6 +34,10 @@
         break
       }
     }
+    state.iframeViews = state.iframeViews.filter(item => item.path !== view.path)
+  },
+  DEL_IFRAME_VIEW: (state, view) => {
+    state.iframeViews = state.iframeViews.filter(item => item.path !== view.path)
   },
   DEL_CACHED_VIEW: (state, view) => {
     const index = state.cachedViews.indexOf(view.name)
@@ -37,6 +48,7 @@
     state.visitedViews = state.visitedViews.filter(v => {
       return v.meta.affix || v.path === view.path
     })
+    state.iframeViews = state.iframeViews.filter(item => item.path === view.path)
   },
   DEL_OTHERS_CACHED_VIEWS: (state, view) => {
     const index = state.cachedViews.indexOf(view.name)
@@ -46,16 +58,15 @@
       state.cachedViews = []
     }
   },
-
   DEL_ALL_VISITED_VIEWS: state => {
     // keep affix tags
     const affixTags = state.visitedViews.filter(tag => tag.meta.affix)
     state.visitedViews = affixTags
+    state.iframeViews = []
   },
   DEL_ALL_CACHED_VIEWS: state => {
     state.cachedViews = []
   },
-
   UPDATE_VISITED_VIEW: (state, view) => {
     for (let v of state.visitedViews) {
       if (v.path === view.path) {
@@ -64,7 +75,6 @@
       }
     }
   },
-
   DEL_RIGHT_VIEWS: (state, view) => {
     const index = state.visitedViews.findIndex(v => v.path === view.path)
     if (index === -1) {
@@ -78,10 +88,13 @@
       if (i > -1) {
         state.cachedViews.splice(i, 1)
       }
+      if(item.meta.link) {
+        const fi = state.iframeViews.findIndex(v => v.path === item.path)
+        state.iframeViews.splice(fi, 1)
+      }
       return false
     })
   },
-
   DEL_LEFT_VIEWS: (state, view) => {
     const index = state.visitedViews.findIndex(v => v.path === view.path)
     if (index === -1) {
@@ -95,6 +108,10 @@
       if (i > -1) {
         state.cachedViews.splice(i, 1)
       }
+      if(item.meta.link) {
+        const fi = state.iframeViews.findIndex(v => v.path === item.path)
+        state.iframeViews.splice(fi, 1)
+      }
       return false
     })
   }
@@ -105,13 +122,15 @@
     dispatch('addVisitedView', view)
     dispatch('addCachedView', view)
   },
+  addIframeView({ commit }, view) {
+    commit('ADD_IFRAME_VIEW', view)
+  },
   addVisitedView({ commit }, view) {
     commit('ADD_VISITED_VIEW', view)
   },
   addCachedView({ commit }, view) {
     commit('ADD_CACHED_VIEW', view)
   },
-
   delView({ dispatch, state }, view) {
     return new Promise(resolve => {
       dispatch('delVisitedView', view)
@@ -128,13 +147,18 @@
       resolve([...state.visitedViews])
     })
   },
+  delIframeView({ commit, state }, view) {
+    return new Promise(resolve => {
+      commit('DEL_IFRAME_VIEW', view)
+      resolve([...state.iframeViews])
+    })
+  },
   delCachedView({ commit, state }, view) {
     return new Promise(resolve => {
       commit('DEL_CACHED_VIEW', view)
       resolve([...state.cachedViews])
     })
   },
-
   delOthersViews({ dispatch, state }, view) {
     return new Promise(resolve => {
       dispatch('delOthersVisitedViews', view)
@@ -157,7 +181,6 @@
       resolve([...state.cachedViews])
     })
   },
-
   delAllViews({ dispatch, state }, view) {
     return new Promise(resolve => {
       dispatch('delAllVisitedViews', view)
@@ -180,18 +203,15 @@
       resolve([...state.cachedViews])
     })
   },
-
   updateVisitedView({ commit }, view) {
     commit('UPDATE_VISITED_VIEW', view)
   },
-
   delRightTags({ commit }, view) {
     return new Promise(resolve => {
       commit('DEL_RIGHT_VIEWS', view)
       resolve([...state.visitedViews])
     })
   },
-
   delLeftTags({ commit }, view) {
     return new Promise(resolve => {
       commit('DEL_LEFT_VIEWS', view)
@@ -205,234 +225,4 @@
   state,
   mutations,
   actions
-}
-=======
-const state = {
-  visitedViews: [],
-  cachedViews: [],
-  iframeViews: []
-}
-
-const mutations = {
-  ADD_IFRAME_VIEW: (state, view) => {
-    if (state.iframeViews.some(v => v.path === view.path)) return
-    state.iframeViews.push(
-      Object.assign({}, view, {
-        title: view.meta.title || 'no-name'
-      })
-    )
-  },
-  ADD_VISITED_VIEW: (state, view) => {
-    if (state.visitedViews.some(v => v.path === view.path)) return
-    state.visitedViews.push(
-      Object.assign({}, view, {
-        title: view.meta.title || 'no-name'
-      })
-    )
-  },
-  ADD_CACHED_VIEW: (state, view) => {
-    if (state.cachedViews.includes(view.name)) return
-    if (view.meta && !view.meta.noCache) {
-      state.cachedViews.push(view.name)
-    }
-  },
-  DEL_VISITED_VIEW: (state, view) => {
-    for (const [i, v] of state.visitedViews.entries()) {
-      if (v.path === view.path) {
-        state.visitedViews.splice(i, 1)
-        break
-      }
-    }
-    state.iframeViews = state.iframeViews.filter(item => item.path !== view.path)
-  },
-  DEL_IFRAME_VIEW: (state, view) => {
-    state.iframeViews = state.iframeViews.filter(item => item.path !== view.path)
-  },
-  DEL_CACHED_VIEW: (state, view) => {
-    const index = state.cachedViews.indexOf(view.name)
-    index > -1 && state.cachedViews.splice(index, 1)
-  },
-
-  DEL_OTHERS_VISITED_VIEWS: (state, view) => {
-    state.visitedViews = state.visitedViews.filter(v => {
-      return v.meta.affix || v.path === view.path
-    })
-    state.iframeViews = state.iframeViews.filter(item => item.path === view.path)
-  },
-  DEL_OTHERS_CACHED_VIEWS: (state, view) => {
-    const index = state.cachedViews.indexOf(view.name)
-    if (index > -1) {
-      state.cachedViews = state.cachedViews.slice(index, index + 1)
-    } else {
-      state.cachedViews = []
-    }
-  },
-  DEL_ALL_VISITED_VIEWS: state => {
-    // keep affix tags
-    const affixTags = state.visitedViews.filter(tag => tag.meta.affix)
-    state.visitedViews = affixTags
-    state.iframeViews = []
-  },
-  DEL_ALL_CACHED_VIEWS: state => {
-    state.cachedViews = []
-  },
-  UPDATE_VISITED_VIEW: (state, view) => {
-    for (let v of state.visitedViews) {
-      if (v.path === view.path) {
-        v = Object.assign(v, view)
-        break
-      }
-    }
-  },
-  DEL_RIGHT_VIEWS: (state, view) => {
-    const index = state.visitedViews.findIndex(v => v.path === view.path)
-    if (index === -1) {
-      return
-    }
-    state.visitedViews = state.visitedViews.filter((item, idx) => {
-      if (idx <= index || (item.meta && item.meta.affix)) {
-        return true
-      }
-      const i = state.cachedViews.indexOf(item.name)
-      if (i > -1) {
-        state.cachedViews.splice(i, 1)
-      }
-      if(item.meta.link) {
-        const fi = state.iframeViews.findIndex(v => v.path === item.path)
-        state.iframeViews.splice(fi, 1)
-      }
-      return false
-    })
-  },
-  DEL_LEFT_VIEWS: (state, view) => {
-    const index = state.visitedViews.findIndex(v => v.path === view.path)
-    if (index === -1) {
-      return
-    }
-    state.visitedViews = state.visitedViews.filter((item, idx) => {
-      if (idx >= index || (item.meta && item.meta.affix)) {
-        return true
-      }
-      const i = state.cachedViews.indexOf(item.name)
-      if (i > -1) {
-        state.cachedViews.splice(i, 1)
-      }
-      if(item.meta.link) {
-        const fi = state.iframeViews.findIndex(v => v.path === item.path)
-        state.iframeViews.splice(fi, 1)
-      }
-      return false
-    })
-  }
-}
-
-const actions = {
-  addView({ dispatch }, view) {
-    dispatch('addVisitedView', view)
-    dispatch('addCachedView', view)
-  },
-  addIframeView({ commit }, view) {
-    commit('ADD_IFRAME_VIEW', view)
-  },
-  addVisitedView({ commit }, view) {
-    commit('ADD_VISITED_VIEW', view)
-  },
-  addCachedView({ commit }, view) {
-    commit('ADD_CACHED_VIEW', view)
-  },
-  delView({ dispatch, state }, view) {
-    return new Promise(resolve => {
-      dispatch('delVisitedView', view)
-      dispatch('delCachedView', view)
-      resolve({
-        visitedViews: [...state.visitedViews],
-        cachedViews: [...state.cachedViews]
-      })
-    })
-  },
-  delVisitedView({ commit, state }, view) {
-    return new Promise(resolve => {
-      commit('DEL_VISITED_VIEW', view)
-      resolve([...state.visitedViews])
-    })
-  },
-  delIframeView({ commit, state }, view) {
-    return new Promise(resolve => {
-      commit('DEL_IFRAME_VIEW', view)
-      resolve([...state.iframeViews])
-    })
-  },
-  delCachedView({ commit, state }, view) {
-    return new Promise(resolve => {
-      commit('DEL_CACHED_VIEW', view)
-      resolve([...state.cachedViews])
-    })
-  },
-  delOthersViews({ dispatch, state }, view) {
-    return new Promise(resolve => {
-      dispatch('delOthersVisitedViews', view)
-      dispatch('delOthersCachedViews', view)
-      resolve({
-        visitedViews: [...state.visitedViews],
-        cachedViews: [...state.cachedViews]
-      })
-    })
-  },
-  delOthersVisitedViews({ commit, state }, view) {
-    return new Promise(resolve => {
-      commit('DEL_OTHERS_VISITED_VIEWS', view)
-      resolve([...state.visitedViews])
-    })
-  },
-  delOthersCachedViews({ commit, state }, view) {
-    return new Promise(resolve => {
-      commit('DEL_OTHERS_CACHED_VIEWS', view)
-      resolve([...state.cachedViews])
-    })
-  },
-  delAllViews({ dispatch, state }, view) {
-    return new Promise(resolve => {
-      dispatch('delAllVisitedViews', view)
-      dispatch('delAllCachedViews', view)
-      resolve({
-        visitedViews: [...state.visitedViews],
-        cachedViews: [...state.cachedViews]
-      })
-    })
-  },
-  delAllVisitedViews({ commit, state }) {
-    return new Promise(resolve => {
-      commit('DEL_ALL_VISITED_VIEWS')
-      resolve([...state.visitedViews])
-    })
-  },
-  delAllCachedViews({ commit, state }) {
-    return new Promise(resolve => {
-      commit('DEL_ALL_CACHED_VIEWS')
-      resolve([...state.cachedViews])
-    })
-  },
-  updateVisitedView({ commit }, view) {
-    commit('UPDATE_VISITED_VIEW', view)
-  },
-  delRightTags({ commit }, view) {
-    return new Promise(resolve => {
-      commit('DEL_RIGHT_VIEWS', view)
-      resolve([...state.visitedViews])
-    })
-  },
-  delLeftTags({ commit }, view) {
-    return new Promise(resolve => {
-      commit('DEL_LEFT_VIEWS', view)
-      resolve([...state.visitedViews])
-    })
-  },
-}
-
-export default {
-  namespaced: true,
-  state,
-  mutations,
-  actions
-}
->>>>>>> 39efed17
+}