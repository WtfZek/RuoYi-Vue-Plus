<<<<<<< HEAD
import { constantRoutes } from '@/router'
import { getRouters } from '@/api/menu'
import Layout from '@/layout/index'

const permission = {
  state: {
    routes: [],
    addRoutes: []
  },
  mutations: {
    SET_ROUTES: (state, routes) => {
      state.addRoutes = routes
      state.routes = constantRoutes.concat(routes)
    }
  },
  actions: {
    // 生成路由
    GenerateRoutes({ commit }) {
      return new Promise(resolve => {
        // 向后端请求路由数据
        getRouters().then(res => {
          const accessedRoutes = filterAsyncRouter(res.data)
          accessedRoutes.push({ path: '*', redirect: '/404', hidden: true })
          commit('SET_ROUTES', accessedRoutes)
          resolve(accessedRoutes)
        })
      })
    }
  }
}

// 遍历后台传来的路由字符串，转换为组件对象
function filterAsyncRouter(asyncRouterMap) {
  return asyncRouterMap.filter(route => {
    if (route.component) {
      // Layout组件特殊处理
      if (route.component === 'Layout') {
        route.component = Layout
      } else {
        route.component = loadView(route.component)
      }
    }
    if (route.children != null && route.children && route.children.length) {
      route.children = filterAsyncRouter(route.children)
    }
    return true
  })
}

export const loadView = (view) => { // 路由懒加载
  return () => import(`@/views/${view}`)
}

export default permission
=======
import { constantRoutes } from '@/router'
import { getRouters } from '@/api/menu'
import Layout from '@/layout/index'

const permission = {
  state: {
    routes: [],
    addRoutes: []
  },
  mutations: {
    SET_ROUTES: (state, routes) => {
      state.addRoutes = routes
      state.routes = constantRoutes.concat(routes)
    }
  },
  actions: {
    // 生成路由
    GenerateRoutes({ commit }) {
      return new Promise(resolve => {
        // 向后端请求路由数据
        getRouters().then(res => {
          const accessedRoutes = filterAsyncRouter(res.data)
          accessedRoutes.push({ path: '*', redirect: '/404', hidden: true })
          commit('SET_ROUTES', accessedRoutes)
          resolve(accessedRoutes)
        })
      })
    }
  }
}

// 遍历后台传来的路由字符串，转换为组件对象
function filterAsyncRouter(asyncRouterMap) {
  return asyncRouterMap.filter(route => {
    if (route.component) {
      // Layout组件特殊处理
      if (route.component === 'Layout') {
        route.component = Layout
      } else {
        route.component = loadView(route.component)
      }
    }
    if (route.children != null && route.children && route.children.length) {
      route.children = filterAsyncRouter(route.children)
    }
    return true
  })
}

export const loadView = (view) => { // 路由懒加载
  return (resolve) =>  require([`@/views/${view}`], resolve)
}

export default permission
>>>>>>> aa23ef1e
<|MERGE_RESOLUTION|>--- conflicted
+++ resolved
@@ -1,59 +1,3 @@
-<<<<<<< HEAD
-import { constantRoutes } from '@/router'
-import { getRouters } from '@/api/menu'
-import Layout from '@/layout/index'
-
-const permission = {
-  state: {
-    routes: [],
-    addRoutes: []
-  },
-  mutations: {
-    SET_ROUTES: (state, routes) => {
-      state.addRoutes = routes
-      state.routes = constantRoutes.concat(routes)
-    }
-  },
-  actions: {
-    // 生成路由
-    GenerateRoutes({ commit }) {
-      return new Promise(resolve => {
-        // 向后端请求路由数据
-        getRouters().then(res => {
-          const accessedRoutes = filterAsyncRouter(res.data)
-          accessedRoutes.push({ path: '*', redirect: '/404', hidden: true })
-          commit('SET_ROUTES', accessedRoutes)
-          resolve(accessedRoutes)
-        })
-      })
-    }
-  }
-}
-
-// 遍历后台传来的路由字符串，转换为组件对象
-function filterAsyncRouter(asyncRouterMap) {
-  return asyncRouterMap.filter(route => {
-    if (route.component) {
-      // Layout组件特殊处理
-      if (route.component === 'Layout') {
-        route.component = Layout
-      } else {
-        route.component = loadView(route.component)
-      }
-    }
-    if (route.children != null && route.children && route.children.length) {
-      route.children = filterAsyncRouter(route.children)
-    }
-    return true
-  })
-}
-
-export const loadView = (view) => { // 路由懒加载
-  return () => import(`@/views/${view}`)
-}
-
-export default permission
-=======
 import { constantRoutes } from '@/router'
 import { getRouters } from '@/api/menu'
 import Layout from '@/layout/index'
@@ -107,5 +51,4 @@
   return (resolve) =>  require([`@/views/${view}`], resolve)
 }
 
-export default permission
->>>>>>> aa23ef1e
+export default permission