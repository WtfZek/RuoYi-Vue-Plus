<<<<<<< HEAD
import { constantRoutes } from '@/router'
import { getRouters } from '@/api/menu'
import Layout from '@/layout/index'
import ParentView from '@/components/ParentView';

const permission = {
  state: {
    routes: [],
    addRoutes: [],
    sidebarRouters: []
  },
  mutations: {
    SET_ROUTES: (state, routes) => {
      state.addRoutes = routes
      state.routes = constantRoutes.concat(routes)
    },
    SET_SIDEBAR_ROUTERS: (state, routers) => {
      state.sidebarRouters = routers
    },
  },
  actions: {
    // 生成路由
    GenerateRoutes({ commit }) {
      return new Promise(resolve => {
        // 向后端请求路由数据
        getRouters().then(res => {
          const sdata = JSON.parse(JSON.stringify(res.data))
          const rdata = JSON.parse(JSON.stringify(res.data))
          const sidebarRoutes = filterAsyncRouter(sdata)
          const rewriteRoutes = filterAsyncRouter(rdata, true)
          rewriteRoutes.push({ path: '*', redirect: '/404', hidden: true })
          commit('SET_ROUTES', rewriteRoutes)
          commit('SET_SIDEBAR_ROUTERS', sidebarRoutes)
          resolve(rewriteRoutes)
        })
      })
    }
  }
}

// 遍历后台传来的路由字符串，转换为组件对象
function filterAsyncRouter(asyncRouterMap, isRewrite = false) {
  return asyncRouterMap.filter(route => {
    if (isRewrite && route.children) {
      route.children = filterChildren(route.children)
    }
    if (route.component) {
      // Layout ParentView 组件特殊处理
      if (route.component === 'Layout') {
        route.component = Layout
      } else if (route.component === 'ParentView') {
        route.component = ParentView
      } else {
        route.component = loadView(route.component)
      }
    }
    if (route.children != null && route.children && route.children.length) {
      route.children = filterAsyncRouter(route.children, route, isRewrite)
    }
    return true
  })
}

function filterChildren(childrenMap) {
  var children = []
  childrenMap.forEach((el, index) => {
    if (el.children && el.children.length) {
      if (el.component === 'ParentView') {
        el.children.forEach(c => {
          c.path = el.path + '/' + c.path
          if (c.children && c.children.length) {
            children = children.concat(filterChildren(c.children, c))
            return
          }
          children.push(c)
        })
        return
      }
    }
    children = children.concat(el)
  })
  return children
}

export const loadView = (view) => { // 路由懒加载
  return (resolve) => require([`@/views/${view}`], resolve)
}

export default permission
=======
import { constantRoutes } from '@/router'
import { getRouters } from '@/api/menu'
import Layout from '@/layout/index'
import ParentView from '@/components/ParentView';

const permission = {
  state: {
    routes: [],
    addRoutes: [],
    sidebarRouters: []
  },
  mutations: {
    SET_ROUTES: (state, routes) => {
      state.addRoutes = routes
      state.routes = constantRoutes.concat(routes)
    },
    SET_SIDEBAR_ROUTERS: (state, routers) => {
      state.sidebarRouters = constantRoutes.concat(routers)
    },
  },
  actions: {
    // 生成路由
    GenerateRoutes({ commit }) {
      return new Promise(resolve => {
        // 向后端请求路由数据
        getRouters().then(res => {
          const sdata = JSON.parse(JSON.stringify(res.data))
          const rdata = JSON.parse(JSON.stringify(res.data))
          const sidebarRoutes = filterAsyncRouter(sdata)
          const rewriteRoutes = filterAsyncRouter(rdata, true)
          rewriteRoutes.push({ path: '*', redirect: '/404', hidden: true })
          commit('SET_ROUTES', rewriteRoutes)
          commit('SET_SIDEBAR_ROUTERS', sidebarRoutes)
          resolve(rewriteRoutes)
        })
      })
    }
  }
}

// 遍历后台传来的路由字符串，转换为组件对象
function filterAsyncRouter(asyncRouterMap, isRewrite = false) {
  return asyncRouterMap.filter(route => {
    if (isRewrite && route.children) {
      route.children = filterChildren(route.children)
    }
    if (route.component) {
      // Layout ParentView 组件特殊处理
      if (route.component === 'Layout') {
        route.component = Layout
      } else if (route.component === 'ParentView') {
        route.component = ParentView
      } else {
        route.component = loadView(route.component)
      }
    }
    if (route.children != null && route.children && route.children.length) {
      route.children = filterAsyncRouter(route.children, route, isRewrite)
    }
    return true
  })
}

function filterChildren(childrenMap) {
  var children = []
  childrenMap.forEach((el, index) => {
    if (el.children && el.children.length) {
      if (el.component === 'ParentView') {
        el.children.forEach(c => {
          c.path = el.path + '/' + c.path
          if (c.children && c.children.length) {
            children = children.concat(filterChildren(c.children, c))
            return
          }
          children.push(c)
        })
        return
      }
    }
    children = children.concat(el)
  })
  return children
}

export const loadView = (view) => { // 路由懒加载
  return (resolve) => require([`@/views/${view}`], resolve)
}

export default permission
>>>>>>> a9c6ba12
<|MERGE_RESOLUTION|>--- conflicted
+++ resolved
@@ -1,94 +1,3 @@
-<<<<<<< HEAD
-import { constantRoutes } from '@/router'
-import { getRouters } from '@/api/menu'
-import Layout from '@/layout/index'
-import ParentView from '@/components/ParentView';
-
-const permission = {
-  state: {
-    routes: [],
-    addRoutes: [],
-    sidebarRouters: []
-  },
-  mutations: {
-    SET_ROUTES: (state, routes) => {
-      state.addRoutes = routes
-      state.routes = constantRoutes.concat(routes)
-    },
-    SET_SIDEBAR_ROUTERS: (state, routers) => {
-      state.sidebarRouters = routers
-    },
-  },
-  actions: {
-    // 生成路由
-    GenerateRoutes({ commit }) {
-      return new Promise(resolve => {
-        // 向后端请求路由数据
-        getRouters().then(res => {
-          const sdata = JSON.parse(JSON.stringify(res.data))
-          const rdata = JSON.parse(JSON.stringify(res.data))
-          const sidebarRoutes = filterAsyncRouter(sdata)
-          const rewriteRoutes = filterAsyncRouter(rdata, true)
-          rewriteRoutes.push({ path: '*', redirect: '/404', hidden: true })
-          commit('SET_ROUTES', rewriteRoutes)
-          commit('SET_SIDEBAR_ROUTERS', sidebarRoutes)
-          resolve(rewriteRoutes)
-        })
-      })
-    }
-  }
-}
-
-// 遍历后台传来的路由字符串，转换为组件对象
-function filterAsyncRouter(asyncRouterMap, isRewrite = false) {
-  return asyncRouterMap.filter(route => {
-    if (isRewrite && route.children) {
-      route.children = filterChildren(route.children)
-    }
-    if (route.component) {
-      // Layout ParentView 组件特殊处理
-      if (route.component === 'Layout') {
-        route.component = Layout
-      } else if (route.component === 'ParentView') {
-        route.component = ParentView
-      } else {
-        route.component = loadView(route.component)
-      }
-    }
-    if (route.children != null && route.children && route.children.length) {
-      route.children = filterAsyncRouter(route.children, route, isRewrite)
-    }
-    return true
-  })
-}
-
-function filterChildren(childrenMap) {
-  var children = []
-  childrenMap.forEach((el, index) => {
-    if (el.children && el.children.length) {
-      if (el.component === 'ParentView') {
-        el.children.forEach(c => {
-          c.path = el.path + '/' + c.path
-          if (c.children && c.children.length) {
-            children = children.concat(filterChildren(c.children, c))
-            return
-          }
-          children.push(c)
-        })
-        return
-      }
-    }
-    children = children.concat(el)
-  })
-  return children
-}
-
-export const loadView = (view) => { // 路由懒加载
-  return (resolve) => require([`@/views/${view}`], resolve)
-}
-
-export default permission
-=======
 import { constantRoutes } from '@/router'
 import { getRouters } from '@/api/menu'
 import Layout from '@/layout/index'
@@ -177,5 +86,4 @@
   return (resolve) => require([`@/views/${view}`], resolve)
 }
 
-export default permission
->>>>>>> a9c6ba12
+export default permission