<<<<<<< HEAD
const getters = {
  sidebar: state => state.app.sidebar,
  size: state => state.app.size,
  device: state => state.app.device,
  visitedViews: state => state.tagsView.visitedViews,
  cachedViews: state => state.tagsView.cachedViews,
  token: state => state.user.token,
  avatar: state => state.user.avatar,
  name: state => state.user.name,
  introduction: state => state.user.introduction,
  roles: state => state.user.roles,
  permissions: state => state.user.permissions,
  permission_routes: state => state.permission.routes
}
export default getters
=======
const getters = {
  sidebar: state => state.app.sidebar,
  size: state => state.app.size,
  device: state => state.app.device,
  visitedViews: state => state.tagsView.visitedViews,
  cachedViews: state => state.tagsView.cachedViews,
  token: state => state.user.token,
  avatar: state => state.user.avatar,
  name: state => state.user.name,
  introduction: state => state.user.introduction,
  roles: state => state.user.roles,
  permissions: state => state.user.permissions,
  permission_routes: state => state.permission.routes,
  sidebarRouters:state => state.permission.sidebarRouters,
}
export default getters
>>>>>>> c86dc207
<|MERGE_RESOLUTION|>--- conflicted
+++ resolved
@@ -1,20 +1,3 @@
-<<<<<<< HEAD
-const getters = {
-  sidebar: state => state.app.sidebar,
-  size: state => state.app.size,
-  device: state => state.app.device,
-  visitedViews: state => state.tagsView.visitedViews,
-  cachedViews: state => state.tagsView.cachedViews,
-  token: state => state.user.token,
-  avatar: state => state.user.avatar,
-  name: state => state.user.name,
-  introduction: state => state.user.introduction,
-  roles: state => state.user.roles,
-  permissions: state => state.user.permissions,
-  permission_routes: state => state.permission.routes
-}
-export default getters
-=======
 const getters = {
   sidebar: state => state.app.sidebar,
   size: state => state.app.size,
@@ -30,5 +13,4 @@
   permission_routes: state => state.permission.routes,
   sidebarRouters:state => state.permission.sidebarRouters,
 }
-export default getters
->>>>>>> c86dc207
+export default getters