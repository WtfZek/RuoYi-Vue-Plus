<<<<<<< HEAD
<?xml version="1.0" encoding="UTF-8"?>
<project xmlns="http://maven.apache.org/POM/4.0.0"
         xmlns:xsi="http://www.w3.org/2001/XMLSchema-instance"
         xsi:schemaLocation="http://maven.apache.org/POM/4.0.0 http://maven.apache.org/xsd/maven-4.0.0.xsd">
    <parent>
        <artifactId>ruoyi-vue-plus</artifactId>
        <groupId>com.ruoyi</groupId>
        <version>3.1.0</version>
    </parent>
    <modelVersion>4.0.0</modelVersion>
    <packaging>jar</packaging>
    <artifactId>ruoyi-admin</artifactId>

    <description>
        web服务入口
    </description>

    <dependencies>

        <!-- spring-boot-devtools -->
        <dependency>
            <groupId>org.springframework.boot</groupId>
            <artifactId>spring-boot-devtools</artifactId>
            <optional>true</optional> <!-- 表示依赖不会传递 -->
        </dependency>

        <!-- Mysql驱动包 -->
        <dependency>
            <groupId>mysql</groupId>
            <artifactId>mysql-connector-java</artifactId>
        </dependency>

        <!-- 核心模块-->
        <dependency>
            <groupId>com.ruoyi</groupId>
            <artifactId>ruoyi-framework</artifactId>
        </dependency>

        <!-- 定时任务-->
        <dependency>
            <groupId>com.ruoyi</groupId>
            <artifactId>ruoyi-quartz</artifactId>
        </dependency>

        <dependency>
            <groupId>com.ruoyi</groupId>
            <artifactId>ruoyi-oss</artifactId>
        </dependency>

        <!-- 代码生成-->
        <dependency>
            <groupId>com.ruoyi</groupId>
            <artifactId>ruoyi-generator</artifactId>
        </dependency>

        <!--  demo模块  -->
        <dependency>
            <groupId>com.ruoyi</groupId>
            <artifactId>ruoyi-demo</artifactId>
        </dependency>

    </dependencies>

    <build>
        <finalName>${project.artifactId}</finalName>
        <plugins>
            <plugin>
                <groupId>org.springframework.boot</groupId>
                <artifactId>spring-boot-maven-plugin</artifactId>
                <version>${spring-boot.version}</version>
                <configuration>
                    <fork>true</fork> <!-- 如果没有该配置，devtools不会生效 -->
                </configuration>
                <executions>
                    <execution>
                        <goals>
                            <goal>repackage</goal>
                        </goals>
                    </execution>
                </executions>
            </plugin>
            <plugin>
                <groupId>org.apache.maven.plugins</groupId>
                <artifactId>maven-war-plugin</artifactId>
                <version>3.1.0</version>
                <configuration>
                    <failOnMissingWebXml>false</failOnMissingWebXml>
                    <warName>${project.artifactId}</warName>
                </configuration>
            </plugin>
            <plugin>
                <groupId>com.spotify</groupId>
                <artifactId>docker-maven-plugin</artifactId>
                <version>${docker.plugin.version}</version>
                <configuration>
                    <imageName>${docker.namespace}/ruoyi-server:${project.version}</imageName>
                    <dockerDirectory>${project.basedir}</dockerDirectory>
                    <dockerHost>${docker.registry.host}</dockerHost>
                    <registryUrl>${docker.registry.url}</registryUrl>
                    <serverId>${docker.registry.url}</serverId>
                    <resources>
                        <resource>
                            <targetPath>/</targetPath>
                            <directory>${project.build.directory}</directory>
                            <include>${project.build.finalName}.jar</include>
                        </resource>
                    </resources>
                </configuration>
            </plugin>
        </plugins>
    </build>

=======
<?xml version="1.0" encoding="UTF-8"?>
<project xmlns="http://maven.apache.org/POM/4.0.0"
         xmlns:xsi="http://www.w3.org/2001/XMLSchema-instance"
         xsi:schemaLocation="http://maven.apache.org/POM/4.0.0 http://maven.apache.org/xsd/maven-4.0.0.xsd">
    <parent>
        <artifactId>ruoyi</artifactId>
        <groupId>com.ruoyi</groupId>
        <version>3.7.0</version>
    </parent>
    <modelVersion>4.0.0</modelVersion>
    <packaging>jar</packaging>
    <artifactId>ruoyi-admin</artifactId>

    <description>
        web服务入口
    </description>

    <dependencies>

        <!-- spring-boot-devtools -->
        <dependency>
            <groupId>org.springframework.boot</groupId>
            <artifactId>spring-boot-devtools</artifactId>
            <optional>true</optional> <!-- 表示依赖不会传递 -->
        </dependency>

        <!-- swagger3-->
        <dependency>
            <groupId>io.springfox</groupId>
            <artifactId>springfox-boot-starter</artifactId>
        </dependency>

        <!-- 防止进入swagger页面报类型转换错误，排除3.0.0中的引用，手动增加1.6.2版本 -->
        <dependency>
            <groupId>io.swagger</groupId>
            <artifactId>swagger-models</artifactId>
            <version>1.6.2</version>
        </dependency>

         <!-- Mysql驱动包 -->
        <dependency>
            <groupId>mysql</groupId>
            <artifactId>mysql-connector-java</artifactId>
        </dependency>

        <!-- 核心模块-->
        <dependency>
            <groupId>com.ruoyi</groupId>
            <artifactId>ruoyi-framework</artifactId>
        </dependency>

        <!-- 定时任务-->
        <dependency>
            <groupId>com.ruoyi</groupId>
            <artifactId>ruoyi-quartz</artifactId>
        </dependency>

        <!-- 代码生成-->
        <dependency>
            <groupId>com.ruoyi</groupId>
            <artifactId>ruoyi-generator</artifactId>
        </dependency>

    </dependencies>

    <build>
        <plugins>
            <plugin>
                <groupId>org.springframework.boot</groupId>
                <artifactId>spring-boot-maven-plugin</artifactId>
                <version>2.1.1.RELEASE</version>
                <configuration>
                    <fork>true</fork> <!-- 如果没有该配置，devtools不会生效 -->
                </configuration>
                <executions>
                    <execution>
                        <goals>
                            <goal>repackage</goal>
                        </goals>
                    </execution>
                </executions>
            </plugin>
            <plugin>   
                <groupId>org.apache.maven.plugins</groupId>   
                <artifactId>maven-war-plugin</artifactId>   
                <version>3.1.0</version>   
                <configuration>
                    <failOnMissingWebXml>false</failOnMissingWebXml>
                    <warName>${project.artifactId}</warName>
                </configuration>   
           </plugin>   
        </plugins>
        <finalName>${project.artifactId}</finalName>
    </build>

>>>>>>> db193a46
</project><|MERGE_RESOLUTION|>--- conflicted
+++ resolved
@@ -1,4 +1,3 @@
-<<<<<<< HEAD
 <?xml version="1.0" encoding="UTF-8"?>
 <project xmlns="http://maven.apache.org/POM/4.0.0"
          xmlns:xsi="http://www.w3.org/2001/XMLSchema-instance"
@@ -111,101 +110,4 @@
         </plugins>
     </build>
 
-=======
-<?xml version="1.0" encoding="UTF-8"?>
-<project xmlns="http://maven.apache.org/POM/4.0.0"
-         xmlns:xsi="http://www.w3.org/2001/XMLSchema-instance"
-         xsi:schemaLocation="http://maven.apache.org/POM/4.0.0 http://maven.apache.org/xsd/maven-4.0.0.xsd">
-    <parent>
-        <artifactId>ruoyi</artifactId>
-        <groupId>com.ruoyi</groupId>
-        <version>3.7.0</version>
-    </parent>
-    <modelVersion>4.0.0</modelVersion>
-    <packaging>jar</packaging>
-    <artifactId>ruoyi-admin</artifactId>
-
-    <description>
-        web服务入口
-    </description>
-
-    <dependencies>
-
-        <!-- spring-boot-devtools -->
-        <dependency>
-            <groupId>org.springframework.boot</groupId>
-            <artifactId>spring-boot-devtools</artifactId>
-            <optional>true</optional> <!-- 表示依赖不会传递 -->
-        </dependency>
-
-        <!-- swagger3-->
-        <dependency>
-            <groupId>io.springfox</groupId>
-            <artifactId>springfox-boot-starter</artifactId>
-        </dependency>
-
-        <!-- 防止进入swagger页面报类型转换错误，排除3.0.0中的引用，手动增加1.6.2版本 -->
-        <dependency>
-            <groupId>io.swagger</groupId>
-            <artifactId>swagger-models</artifactId>
-            <version>1.6.2</version>
-        </dependency>
-
-         <!-- Mysql驱动包 -->
-        <dependency>
-            <groupId>mysql</groupId>
-            <artifactId>mysql-connector-java</artifactId>
-        </dependency>
-
-        <!-- 核心模块-->
-        <dependency>
-            <groupId>com.ruoyi</groupId>
-            <artifactId>ruoyi-framework</artifactId>
-        </dependency>
-
-        <!-- 定时任务-->
-        <dependency>
-            <groupId>com.ruoyi</groupId>
-            <artifactId>ruoyi-quartz</artifactId>
-        </dependency>
-
-        <!-- 代码生成-->
-        <dependency>
-            <groupId>com.ruoyi</groupId>
-            <artifactId>ruoyi-generator</artifactId>
-        </dependency>
-
-    </dependencies>
-
-    <build>
-        <plugins>
-            <plugin>
-                <groupId>org.springframework.boot</groupId>
-                <artifactId>spring-boot-maven-plugin</artifactId>
-                <version>2.1.1.RELEASE</version>
-                <configuration>
-                    <fork>true</fork> <!-- 如果没有该配置，devtools不会生效 -->
-                </configuration>
-                <executions>
-                    <execution>
-                        <goals>
-                            <goal>repackage</goal>
-                        </goals>
-                    </execution>
-                </executions>
-            </plugin>
-            <plugin>   
-                <groupId>org.apache.maven.plugins</groupId>   
-                <artifactId>maven-war-plugin</artifactId>   
-                <version>3.1.0</version>   
-                <configuration>
-                    <failOnMissingWebXml>false</failOnMissingWebXml>
-                    <warName>${project.artifactId}</warName>
-                </configuration>   
-           </plugin>   
-        </plugins>
-        <finalName>${project.artifactId}</finalName>
-    </build>
-
->>>>>>> db193a46
 </project>