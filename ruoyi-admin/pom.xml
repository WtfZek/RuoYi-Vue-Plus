--- conflicted
+++ resolved
@@ -5,11 +5,7 @@
     <parent>
         <artifactId>ruoyi-vue-plus</artifactId>
         <groupId>com.ruoyi</groupId>
-<<<<<<< HEAD
         <version>${ruoyi-vue-plus.version}</version>
-=======
-        <version>3.5.0</version>
->>>>>>> 5e64a93d
     </parent>
     <modelVersion>4.0.0</modelVersion>
     <packaging>jar</packaging>
@@ -78,14 +74,14 @@
                     </execution>
                 </executions>
             </plugin>
-            <plugin>   
-                <groupId>org.apache.maven.plugins</groupId>   
-                <artifactId>maven-war-plugin</artifactId>   
-                <version>3.1.0</version>   
+            <plugin>
+                <groupId>org.apache.maven.plugins</groupId>
+                <artifactId>maven-war-plugin</artifactId>
+                <version>3.1.0</version>
                 <configuration>
                     <failOnMissingWebXml>false</failOnMissingWebXml>
                     <warName>${project.artifactId}</warName>
-                </configuration>   
+                </configuration>
            </plugin>
         </plugins>
     </build>
