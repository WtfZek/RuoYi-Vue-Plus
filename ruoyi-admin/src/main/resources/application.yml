<<<<<<< HEAD
# 项目相关配置
ruoyi:
  # 名称
  name: RuoYi-Vue-Plus
  # 版本
  version: ${ruoyi-vue-plus.version}
  # 版权年份
  copyrightYear: 2022
  # 实例演示开关
  demoEnabled: true
  # 获取ip地址开关
  addressEnabled: true
  # 缓存懒加载
  cacheLazy: false

captcha:
  # 页面 <参数设置> 可开启关闭 验证码校验
  # 验证码类型 math 数组计算 char 字符验证
  type: MATH
  # line 线段干扰 circle 圆圈干扰 shear 扭曲干扰
  category: CIRCLE
  # 数字验证码位数
  numberLength: 1
  # 字符验证码长度
  charLength: 4

# 开发环境配置
server:
  # 服务器的HTTP端口，默认为8080
  port: 8080
  servlet:
    # 应用的访问路径
    context-path: /
  # undertow 配置
  undertow:
    # HTTP post内容的最大大小。当值为-1时，默认值为大小是无限的
    max-http-post-size: -1
    # 以下的配置会影响buffer,这些buffer会用于服务器连接的IO操作,有点类似netty的池化内存管理
    # 每块buffer的空间大小,越小的空间被利用越充分
    buffer-size: 512
    # 是否分配的直接内存
    direct-buffers: true
    threads:
      # 设置IO线程数, 它主要执行非阻塞的任务,它们会负责多个连接, 默认设置每个CPU核心一个线程
      io: 8
      # 阻塞任务线程池, 当执行类似servlet请求阻塞操作, undertow会从这个线程池中取得线程,它的值设置取决于系统的负载
      worker: 256

# 日志配置
logging:
  level:
    com.ruoyi: @logging.level@
    org.springframework: warn
  config: classpath:logback.xml

# Spring配置
spring:
  application:
    name: ${ruoyi.name}
  # 资源信息
  messages:
    # 国际化资源文件路径
    basename: i18n/messages
  profiles:
    active: @profiles.active@
  # 文件上传
  servlet:
    multipart:
      # 单个文件大小
      max-file-size: 10MB
      # 设置总上传的文件大小
      max-request-size: 20MB
  # 服务模块
  devtools:
    restart:
      # 热部署开关
      enabled: true
  jackson:
    # 日期格式化
    date-format: yyyy-MM-dd HH:mm:ss
    serialization:
      # 格式化输出
      indent_output: false
      # 忽略无法转换的对象
      fail_on_empty_beans: false
    deserialization:
      # 允许对象忽略json中不存在的属性
      fail_on_unknown_properties: false

# Sa-Token配置
sa-token:
  # token名称 (同时也是cookie名称)
  token-name: Authorization
  # token有效期 设为一天 (必定过期) 单位: 秒
  timeout: 86400
  # token临时有效期 (指定时间无操作就过期) 单位: 秒
  activity-timeout: 1800
  # 是否允许同一账号并发登录 (为true时允许一起登录, 为false时新登录挤掉旧登录)
  is-concurrent: true
  # 在多人登录同一账号时，是否共用一个token (为true时所有登录共用一个token, 为false时每次登录新建一个token)
  is-share: false
  # 是否尝试从header里读取token
  is-read-head: true
  # 是否尝试从cookie里读取token
  is-read-cookie: false
  # token前缀
  token-prefix: "Bearer"
  # jwt秘钥
  jwt-secret-key: abcdefghijklmnopqrstuvwxyz
  # 是否输出操作日志
  is-log: true

# security配置
security:
  # 排除路径
  excludes:
    # 静态资源
    - /*.html
    - /**/*.html
    - /**/*.css
    - /**/*.js
    # swagger 文档配置
    - /favicon.ico
    - /*/api-docs
    - /*/api-docs/**
    # druid 监控配置
    - /druid/**
    # actuator 监控配置
    - /actuator
    - /actuator/**

# MyBatisPlus配置
# https://baomidou.com/config/
mybatis-plus:
  # 不支持多包, 如有需要可在注解配置 或 提升扫包等级
  # 例如 com.**.**.mapper
  mapperPackage: com.ruoyi.**.mapper
  # 对应的 XML 文件位置
  mapperLocations: classpath*:mapper/**/*Mapper.xml
  # 实体扫描，多个package用逗号或者分号分隔
  typeAliasesPackage: com.ruoyi.**.domain
  # 启动时是否检查 MyBatis XML 文件的存在，默认不检查
  checkConfigLocation: false
  configuration:
    # 自动驼峰命名规则（camel case）映射
    mapUnderscoreToCamelCase: true
    # MyBatis 自动映射策略
    # NONE：不启用 PARTIAL：只对非嵌套 resultMap 自动映射 FULL：对所有 resultMap 自动映射
    autoMappingBehavior: PARTIAL
    # MyBatis 自动映射时未知列或未知属性处理策
    # NONE：不做处理 WARNING：打印相关警告 FAILING：抛出异常和详细信息
    autoMappingUnknownColumnBehavior: NONE
    # 更详细的日志输出 会有性能损耗 org.apache.ibatis.logging.stdout.StdOutImpl
    # 关闭日志记录 (可单纯使用 p6spy 分析) org.apache.ibatis.logging.nologging.NoLoggingImpl
    # 默认日志输出 org.apache.ibatis.logging.slf4j.Slf4jImpl
    logImpl: org.apache.ibatis.logging.nologging.NoLoggingImpl
  global-config:
    # 是否打印 Logo banner
    banner: true
    dbConfig:
      # 主键类型
      # AUTO 自增 NONE 空 INPUT 用户输入 ASSIGN_ID 雪花 ASSIGN_UUID 唯一 UUID
      idType: ASSIGN_ID
      # 逻辑已删除值
      logicDeleteValue: 2
      # 逻辑未删除值
      logicNotDeleteValue: 0
      # 字段验证策略之 insert,在 insert 的时候的字段验证策略
      # IGNORED 忽略 NOT_NULL 非NULL NOT_EMPTY 非空 DEFAULT 默认 NEVER 不加入 SQL
      insertStrategy: NOT_NULL
      # 字段验证策略之 update,在 update 的时候的字段验证策略
      updateStrategy: NOT_NULL
      # 字段验证策略之 select,在 select 的时候的字段验证策略既 wrapper 根据内部 entity 生成的 where 条件
      where-strategy: NOT_NULL

# Swagger配置
swagger:
  # 是否开启swagger
  enabled: true
  info:
    # 标题
    title: '标题：${ruoyi.name}后台管理系统_接口文档'
    # 描述
    description: '描述：用于管理集团旗下公司的人员信息,具体包括XXX,XXX模块...'
    # 版本
    version: '版本号: ${ruoyi-vue-plus.version}'
    # 作者信息
    contact:
      name: Lion Li
      email: crazylionli@163.com
      url: https://gitee.com/JavaLionLi/RuoYi-Vue-Plus
  components:
    # 鉴权方式配置
    security-schemes:
      apiKey:
        type: APIKEY
        in: HEADER
        name: ${sa-token.token-name}

springdoc:
  #这里定义了两个分组，可定义多个，也可以不定义
  group-configs:
    - group: 1.演示模块
      packages-to-scan: com.ruoyi.demo
    - group: 2.系统模块
      packages-to-scan: com.ruoyi.web
    - group: 3.代码生成模块
      packages-to-scan: com.ruoyi.generator

# 防止XSS攻击
xss:
  # 过滤开关
  enabled: true
  # 排除链接（多个用逗号分隔）
  excludes: /system/notice
  # 匹配链接
  urlPatterns: /system/*,/monitor/*,/tool/*

# 全局线程池相关配置
thread-pool:
  # 是否开启线程池
  enabled: false
  # 队列最大长度
  queueCapacity: 128
  # 线程池维护线程所允许的空闲时间
  keepAliveSeconds: 300

--- # redisson 缓存配置
redisson:
  cacheGroup:
    # 用例: @Cacheable(cacheNames="groupId", key="#XXX") 方可使用缓存组配置
    - groupId: redissonCacheMap
      # 组过期时间(脚本监控)
      ttl: 60000
      # 组最大空闲时间(脚本监控)
      maxIdleTime: 60000
      # 组最大长度
      maxSize: 0
    - groupId: testCache
      ttl: 1000
      maxIdleTime: 500

--- # 分布式锁 lock4j 全局配置
lock4j:
  # 获取分布式锁超时时间，默认为 3000 毫秒
  acquire-timeout: 3000
  # 分布式锁的超时时间，默认为 30 毫秒
  expire: 30000

--- # Actuator 监控端点的配置项
management:
  endpoints:
    web:
      exposure:
        include: '*'
  endpoint:
    health:
      show-details: ALWAYS
    logfile:
      external-file: ./logs/sys-console.log
=======
# 项目相关配置
ruoyi:
  # 名称
  name: RuoYi
  # 版本
  version: 3.8.3
  # 版权年份
  copyrightYear: 2022
  # 实例演示开关
  demoEnabled: true
  # 文件路径 示例（ Windows配置D:/ruoyi/uploadPath，Linux配置 /home/ruoyi/uploadPath）
  profile: D:/ruoyi/uploadPath
  # 获取ip地址开关
  addressEnabled: false
  # 验证码类型 math 数组计算 char 字符验证
  captchaType: math

# 开发环境配置
server:
  # 服务器的HTTP端口，默认为8080
  port: 8080
  servlet:
    # 应用的访问路径
    context-path: /
  tomcat:
    # tomcat的URI编码
    uri-encoding: UTF-8
    # 连接数满后的排队数，默认为100
    accept-count: 1000
    threads:
      # tomcat最大线程数，默认为200
      max: 800
      # Tomcat启动初始化的线程数，默认值10
      min-spare: 100

# 日志配置
logging:
  level:
    com.ruoyi: debug
    org.springframework: warn

# 用户配置
user:
  password:
    # 密码最大错误次数
    maxRetryCount: 5
    # 密码锁定时间（默认10分钟）
    lockTime: 10

# Spring配置
spring:
  # 资源信息
  messages:
    # 国际化资源文件路径
    basename: i18n/messages
  profiles: 
    active: druid
  # 文件上传
  servlet:
     multipart:
       # 单个文件大小
       max-file-size:  10MB
       # 设置总上传的文件大小
       max-request-size:  20MB
  # 服务模块
  devtools:
    restart:
      # 热部署开关
      enabled: true
  # redis 配置
  redis:
    # 地址
    host: localhost
    # 端口，默认为6379
    port: 6379
    # 数据库索引
    database: 0
    # 密码
    password: 
    # 连接超时时间
    timeout: 10s
    lettuce:
      pool:
        # 连接池中的最小空闲连接
        min-idle: 0
        # 连接池中的最大空闲连接
        max-idle: 8
        # 连接池的最大数据库连接数
        max-active: 8
        # #连接池最大阻塞等待时间（使用负值表示没有限制）
        max-wait: -1ms

# token配置
token:
    # 令牌自定义标识
    header: Authorization
    # 令牌密钥
    secret: abcdefghijklmnopqrstuvwxyz
    # 令牌有效期（默认30分钟）
    expireTime: 30
  
# MyBatis配置
mybatis:
    # 搜索指定包别名
    typeAliasesPackage: com.ruoyi.**.domain
    # 配置mapper的扫描，找到所有的mapper.xml映射文件
    mapperLocations: classpath*:mapper/**/*Mapper.xml
    # 加载全局的配置文件
    configLocation: classpath:mybatis/mybatis-config.xml

# PageHelper分页插件
pagehelper: 
  helperDialect: mysql
  supportMethodsArguments: true
  params: count=countSql 

# Swagger配置
swagger:
  # 是否开启swagger
  enabled: true
  # 请求前缀
  pathMapping: /dev-api

# 防止XSS攻击
xss: 
  # 过滤开关
  enabled: true
  # 排除链接（多个用逗号分隔）
  excludes: /system/notice
  # 匹配链接
  urlPatterns: /system/*,/monitor/*,/tool/*
>>>>>>> cbedec7c
<|MERGE_RESOLUTION|>--- conflicted
+++ resolved
@@ -1,4 +1,3 @@
-<<<<<<< HEAD
 # 项目相关配置
 ruoyi:
   # 名称
@@ -53,6 +52,14 @@
     com.ruoyi: @logging.level@
     org.springframework: warn
   config: classpath:logback.xml
+
+# 用户配置
+user:
+  password:
+    # 密码最大错误次数
+    maxRetryCount: 5
+    # 密码锁定时间（默认10分钟）
+    lockTime: 10
 
 # Spring配置
 spring:
@@ -258,137 +265,4 @@
     health:
       show-details: ALWAYS
     logfile:
-      external-file: ./logs/sys-console.log
-=======
-# 项目相关配置
-ruoyi:
-  # 名称
-  name: RuoYi
-  # 版本
-  version: 3.8.3
-  # 版权年份
-  copyrightYear: 2022
-  # 实例演示开关
-  demoEnabled: true
-  # 文件路径 示例（ Windows配置D:/ruoyi/uploadPath，Linux配置 /home/ruoyi/uploadPath）
-  profile: D:/ruoyi/uploadPath
-  # 获取ip地址开关
-  addressEnabled: false
-  # 验证码类型 math 数组计算 char 字符验证
-  captchaType: math
-
-# 开发环境配置
-server:
-  # 服务器的HTTP端口，默认为8080
-  port: 8080
-  servlet:
-    # 应用的访问路径
-    context-path: /
-  tomcat:
-    # tomcat的URI编码
-    uri-encoding: UTF-8
-    # 连接数满后的排队数，默认为100
-    accept-count: 1000
-    threads:
-      # tomcat最大线程数，默认为200
-      max: 800
-      # Tomcat启动初始化的线程数，默认值10
-      min-spare: 100
-
-# 日志配置
-logging:
-  level:
-    com.ruoyi: debug
-    org.springframework: warn
-
-# 用户配置
-user:
-  password:
-    # 密码最大错误次数
-    maxRetryCount: 5
-    # 密码锁定时间（默认10分钟）
-    lockTime: 10
-
-# Spring配置
-spring:
-  # 资源信息
-  messages:
-    # 国际化资源文件路径
-    basename: i18n/messages
-  profiles: 
-    active: druid
-  # 文件上传
-  servlet:
-     multipart:
-       # 单个文件大小
-       max-file-size:  10MB
-       # 设置总上传的文件大小
-       max-request-size:  20MB
-  # 服务模块
-  devtools:
-    restart:
-      # 热部署开关
-      enabled: true
-  # redis 配置
-  redis:
-    # 地址
-    host: localhost
-    # 端口，默认为6379
-    port: 6379
-    # 数据库索引
-    database: 0
-    # 密码
-    password: 
-    # 连接超时时间
-    timeout: 10s
-    lettuce:
-      pool:
-        # 连接池中的最小空闲连接
-        min-idle: 0
-        # 连接池中的最大空闲连接
-        max-idle: 8
-        # 连接池的最大数据库连接数
-        max-active: 8
-        # #连接池最大阻塞等待时间（使用负值表示没有限制）
-        max-wait: -1ms
-
-# token配置
-token:
-    # 令牌自定义标识
-    header: Authorization
-    # 令牌密钥
-    secret: abcdefghijklmnopqrstuvwxyz
-    # 令牌有效期（默认30分钟）
-    expireTime: 30
-  
-# MyBatis配置
-mybatis:
-    # 搜索指定包别名
-    typeAliasesPackage: com.ruoyi.**.domain
-    # 配置mapper的扫描，找到所有的mapper.xml映射文件
-    mapperLocations: classpath*:mapper/**/*Mapper.xml
-    # 加载全局的配置文件
-    configLocation: classpath:mybatis/mybatis-config.xml
-
-# PageHelper分页插件
-pagehelper: 
-  helperDialect: mysql
-  supportMethodsArguments: true
-  params: count=countSql 
-
-# Swagger配置
-swagger:
-  # 是否开启swagger
-  enabled: true
-  # 请求前缀
-  pathMapping: /dev-api
-
-# 防止XSS攻击
-xss: 
-  # 过滤开关
-  enabled: true
-  # 排除链接（多个用逗号分隔）
-  excludes: /system/notice
-  # 匹配链接
-  urlPatterns: /system/*,/monitor/*,/tool/*
->>>>>>> cbedec7c
+      external-file: ./logs/sys-console.log