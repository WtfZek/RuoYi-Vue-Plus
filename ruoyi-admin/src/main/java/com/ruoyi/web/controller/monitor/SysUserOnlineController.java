package com.ruoyi.web.controller.monitor;

import cn.dev33.satoken.annotation.SaCheckPermission;
import cn.dev33.satoken.exception.NotLoginException;
import cn.dev33.satoken.stp.StpUtil;
import cn.hutool.core.bean.BeanUtil;
import com.ruoyi.common.annotation.Log;
import com.ruoyi.common.constant.Constants;
import com.ruoyi.common.core.controller.BaseController;
import com.ruoyi.common.core.domain.AjaxResult;
import com.ruoyi.common.core.domain.dto.UserOnlineDTO;
import com.ruoyi.common.core.page.TableDataInfo;
import com.ruoyi.common.enums.BusinessType;
import com.ruoyi.common.utils.PageUtils;
import com.ruoyi.common.utils.RedisUtils;
import com.ruoyi.common.utils.StringUtils;
import com.ruoyi.system.domain.SysUserOnline;
<<<<<<< HEAD
=======
import com.ruoyi.system.service.ISysUserOnlineService;
import io.swagger.annotations.Api;
import io.swagger.annotations.ApiOperation;
import lombok.RequiredArgsConstructor;
import org.springframework.beans.factory.annotation.Autowired;
import org.springframework.security.access.prepost.PreAuthorize;
>>>>>>> dbb2d846
import org.springframework.web.bind.annotation.*;

import java.util.ArrayList;
import java.util.Collection;
import java.util.Collections;
import java.util.List;
import java.util.stream.Collectors;

/**
 * 在线用户监控
 *
 * @author Lion Li
 */
@Api(value = "在线用户监控", tags = {"在线用户监控管理"})
@RequiredArgsConstructor(onConstructor_ = @Autowired)
@RestController
@RequestMapping("/monitor/online")
public class SysUserOnlineController extends BaseController {

<<<<<<< HEAD
    @SaCheckPermission("monitor:online:list")
    @GetMapping("/list")
    public TableDataInfo list(String ipaddr, String userName) {
        Collection<String> keys = RedisUtils.keys(Constants.ONLINE_TOKEN_KEY + "*");
        List<UserOnlineDTO> userOnlineDTOList = new ArrayList<>();
        for (String key : keys) {
            userOnlineDTOList.add(RedisUtils.getCacheObject(key));
=======
    private final ISysUserOnlineService userOnlineService;

    @ApiOperation("在线用户列表")
    @PreAuthorize("@ss.hasPermi('monitor:online:list')")
    @GetMapping("/list")
    public TableDataInfo<SysUserOnline> list(String ipaddr, String userName) {
        Collection<String> keys = RedisUtils.keys(Constants.LOGIN_TOKEN_KEY + "*");
        List<SysUserOnline> userOnlineList = new ArrayList<SysUserOnline>();
        for (String key : keys) {
            LoginUser user = RedisUtils.getCacheObject(key);
            if (StringUtils.isNotEmpty(ipaddr) && StringUtils.isNotEmpty(userName)) {
                if (StringUtils.equals(ipaddr, user.getIpaddr()) && StringUtils.equals(userName, user.getUsername())) {
                    userOnlineList.add(userOnlineService.selectOnlineByInfo(ipaddr, userName, user));
                }
            } else if (StringUtils.isNotEmpty(ipaddr)) {
                if (StringUtils.equals(ipaddr, user.getIpaddr())) {
                    userOnlineList.add(userOnlineService.selectOnlineByIpaddr(ipaddr, user));
                }
            } else if (StringUtils.isNotEmpty(userName) && StringUtils.isNotNull(user.getUser())) {
                if (StringUtils.equals(userName, user.getUsername())) {
                    userOnlineList.add(userOnlineService.selectOnlineByUserName(userName, user));
                }
            } else {
                userOnlineList.add(userOnlineService.loginUserToUserOnline(user));
            }
>>>>>>> dbb2d846
        }
        if (StringUtils.isNotEmpty(ipaddr) && StringUtils.isNotEmpty(userName)) {
            userOnlineDTOList = userOnlineDTOList.stream().filter(userOnline ->
                    StringUtils.equals(ipaddr, userOnline.getIpaddr()) &&
                            StringUtils.equals(userName, userOnline.getUserName())
            ).collect(Collectors.toList());
        } else if (StringUtils.isNotEmpty(ipaddr)) {
            userOnlineDTOList = userOnlineDTOList.stream().filter(userOnline ->
                    StringUtils.equals(ipaddr, userOnline.getIpaddr()))
                    .collect(Collectors.toList());
        } else if (StringUtils.isNotEmpty(userName)) {
            userOnlineDTOList = userOnlineDTOList.stream().filter(userOnline ->
                    StringUtils.equals(userName, userOnline.getUserName())
            ).collect(Collectors.toList());
        }
        Collections.reverse(userOnlineDTOList);
        userOnlineDTOList.removeAll(Collections.singleton(null));
        List<SysUserOnline> userOnlineList = BeanUtil.copyToList(userOnlineDTOList, SysUserOnline.class);
        return PageUtils.buildDataInfo(userOnlineList);
    }

    /**
     * 强退用户
     */
<<<<<<< HEAD
    @SaCheckPermission("monitor:online:forceLogout")
    @Log(title = "在线用户", businessType = BusinessType.FORCE)
    @DeleteMapping("/{tokenId}")
    public AjaxResult forceLogout(@PathVariable String tokenId) {
        try {
            StpUtil.logoutByTokenValue(tokenId);
        } catch (NotLoginException e) {
        }
=======
    @ApiOperation("强退用户")
    @PreAuthorize("@ss.hasPermi('monitor:online:forceLogout')")
    @Log(title = "在线用户", businessType = BusinessType.FORCE)
    @DeleteMapping("/{tokenId}")
    public AjaxResult<Void> forceLogout(@PathVariable String tokenId) {
        RedisUtils.deleteObject(Constants.LOGIN_TOKEN_KEY + tokenId);
>>>>>>> dbb2d846
        return AjaxResult.success();
    }
}<|MERGE_RESOLUTION|>--- conflicted
+++ resolved
@@ -15,15 +15,9 @@
 import com.ruoyi.common.utils.RedisUtils;
 import com.ruoyi.common.utils.StringUtils;
 import com.ruoyi.system.domain.SysUserOnline;
-<<<<<<< HEAD
-=======
-import com.ruoyi.system.service.ISysUserOnlineService;
 import io.swagger.annotations.Api;
 import io.swagger.annotations.ApiOperation;
 import lombok.RequiredArgsConstructor;
-import org.springframework.beans.factory.annotation.Autowired;
-import org.springframework.security.access.prepost.PreAuthorize;
->>>>>>> dbb2d846
 import org.springframework.web.bind.annotation.*;
 
 import java.util.ArrayList;
@@ -43,54 +37,27 @@
 @RequestMapping("/monitor/online")
 public class SysUserOnlineController extends BaseController {
 
-<<<<<<< HEAD
+    @ApiOperation("在线用户列表")
     @SaCheckPermission("monitor:online:list")
     @GetMapping("/list")
-    public TableDataInfo list(String ipaddr, String userName) {
+    public TableDataInfo<SysUserOnline> list(String ipaddr, String userName) {
         Collection<String> keys = RedisUtils.keys(Constants.ONLINE_TOKEN_KEY + "*");
         List<UserOnlineDTO> userOnlineDTOList = new ArrayList<>();
         for (String key : keys) {
             userOnlineDTOList.add(RedisUtils.getCacheObject(key));
-=======
-    private final ISysUserOnlineService userOnlineService;
-
-    @ApiOperation("在线用户列表")
-    @PreAuthorize("@ss.hasPermi('monitor:online:list')")
-    @GetMapping("/list")
-    public TableDataInfo<SysUserOnline> list(String ipaddr, String userName) {
-        Collection<String> keys = RedisUtils.keys(Constants.LOGIN_TOKEN_KEY + "*");
-        List<SysUserOnline> userOnlineList = new ArrayList<SysUserOnline>();
-        for (String key : keys) {
-            LoginUser user = RedisUtils.getCacheObject(key);
-            if (StringUtils.isNotEmpty(ipaddr) && StringUtils.isNotEmpty(userName)) {
-                if (StringUtils.equals(ipaddr, user.getIpaddr()) && StringUtils.equals(userName, user.getUsername())) {
-                    userOnlineList.add(userOnlineService.selectOnlineByInfo(ipaddr, userName, user));
-                }
-            } else if (StringUtils.isNotEmpty(ipaddr)) {
-                if (StringUtils.equals(ipaddr, user.getIpaddr())) {
-                    userOnlineList.add(userOnlineService.selectOnlineByIpaddr(ipaddr, user));
-                }
-            } else if (StringUtils.isNotEmpty(userName) && StringUtils.isNotNull(user.getUser())) {
-                if (StringUtils.equals(userName, user.getUsername())) {
-                    userOnlineList.add(userOnlineService.selectOnlineByUserName(userName, user));
-                }
-            } else {
-                userOnlineList.add(userOnlineService.loginUserToUserOnline(user));
-            }
->>>>>>> dbb2d846
         }
         if (StringUtils.isNotEmpty(ipaddr) && StringUtils.isNotEmpty(userName)) {
             userOnlineDTOList = userOnlineDTOList.stream().filter(userOnline ->
-                    StringUtils.equals(ipaddr, userOnline.getIpaddr()) &&
-                            StringUtils.equals(userName, userOnline.getUserName())
+                StringUtils.equals(ipaddr, userOnline.getIpaddr()) &&
+                    StringUtils.equals(userName, userOnline.getUserName())
             ).collect(Collectors.toList());
         } else if (StringUtils.isNotEmpty(ipaddr)) {
             userOnlineDTOList = userOnlineDTOList.stream().filter(userOnline ->
-                    StringUtils.equals(ipaddr, userOnline.getIpaddr()))
-                    .collect(Collectors.toList());
+                StringUtils.equals(ipaddr, userOnline.getIpaddr()))
+                .collect(Collectors.toList());
         } else if (StringUtils.isNotEmpty(userName)) {
             userOnlineDTOList = userOnlineDTOList.stream().filter(userOnline ->
-                    StringUtils.equals(userName, userOnline.getUserName())
+                StringUtils.equals(userName, userOnline.getUserName())
             ).collect(Collectors.toList());
         }
         Collections.reverse(userOnlineDTOList);
@@ -102,23 +69,15 @@
     /**
      * 强退用户
      */
-<<<<<<< HEAD
+    @ApiOperation("强退用户")
     @SaCheckPermission("monitor:online:forceLogout")
     @Log(title = "在线用户", businessType = BusinessType.FORCE)
     @DeleteMapping("/{tokenId}")
-    public AjaxResult forceLogout(@PathVariable String tokenId) {
+    public AjaxResult<Void> forceLogout(@PathVariable String tokenId) {
         try {
             StpUtil.logoutByTokenValue(tokenId);
         } catch (NotLoginException e) {
         }
-=======
-    @ApiOperation("强退用户")
-    @PreAuthorize("@ss.hasPermi('monitor:online:forceLogout')")
-    @Log(title = "在线用户", businessType = BusinessType.FORCE)
-    @DeleteMapping("/{tokenId}")
-    public AjaxResult<Void> forceLogout(@PathVariable String tokenId) {
-        RedisUtils.deleteObject(Constants.LOGIN_TOKEN_KEY + tokenId);
->>>>>>> dbb2d846
         return AjaxResult.success();
     }
 }