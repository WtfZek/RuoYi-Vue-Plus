package com.ruoyi.web.controller.system;

import cn.dev33.satoken.annotation.SaCheckPermission;
import com.ruoyi.common.annotation.Log;
import com.ruoyi.common.annotation.RepeatSubmit;
import com.ruoyi.common.constant.UserConstants;
import com.ruoyi.common.core.controller.BaseController;
import com.ruoyi.common.core.domain.AjaxResult;
import com.ruoyi.common.core.page.TableDataInfo;
import com.ruoyi.common.enums.BusinessType;
import com.ruoyi.common.utils.poi.ExcelUtil;
import com.ruoyi.system.domain.SysConfig;
import com.ruoyi.system.service.ISysConfigService;
import io.swagger.annotations.Api;
import io.swagger.annotations.ApiOperation;
import lombok.RequiredArgsConstructor;
import org.springframework.beans.factory.annotation.Autowired;
import org.springframework.validation.annotation.Validated;
import org.springframework.web.bind.annotation.*;

import javax.servlet.http.HttpServletResponse;
import java.util.List;

/**
 * 参数配置 信息操作处理
 *
 * @author Lion Li
 */
@Validated
@Api(value = "参数配置控制器", tags = {"参数配置管理"})
@RequiredArgsConstructor(onConstructor_ = @Autowired)
@RestController
@RequestMapping("/system/config")
public class SysConfigController extends BaseController {

    private final ISysConfigService configService;

    /**
     * 获取参数配置列表
     */
<<<<<<< HEAD
    @SaCheckPermission("system:config:list")
=======
    @ApiOperation("获取参数配置列表")
    @PreAuthorize("@ss.hasPermi('system:config:list')")
>>>>>>> dbb2d846
    @GetMapping("/list")
    public TableDataInfo<SysConfig> list(SysConfig config) {
        return configService.selectPageConfigList(config);
    }

    @ApiOperation("导出参数配置列表")
    @Log(title = "参数管理", businessType = BusinessType.EXPORT)
    @SaCheckPermission("system:config:export")
    @GetMapping("/export")
    public void export(SysConfig config, HttpServletResponse response) {
        List<SysConfig> list = configService.selectConfigList(config);
        ExcelUtil.exportExcel(list, "参数数据", SysConfig.class, response);
    }

    /**
     * 根据参数编号获取详细信息
     */
<<<<<<< HEAD
    @SaCheckPermission("system:config:query")
=======
    @ApiOperation("根据参数编号获取详细信息")
    @PreAuthorize("@ss.hasPermi('system:config:query')")
>>>>>>> dbb2d846
    @GetMapping(value = "/{configId}")
    public AjaxResult<SysConfig> getInfo(@PathVariable Long configId) {
        return AjaxResult.success(configService.selectConfigById(configId));
    }

    /**
     * 根据参数键名查询参数值
     */
    @ApiOperation("根据参数键名查询参数值")
    @GetMapping(value = "/configKey/{configKey}")
    public AjaxResult<Void> getConfigKey(@PathVariable String configKey) {
        return AjaxResult.success(configService.selectConfigByKey(configKey));
    }

    /**
     * 新增参数配置
     */
<<<<<<< HEAD
    @SaCheckPermission("system:config:add")
=======
    @ApiOperation("新增参数配置")
    @PreAuthorize("@ss.hasPermi('system:config:add')")
>>>>>>> dbb2d846
    @Log(title = "参数管理", businessType = BusinessType.INSERT)
    @PostMapping
    @RepeatSubmit
    public AjaxResult<Void> add(@Validated @RequestBody SysConfig config) {
        if (UserConstants.NOT_UNIQUE.equals(configService.checkConfigKeyUnique(config))) {
            return AjaxResult.error("新增参数'" + config.getConfigName() + "'失败，参数键名已存在");
        }
        return toAjax(configService.insertConfig(config));
    }

    /**
     * 修改参数配置
     */
<<<<<<< HEAD
    @SaCheckPermission("system:config:edit")
=======
    @ApiOperation("修改参数配置")
    @PreAuthorize("@ss.hasPermi('system:config:edit')")
>>>>>>> dbb2d846
    @Log(title = "参数管理", businessType = BusinessType.UPDATE)
    @PutMapping
    public AjaxResult<Void> edit(@Validated @RequestBody SysConfig config) {
        if (UserConstants.NOT_UNIQUE.equals(configService.checkConfigKeyUnique(config))) {
            return AjaxResult.error("修改参数'" + config.getConfigName() + "'失败，参数键名已存在");
        }
        return toAjax(configService.updateConfig(config));
    }

    /**
     * 删除参数配置
     */
<<<<<<< HEAD
    @SaCheckPermission("system:config:remove")
=======
    @ApiOperation("删除参数配置")
    @PreAuthorize("@ss.hasPermi('system:config:remove')")
>>>>>>> dbb2d846
    @Log(title = "参数管理", businessType = BusinessType.DELETE)
    @DeleteMapping("/{configIds}")
    public AjaxResult<Void> remove(@PathVariable Long[] configIds) {
        configService.deleteConfigByIds(configIds);
        return success();
    }

    /**
     * 刷新参数缓存
     */
<<<<<<< HEAD
    @SaCheckPermission("system:config:remove")
=======
    @ApiOperation("刷新参数缓存")
    @PreAuthorize("@ss.hasPermi('system:config:remove')")
>>>>>>> dbb2d846
    @Log(title = "参数管理", businessType = BusinessType.CLEAN)
    @DeleteMapping("/refreshCache")
    public AjaxResult<Void> refreshCache() {
        configService.resetConfigCache();
        return AjaxResult.success();
    }
}<|MERGE_RESOLUTION|>--- conflicted
+++ resolved
@@ -38,12 +38,8 @@
     /**
      * 获取参数配置列表
      */
-<<<<<<< HEAD
+    @ApiOperation("获取参数配置列表")
     @SaCheckPermission("system:config:list")
-=======
-    @ApiOperation("获取参数配置列表")
-    @PreAuthorize("@ss.hasPermi('system:config:list')")
->>>>>>> dbb2d846
     @GetMapping("/list")
     public TableDataInfo<SysConfig> list(SysConfig config) {
         return configService.selectPageConfigList(config);
@@ -61,12 +57,8 @@
     /**
      * 根据参数编号获取详细信息
      */
-<<<<<<< HEAD
+    @ApiOperation("根据参数编号获取详细信息")
     @SaCheckPermission("system:config:query")
-=======
-    @ApiOperation("根据参数编号获取详细信息")
-    @PreAuthorize("@ss.hasPermi('system:config:query')")
->>>>>>> dbb2d846
     @GetMapping(value = "/{configId}")
     public AjaxResult<SysConfig> getInfo(@PathVariable Long configId) {
         return AjaxResult.success(configService.selectConfigById(configId));
@@ -84,12 +76,8 @@
     /**
      * 新增参数配置
      */
-<<<<<<< HEAD
+    @ApiOperation("新增参数配置")
     @SaCheckPermission("system:config:add")
-=======
-    @ApiOperation("新增参数配置")
-    @PreAuthorize("@ss.hasPermi('system:config:add')")
->>>>>>> dbb2d846
     @Log(title = "参数管理", businessType = BusinessType.INSERT)
     @PostMapping
     @RepeatSubmit
@@ -103,12 +91,8 @@
     /**
      * 修改参数配置
      */
-<<<<<<< HEAD
+    @ApiOperation("修改参数配置")
     @SaCheckPermission("system:config:edit")
-=======
-    @ApiOperation("修改参数配置")
-    @PreAuthorize("@ss.hasPermi('system:config:edit')")
->>>>>>> dbb2d846
     @Log(title = "参数管理", businessType = BusinessType.UPDATE)
     @PutMapping
     public AjaxResult<Void> edit(@Validated @RequestBody SysConfig config) {
@@ -121,12 +105,8 @@
     /**
      * 删除参数配置
      */
-<<<<<<< HEAD
+    @ApiOperation("删除参数配置")
     @SaCheckPermission("system:config:remove")
-=======
-    @ApiOperation("删除参数配置")
-    @PreAuthorize("@ss.hasPermi('system:config:remove')")
->>>>>>> dbb2d846
     @Log(title = "参数管理", businessType = BusinessType.DELETE)
     @DeleteMapping("/{configIds}")
     public AjaxResult<Void> remove(@PathVariable Long[] configIds) {
@@ -137,12 +117,8 @@
     /**
      * 刷新参数缓存
      */
-<<<<<<< HEAD
+    @ApiOperation("刷新参数缓存")
     @SaCheckPermission("system:config:remove")
-=======
-    @ApiOperation("刷新参数缓存")
-    @PreAuthorize("@ss.hasPermi('system:config:remove')")
->>>>>>> dbb2d846
     @Log(title = "参数管理", businessType = BusinessType.CLEAN)
     @DeleteMapping("/refreshCache")
     public AjaxResult<Void> refreshCache() {
