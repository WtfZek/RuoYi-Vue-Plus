package com.ruoyi.web.controller.system;

import cn.dev33.satoken.annotation.SaCheckPermission;
import com.ruoyi.common.annotation.Log;
import com.ruoyi.common.constant.UserConstants;
import com.ruoyi.common.core.controller.BaseController;
import com.ruoyi.common.core.domain.AjaxResult;
import com.ruoyi.common.core.domain.entity.SysDictType;
import com.ruoyi.common.core.page.TableDataInfo;
import com.ruoyi.common.enums.BusinessType;
import com.ruoyi.common.utils.poi.ExcelUtil;
import com.ruoyi.system.service.ISysDictTypeService;
import io.swagger.annotations.Api;
import io.swagger.annotations.ApiOperation;
import io.swagger.annotations.ApiParam;
import lombok.RequiredArgsConstructor;
import org.springframework.beans.factory.annotation.Autowired;
import org.springframework.validation.annotation.Validated;
import org.springframework.web.bind.annotation.*;

import javax.servlet.http.HttpServletResponse;
import java.util.List;

/**
 * 数据字典信息
 *
 * @author Lion Li
 */
@Validated
@Api(value = "数据字典信息控制器", tags = {"数据字典信息管理"})
@RequiredArgsConstructor(onConstructor_ = @Autowired)
@RestController
@RequestMapping("/system/dict/type")
public class SysDictTypeController extends BaseController {

    private final ISysDictTypeService dictTypeService;

    @ApiOperation("查询字典类型列表")
    @SaCheckPermission("system:dict:list")
    @GetMapping("/list")
    public TableDataInfo<SysDictType> list(SysDictType dictType) {
        return dictTypeService.selectPageDictTypeList(dictType);
    }

    @ApiOperation("导出字典类型列表")
    @Log(title = "字典类型", businessType = BusinessType.EXPORT)
<<<<<<< HEAD
    @SaCheckPermission("system:dict:export")
    @GetMapping("/export")
=======
    @PreAuthorize("@ss.hasPermi('system:dict:export')")
    @PostMapping("/export")
>>>>>>> a8a4f210
    public void export(SysDictType dictType, HttpServletResponse response) {
        List<SysDictType> list = dictTypeService.selectDictTypeList(dictType);
        ExcelUtil.exportExcel(list, "字典类型", SysDictType.class, response);
    }

    /**
     * 查询字典类型详细
     */
    @ApiOperation("查询字典类型详细")
    @SaCheckPermission("system:dict:query")
    @GetMapping(value = "/{dictId}")
    public AjaxResult<SysDictType> getInfo(@ApiParam("字典ID") @PathVariable Long dictId) {
        return AjaxResult.success(dictTypeService.selectDictTypeById(dictId));
    }

    /**
     * 新增字典类型
     */
    @ApiOperation("新增字典类型")
    @SaCheckPermission("system:dict:add")
    @Log(title = "字典类型", businessType = BusinessType.INSERT)
    @PostMapping
    public AjaxResult<Void> add(@Validated @RequestBody SysDictType dict) {
        if (UserConstants.NOT_UNIQUE.equals(dictTypeService.checkDictTypeUnique(dict))) {
            return AjaxResult.error("新增字典'" + dict.getDictName() + "'失败，字典类型已存在");
        }
        return toAjax(dictTypeService.insertDictType(dict));
    }

    /**
     * 修改字典类型
     */
    @ApiOperation("修改字典类型")
    @SaCheckPermission("system:dict:edit")
    @Log(title = "字典类型", businessType = BusinessType.UPDATE)
    @PutMapping
    public AjaxResult<Void> edit(@Validated @RequestBody SysDictType dict) {
        if (UserConstants.NOT_UNIQUE.equals(dictTypeService.checkDictTypeUnique(dict))) {
            return AjaxResult.error("修改字典'" + dict.getDictName() + "'失败，字典类型已存在");
        }
        return toAjax(dictTypeService.updateDictType(dict));
    }

    /**
     * 删除字典类型
     */
    @ApiOperation("删除字典类型")
    @SaCheckPermission("system:dict:remove")
    @Log(title = "字典类型", businessType = BusinessType.DELETE)
    @DeleteMapping("/{dictIds}")
    public AjaxResult<Void> remove(@ApiParam("字典ID串") @PathVariable Long[] dictIds) {
        dictTypeService.deleteDictTypeByIds(dictIds);
        return success();
    }

    /**
     * 刷新字典缓存
     */
    @ApiOperation("刷新字典缓存")
    @SaCheckPermission("system:dict:remove")
    @Log(title = "字典类型", businessType = BusinessType.CLEAN)
    @DeleteMapping("/refreshCache")
    public AjaxResult<Void> refreshCache() {
        dictTypeService.resetDictCache();
        return AjaxResult.success();
    }

    /**
     * 获取字典选择框列表
     */
    @ApiOperation("获取字典选择框列表")
    @GetMapping("/optionselect")
    public AjaxResult<List<SysDictType>> optionselect() {
        List<SysDictType> dictTypes = dictTypeService.selectDictTypeAll();
        return AjaxResult.success(dictTypes);
    }
}<|MERGE_RESOLUTION|>--- conflicted
+++ resolved
@@ -44,13 +44,8 @@
 
     @ApiOperation("导出字典类型列表")
     @Log(title = "字典类型", businessType = BusinessType.EXPORT)
-<<<<<<< HEAD
     @SaCheckPermission("system:dict:export")
-    @GetMapping("/export")
-=======
-    @PreAuthorize("@ss.hasPermi('system:dict:export')")
     @PostMapping("/export")
->>>>>>> a8a4f210
     public void export(SysDictType dictType, HttpServletResponse response) {
         List<SysDictType> list = dictTypeService.selectDictTypeList(dictType);
         ExcelUtil.exportExcel(list, "字典类型", SysDictType.class, response);
