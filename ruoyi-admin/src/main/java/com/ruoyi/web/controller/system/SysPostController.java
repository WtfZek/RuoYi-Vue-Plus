package com.ruoyi.web.controller.system;

import cn.dev33.satoken.annotation.SaCheckPermission;
import com.ruoyi.common.annotation.Log;
import com.ruoyi.common.constant.UserConstants;
import com.ruoyi.common.core.controller.BaseController;
import com.ruoyi.common.core.domain.AjaxResult;
import com.ruoyi.common.core.page.TableDataInfo;
import com.ruoyi.common.enums.BusinessType;
import com.ruoyi.common.utils.poi.ExcelUtil;
import com.ruoyi.system.domain.SysPost;
import com.ruoyi.system.service.ISysPostService;
import io.swagger.annotations.Api;
import io.swagger.annotations.ApiOperation;
import io.swagger.annotations.ApiParam;
import lombok.RequiredArgsConstructor;
import org.springframework.beans.factory.annotation.Autowired;
import org.springframework.validation.annotation.Validated;
import org.springframework.web.bind.annotation.*;

import javax.servlet.http.HttpServletResponse;
import java.util.List;

/**
 * 岗位信息操作处理
 *
 * @author Lion Li
 */
@Validated
@Api(value = "岗位信息控制器", tags = {"岗位信息管理"})
@RequiredArgsConstructor(onConstructor_ = @Autowired)
@RestController
@RequestMapping("/system/post")
public class SysPostController extends BaseController {

    private final ISysPostService postService;

    /**
     * 获取岗位列表
     */
    @ApiOperation("获取岗位列表")
    @SaCheckPermission("system:post:list")
    @GetMapping("/list")
    public TableDataInfo<SysPost> list(SysPost post) {
        return postService.selectPagePostList(post);
    }

    @ApiOperation("导出岗位列表")
    @Log(title = "岗位管理", businessType = BusinessType.EXPORT)
<<<<<<< HEAD
    @SaCheckPermission("system:post:export")
    @GetMapping("/export")
=======
    @PreAuthorize("@ss.hasPermi('system:post:export')")
    @PostMapping("/export")
>>>>>>> a8a4f210
    public void export(SysPost post, HttpServletResponse response) {
        List<SysPost> list = postService.selectPostList(post);
        ExcelUtil.exportExcel(list, "岗位数据", SysPost.class, response);
    }

    /**
     * 根据岗位编号获取详细信息
     */
    @ApiOperation("根据岗位编号获取详细信息")
    @SaCheckPermission("system:post:query")
    @GetMapping(value = "/{postId}")
    public AjaxResult<SysPost> getInfo(@ApiParam("岗位ID") @PathVariable Long postId) {
        return AjaxResult.success(postService.selectPostById(postId));
    }

    /**
     * 新增岗位
     */
    @ApiOperation("新增岗位")
    @SaCheckPermission("system:post:add")
    @Log(title = "岗位管理", businessType = BusinessType.INSERT)
    @PostMapping
    public AjaxResult<Void> add(@Validated @RequestBody SysPost post) {
        if (UserConstants.NOT_UNIQUE.equals(postService.checkPostNameUnique(post))) {
            return AjaxResult.error("新增岗位'" + post.getPostName() + "'失败，岗位名称已存在");
        } else if (UserConstants.NOT_UNIQUE.equals(postService.checkPostCodeUnique(post))) {
            return AjaxResult.error("新增岗位'" + post.getPostName() + "'失败，岗位编码已存在");
        }
        return toAjax(postService.insertPost(post));
    }

    /**
     * 修改岗位
     */
    @ApiOperation("修改岗位")
    @SaCheckPermission("system:post:edit")
    @Log(title = "岗位管理", businessType = BusinessType.UPDATE)
    @PutMapping
    public AjaxResult<Void> edit(@Validated @RequestBody SysPost post) {
        if (UserConstants.NOT_UNIQUE.equals(postService.checkPostNameUnique(post))) {
            return AjaxResult.error("修改岗位'" + post.getPostName() + "'失败，岗位名称已存在");
        } else if (UserConstants.NOT_UNIQUE.equals(postService.checkPostCodeUnique(post))) {
            return AjaxResult.error("修改岗位'" + post.getPostName() + "'失败，岗位编码已存在");
        }
        return toAjax(postService.updatePost(post));
    }

    /**
     * 删除岗位
     */
    @ApiOperation("删除岗位")
    @SaCheckPermission("system:post:remove")
    @Log(title = "岗位管理", businessType = BusinessType.DELETE)
    @DeleteMapping("/{postIds}")
    public AjaxResult<Void> remove(@ApiParam("岗位ID串") @PathVariable Long[] postIds) {
        return toAjax(postService.deletePostByIds(postIds));
    }

    /**
     * 获取岗位选择框列表
     */
    @ApiOperation("获取岗位选择框列表")
    @GetMapping("/optionselect")
    public AjaxResult<List<SysPost>> optionselect() {
        List<SysPost> posts = postService.selectPostAll();
        return AjaxResult.success(posts);
    }
}<|MERGE_RESOLUTION|>--- conflicted
+++ resolved
@@ -47,13 +47,8 @@
 
     @ApiOperation("导出岗位列表")
     @Log(title = "岗位管理", businessType = BusinessType.EXPORT)
-<<<<<<< HEAD
     @SaCheckPermission("system:post:export")
-    @GetMapping("/export")
-=======
-    @PreAuthorize("@ss.hasPermi('system:post:export')")
     @PostMapping("/export")
->>>>>>> a8a4f210
     public void export(SysPost post, HttpServletResponse response) {
         List<SysPost> list = postService.selectPostList(post);
         ExcelUtil.exportExcel(list, "岗位数据", SysPost.class, response);
