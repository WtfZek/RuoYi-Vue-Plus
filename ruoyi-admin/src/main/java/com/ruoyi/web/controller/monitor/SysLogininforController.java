package com.ruoyi.web.controller.monitor;

import cn.dev33.satoken.annotation.SaCheckPermission;
import com.ruoyi.common.annotation.Log;
import com.ruoyi.common.core.controller.BaseController;
import com.ruoyi.common.core.domain.AjaxResult;
import com.ruoyi.common.core.page.TableDataInfo;
import com.ruoyi.common.enums.BusinessType;
import com.ruoyi.common.utils.poi.ExcelUtil;
import com.ruoyi.system.domain.SysLogininfor;
import com.ruoyi.system.service.ISysLogininforService;
import io.swagger.annotations.Api;
import io.swagger.annotations.ApiOperation;
import lombok.RequiredArgsConstructor;
import org.springframework.beans.factory.annotation.Autowired;
<<<<<<< HEAD
=======
import org.springframework.security.access.prepost.PreAuthorize;
import org.springframework.validation.annotation.Validated;
>>>>>>> dbb2d846
import org.springframework.web.bind.annotation.*;

import javax.servlet.http.HttpServletResponse;
import java.util.List;

/**
 * 系统访问记录
 *
 * @author Lion Li
 */
@Validated
@Api(value = "系统访问记录", tags = {"系统访问记录管理"})
@RequiredArgsConstructor(onConstructor_ = @Autowired)
@RestController
@RequestMapping("/monitor/logininfor")
public class SysLogininforController extends BaseController {

<<<<<<< HEAD
    @SaCheckPermission("monitor:logininfor:list")
=======
    private final ISysLogininforService logininforService;

    @ApiOperation("查询系统访问记录列表")
    @PreAuthorize("@ss.hasPermi('monitor:logininfor:list')")
>>>>>>> dbb2d846
    @GetMapping("/list")
    public TableDataInfo<SysLogininfor> list(SysLogininfor logininfor) {
        return logininforService.selectPageLogininforList(logininfor);
    }

    @ApiOperation("导出系统访问记录列表")
    @Log(title = "登录日志", businessType = BusinessType.EXPORT)
    @SaCheckPermission("monitor:logininfor:export")
    @GetMapping("/export")
    public void export(SysLogininfor logininfor, HttpServletResponse response) {
        List<SysLogininfor> list = logininforService.selectLogininforList(logininfor);
        ExcelUtil.exportExcel(list, "登录日志", SysLogininfor.class, response);
    }

<<<<<<< HEAD
    @SaCheckPermission("monitor:logininfor:remove")
=======
    @ApiOperation("删除系统访问记录")
    @PreAuthorize("@ss.hasPermi('monitor:logininfor:remove')")
>>>>>>> dbb2d846
    @Log(title = "登录日志", businessType = BusinessType.DELETE)
    @DeleteMapping("/{infoIds}")
    public AjaxResult<Void> remove(@PathVariable Long[] infoIds) {
        return toAjax(logininforService.deleteLogininforByIds(infoIds));
    }

<<<<<<< HEAD
    @SaCheckPermission("monitor:logininfor:remove")
=======
    @ApiOperation("清空系统访问记录")
    @PreAuthorize("@ss.hasPermi('monitor:logininfor:remove')")
>>>>>>> dbb2d846
    @Log(title = "登录日志", businessType = BusinessType.CLEAN)
    @DeleteMapping("/clean")
    public AjaxResult<Void> clean() {
        logininforService.cleanLogininfor();
        return AjaxResult.success();
    }
}<|MERGE_RESOLUTION|>--- conflicted
+++ resolved
@@ -13,11 +13,7 @@
 import io.swagger.annotations.ApiOperation;
 import lombok.RequiredArgsConstructor;
 import org.springframework.beans.factory.annotation.Autowired;
-<<<<<<< HEAD
-=======
-import org.springframework.security.access.prepost.PreAuthorize;
 import org.springframework.validation.annotation.Validated;
->>>>>>> dbb2d846
 import org.springframework.web.bind.annotation.*;
 
 import javax.servlet.http.HttpServletResponse;
@@ -35,14 +31,10 @@
 @RequestMapping("/monitor/logininfor")
 public class SysLogininforController extends BaseController {
 
-<<<<<<< HEAD
-    @SaCheckPermission("monitor:logininfor:list")
-=======
     private final ISysLogininforService logininforService;
 
     @ApiOperation("查询系统访问记录列表")
-    @PreAuthorize("@ss.hasPermi('monitor:logininfor:list')")
->>>>>>> dbb2d846
+    @SaCheckPermission("monitor:logininfor:list")
     @GetMapping("/list")
     public TableDataInfo<SysLogininfor> list(SysLogininfor logininfor) {
         return logininforService.selectPageLogininforList(logininfor);
@@ -57,24 +49,16 @@
         ExcelUtil.exportExcel(list, "登录日志", SysLogininfor.class, response);
     }
 
-<<<<<<< HEAD
+    @ApiOperation("删除系统访问记录")
     @SaCheckPermission("monitor:logininfor:remove")
-=======
-    @ApiOperation("删除系统访问记录")
-    @PreAuthorize("@ss.hasPermi('monitor:logininfor:remove')")
->>>>>>> dbb2d846
     @Log(title = "登录日志", businessType = BusinessType.DELETE)
     @DeleteMapping("/{infoIds}")
     public AjaxResult<Void> remove(@PathVariable Long[] infoIds) {
         return toAjax(logininforService.deleteLogininforByIds(infoIds));
     }
 
-<<<<<<< HEAD
+    @ApiOperation("清空系统访问记录")
     @SaCheckPermission("monitor:logininfor:remove")
-=======
-    @ApiOperation("清空系统访问记录")
-    @PreAuthorize("@ss.hasPermi('monitor:logininfor:remove')")
->>>>>>> dbb2d846
     @Log(title = "登录日志", businessType = BusinessType.CLEAN)
     @DeleteMapping("/clean")
     public AjaxResult<Void> clean() {
