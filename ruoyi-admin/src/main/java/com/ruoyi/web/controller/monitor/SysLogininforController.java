--- conflicted
+++ resolved
@@ -42,13 +42,8 @@
 
     @ApiOperation("导出系统访问记录列表")
     @Log(title = "登录日志", businessType = BusinessType.EXPORT)
-<<<<<<< HEAD
     @SaCheckPermission("monitor:logininfor:export")
-    @GetMapping("/export")
-=======
-    @PreAuthorize("@ss.hasPermi('monitor:logininfor:export')")
     @PostMapping("/export")
->>>>>>> a8a4f210
     public void export(SysLogininfor logininfor, HttpServletResponse response) {
         List<SysLogininfor> list = logininforService.selectLogininforList(logininfor);
         ExcelUtil.exportExcel(list, "登录日志", SysLogininfor.class, response);
