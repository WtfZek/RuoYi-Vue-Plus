<<<<<<< HEAD
package com.ruoyi.web.controller.monitor;

import cn.dev33.satoken.annotation.SaCheckPermission;
import com.ruoyi.common.annotation.Log;
import com.ruoyi.common.core.controller.BaseController;
import com.ruoyi.common.core.domain.PageQuery;
import com.ruoyi.common.core.domain.R;
import com.ruoyi.common.core.page.TableDataInfo;
import com.ruoyi.common.enums.BusinessType;
import com.ruoyi.common.utils.poi.ExcelUtil;
import com.ruoyi.system.domain.SysLogininfor;
import com.ruoyi.system.service.ISysLogininforService;
import lombok.RequiredArgsConstructor;
import org.springframework.validation.annotation.Validated;
import org.springframework.web.bind.annotation.*;

import javax.servlet.http.HttpServletResponse;
import java.util.List;

/**
 * 系统访问记录
 *
 * @author Lion Li
 */
@Validated
@RequiredArgsConstructor
@RestController
@RequestMapping("/monitor/logininfor")
public class SysLogininforController extends BaseController {

    private final ISysLogininforService logininforService;

    /**
     * 获取系统访问记录列表
     */
    @SaCheckPermission("monitor:logininfor:list")
    @GetMapping("/list")
    public TableDataInfo<SysLogininfor> list(SysLogininfor logininfor, PageQuery pageQuery) {
        return logininforService.selectPageLogininforList(logininfor, pageQuery);
    }

    /**
     * 导出系统访问记录列表
     */
    @Log(title = "登录日志", businessType = BusinessType.EXPORT)
    @SaCheckPermission("monitor:logininfor:export")
    @PostMapping("/export")
    public void export(SysLogininfor logininfor, HttpServletResponse response) {
        List<SysLogininfor> list = logininforService.selectLogininforList(logininfor);
        ExcelUtil.exportExcel(list, "登录日志", SysLogininfor.class, response);
    }

    /**
     * 批量删除登录日志
     * @param infoIds 日志ids
     */
    @SaCheckPermission("monitor:logininfor:remove")
    @Log(title = "登录日志", businessType = BusinessType.DELETE)
    @DeleteMapping("/{infoIds}")
    public R<Void> remove(@PathVariable Long[] infoIds) {
        return toAjax(logininforService.deleteLogininforByIds(infoIds));
    }

    /**
     * 清理系统访问记录
     */
    @SaCheckPermission("monitor:logininfor:remove")
    @Log(title = "登录日志", businessType = BusinessType.CLEAN)
    @DeleteMapping("/clean")
    public R<Void> clean() {
        logininforService.cleanLogininfor();
        return R.ok();
    }
}
=======
package com.ruoyi.web.controller.monitor;

import java.util.List;
import javax.servlet.http.HttpServletResponse;
import org.springframework.beans.factory.annotation.Autowired;
import org.springframework.security.access.prepost.PreAuthorize;
import org.springframework.web.bind.annotation.DeleteMapping;
import org.springframework.web.bind.annotation.GetMapping;
import org.springframework.web.bind.annotation.PathVariable;
import org.springframework.web.bind.annotation.PostMapping;
import org.springframework.web.bind.annotation.RequestMapping;
import org.springframework.web.bind.annotation.RestController;
import com.ruoyi.common.annotation.Log;
import com.ruoyi.common.core.controller.BaseController;
import com.ruoyi.common.core.domain.AjaxResult;
import com.ruoyi.common.core.page.TableDataInfo;
import com.ruoyi.common.enums.BusinessType;
import com.ruoyi.common.utils.poi.ExcelUtil;
import com.ruoyi.framework.web.service.SysPasswordService;
import com.ruoyi.system.domain.SysLogininfor;
import com.ruoyi.system.service.ISysLogininforService;

/**
 * 系统访问记录
 * 
 * @author ruoyi
 */
@RestController
@RequestMapping("/monitor/logininfor")
public class SysLogininforController extends BaseController
{
    @Autowired
    private ISysLogininforService logininforService;

    @Autowired
    private SysPasswordService passwordService;

    @PreAuthorize("@ss.hasPermi('monitor:logininfor:list')")
    @GetMapping("/list")
    public TableDataInfo list(SysLogininfor logininfor)
    {
        startPage();
        List<SysLogininfor> list = logininforService.selectLogininforList(logininfor);
        return getDataTable(list);
    }

    @Log(title = "登录日志", businessType = BusinessType.EXPORT)
    @PreAuthorize("@ss.hasPermi('monitor:logininfor:export')")
    @PostMapping("/export")
    public void export(HttpServletResponse response, SysLogininfor logininfor)
    {
        List<SysLogininfor> list = logininforService.selectLogininforList(logininfor);
        ExcelUtil<SysLogininfor> util = new ExcelUtil<SysLogininfor>(SysLogininfor.class);
        util.exportExcel(response, list, "登录日志");
    }

    @PreAuthorize("@ss.hasPermi('monitor:logininfor:remove')")
    @Log(title = "登录日志", businessType = BusinessType.DELETE)
    @DeleteMapping("/{infoIds}")
    public AjaxResult remove(@PathVariable Long[] infoIds)
    {
        return toAjax(logininforService.deleteLogininforByIds(infoIds));
    }

    @PreAuthorize("@ss.hasPermi('monitor:logininfor:remove')")
    @Log(title = "登录日志", businessType = BusinessType.CLEAN)
    @DeleteMapping("/clean")
    public AjaxResult clean()
    {
        logininforService.cleanLogininfor();
        return success();
    }

    @PreAuthorize("@ss.hasPermi('monitor:logininfor:unlock')")
    @Log(title = "账户解锁", businessType = BusinessType.OTHER)
    @GetMapping("/unlock//{userName}")
    public AjaxResult unlock(@PathVariable("userName") String userName)
    {
        passwordService.clearLoginRecordCache(userName);
        return success();
    }
}
>>>>>>> cbedec7c
<|MERGE_RESOLUTION|>--- conflicted
+++ resolved
@@ -1,14 +1,15 @@
-<<<<<<< HEAD
 package com.ruoyi.web.controller.monitor;
 
 import cn.dev33.satoken.annotation.SaCheckPermission;
 import com.ruoyi.common.annotation.Log;
+import com.ruoyi.common.constant.CacheConstants;
 import com.ruoyi.common.core.controller.BaseController;
 import com.ruoyi.common.core.domain.PageQuery;
 import com.ruoyi.common.core.domain.R;
 import com.ruoyi.common.core.page.TableDataInfo;
 import com.ruoyi.common.enums.BusinessType;
 import com.ruoyi.common.utils.poi.ExcelUtil;
+import com.ruoyi.common.utils.redis.RedisUtils;
 import com.ruoyi.system.domain.SysLogininfor;
 import com.ruoyi.system.service.ISysLogininforService;
 import lombok.RequiredArgsConstructor;
@@ -72,88 +73,16 @@
         logininforService.cleanLogininfor();
         return R.ok();
     }
-}
-=======
-package com.ruoyi.web.controller.monitor;
 
-import java.util.List;
-import javax.servlet.http.HttpServletResponse;
-import org.springframework.beans.factory.annotation.Autowired;
-import org.springframework.security.access.prepost.PreAuthorize;
-import org.springframework.web.bind.annotation.DeleteMapping;
-import org.springframework.web.bind.annotation.GetMapping;
-import org.springframework.web.bind.annotation.PathVariable;
-import org.springframework.web.bind.annotation.PostMapping;
-import org.springframework.web.bind.annotation.RequestMapping;
-import org.springframework.web.bind.annotation.RestController;
-import com.ruoyi.common.annotation.Log;
-import com.ruoyi.common.core.controller.BaseController;
-import com.ruoyi.common.core.domain.AjaxResult;
-import com.ruoyi.common.core.page.TableDataInfo;
-import com.ruoyi.common.enums.BusinessType;
-import com.ruoyi.common.utils.poi.ExcelUtil;
-import com.ruoyi.framework.web.service.SysPasswordService;
-import com.ruoyi.system.domain.SysLogininfor;
-import com.ruoyi.system.service.ISysLogininforService;
-
-/**
- * 系统访问记录
- * 
- * @author ruoyi
- */
-@RestController
-@RequestMapping("/monitor/logininfor")
-public class SysLogininforController extends BaseController
-{
-    @Autowired
-    private ISysLogininforService logininforService;
-
-    @Autowired
-    private SysPasswordService passwordService;
-
-    @PreAuthorize("@ss.hasPermi('monitor:logininfor:list')")
-    @GetMapping("/list")
-    public TableDataInfo list(SysLogininfor logininfor)
-    {
-        startPage();
-        List<SysLogininfor> list = logininforService.selectLogininforList(logininfor);
-        return getDataTable(list);
+    @SaCheckPermission("monitor:logininfor:unlock")
+    @Log(title = "账户解锁", businessType = BusinessType.OTHER)
+    @GetMapping("/unlock/{userName}")
+    public R<Void> unlock(@PathVariable("userName") String userName) {
+        String loginName = CacheConstants.PWD_ERR_CNT_KEY + userName;
+        if (RedisUtils.hasKey(loginName)) {
+            RedisUtils.deleteObject(loginName);
+        }
+        return R.ok();
     }
 
-    @Log(title = "登录日志", businessType = BusinessType.EXPORT)
-    @PreAuthorize("@ss.hasPermi('monitor:logininfor:export')")
-    @PostMapping("/export")
-    public void export(HttpServletResponse response, SysLogininfor logininfor)
-    {
-        List<SysLogininfor> list = logininforService.selectLogininforList(logininfor);
-        ExcelUtil<SysLogininfor> util = new ExcelUtil<SysLogininfor>(SysLogininfor.class);
-        util.exportExcel(response, list, "登录日志");
-    }
-
-    @PreAuthorize("@ss.hasPermi('monitor:logininfor:remove')")
-    @Log(title = "登录日志", businessType = BusinessType.DELETE)
-    @DeleteMapping("/{infoIds}")
-    public AjaxResult remove(@PathVariable Long[] infoIds)
-    {
-        return toAjax(logininforService.deleteLogininforByIds(infoIds));
-    }
-
-    @PreAuthorize("@ss.hasPermi('monitor:logininfor:remove')")
-    @Log(title = "登录日志", businessType = BusinessType.CLEAN)
-    @DeleteMapping("/clean")
-    public AjaxResult clean()
-    {
-        logininforService.cleanLogininfor();
-        return success();
-    }
-
-    @PreAuthorize("@ss.hasPermi('monitor:logininfor:unlock')")
-    @Log(title = "账户解锁", businessType = BusinessType.OTHER)
-    @GetMapping("/unlock//{userName}")
-    public AjaxResult unlock(@PathVariable("userName") String userName)
-    {
-        passwordService.clearLoginRecordCache(userName);
-        return success();
-    }
-}
->>>>>>> cbedec7c
+}