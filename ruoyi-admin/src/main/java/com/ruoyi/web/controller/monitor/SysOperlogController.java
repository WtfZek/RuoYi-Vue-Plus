--- conflicted
+++ resolved
@@ -1,71 +1,3 @@
-<<<<<<< HEAD
-package com.ruoyi.web.controller.monitor;
-
-import java.util.List;
-import org.springframework.beans.factory.annotation.Autowired;
-import org.springframework.security.access.prepost.PreAuthorize;
-import org.springframework.web.bind.annotation.DeleteMapping;
-import org.springframework.web.bind.annotation.GetMapping;
-import org.springframework.web.bind.annotation.PathVariable;
-import org.springframework.web.bind.annotation.RequestMapping;
-import org.springframework.web.bind.annotation.RestController;
-import com.ruoyi.common.annotation.Log;
-import com.ruoyi.common.core.controller.BaseController;
-import com.ruoyi.common.core.domain.AjaxResult;
-import com.ruoyi.common.core.page.TableDataInfo;
-import com.ruoyi.common.enums.BusinessType;
-import com.ruoyi.common.utils.poi.ExcelUtil;
-import com.ruoyi.system.domain.SysOperLog;
-import com.ruoyi.system.service.ISysOperLogService;
-
-/**
- * 操作日志记录
- * 
- * @author ruoyi
- */
-@RestController
-@RequestMapping("/monitor/operlog")
-public class SysOperlogController extends BaseController
-{
-    @Autowired
-    private ISysOperLogService operLogService;
-
-    @PreAuthorize("@ss.hasPermi('monitor:operlog:list')")
-    @GetMapping("/list")
-    public TableDataInfo list(SysOperLog operLog)
-    {
-        startPage();
-        List<SysOperLog> list = operLogService.selectOperLogList(operLog);
-        return getDataTable(list);
-    }
-
-    @Log(title = "操作日志", businessType = BusinessType.EXPORT)
-    @PreAuthorize("@ss.hasPermi('monitor:operlog:export')")
-    @GetMapping("/export")
-    public AjaxResult export(SysOperLog operLog)
-    {
-        List<SysOperLog> list = operLogService.selectOperLogList(operLog);
-        ExcelUtil<SysOperLog> util = new ExcelUtil<SysOperLog>(SysOperLog.class);
-        return util.exportExcel(list, "操作日志");
-    }
-
-    @PreAuthorize("@ss.hasPermi('monitor:operlog:remove')")
-    @DeleteMapping("/{operIds}")
-    public AjaxResult remove(@PathVariable Long[] operIds)
-    {
-        return toAjax(operLogService.deleteOperLogByIds(operIds));
-    }
-
-    @Log(title = "操作日志", businessType = BusinessType.CLEAN)
-    @PreAuthorize("@ss.hasPermi('monitor:operlog:remove')")
-    @DeleteMapping("/clean")
-    public AjaxResult clean()
-    {
-        operLogService.cleanOperLog();
-        return AjaxResult.success();
-    }
-}
-=======
 package com.ruoyi.web.controller.monitor;
 
 import java.util.List;
@@ -132,5 +64,4 @@
         operLogService.cleanOperLog();
         return AjaxResult.success();
     }
-}
->>>>>>> 99726be9
+}