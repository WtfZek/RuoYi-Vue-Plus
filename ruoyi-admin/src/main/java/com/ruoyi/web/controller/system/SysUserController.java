package com.ruoyi.web.controller.system;

import cn.dev33.satoken.annotation.SaCheckPermission;
import cn.hutool.core.bean.BeanUtil;
import cn.hutool.core.util.ArrayUtil;
import cn.hutool.core.util.ObjectUtil;
import com.ruoyi.common.annotation.Log;
import com.ruoyi.common.constant.UserConstants;
import com.ruoyi.common.core.controller.BaseController;
import com.ruoyi.common.core.domain.AjaxResult;
import com.ruoyi.common.core.domain.entity.SysDept;
import com.ruoyi.common.core.domain.entity.SysRole;
import com.ruoyi.common.core.domain.entity.SysUser;
import com.ruoyi.common.core.page.TableDataInfo;
import com.ruoyi.common.enums.BusinessType;
import com.ruoyi.common.excel.ExcelResult;
import com.ruoyi.common.utils.SecurityUtils;
import com.ruoyi.common.utils.StringUtils;
import com.ruoyi.common.utils.poi.ExcelUtil;
import com.ruoyi.system.domain.vo.SysUserExportVo;
import com.ruoyi.system.domain.vo.SysUserImportVo;
import com.ruoyi.system.listener.SysUserImportListener;
import com.ruoyi.system.service.ISysPostService;
import com.ruoyi.system.service.ISysRoleService;
import com.ruoyi.system.service.ISysUserService;
import io.swagger.annotations.*;
import lombok.RequiredArgsConstructor;
import org.springframework.beans.factory.annotation.Autowired;
import org.springframework.validation.annotation.Validated;
import org.springframework.web.bind.annotation.*;
import org.springframework.web.multipart.MultipartFile;

import javax.servlet.http.HttpServletResponse;
import java.util.ArrayList;
import java.util.HashMap;
import java.util.List;
import java.util.Map;
import java.util.stream.Collectors;

/**
 * 用户信息
 *
 * @author Lion Li
 */
@Validated
@Api(value = "用户信息控制器", tags = {"用户信息管理"})
@RequiredArgsConstructor(onConstructor_ = @Autowired)
@RestController
@RequestMapping("/system/user")
public class SysUserController extends BaseController {

    private final ISysUserService userService;
    private final ISysRoleService roleService;
    private final ISysPostService postService;

    /**
     * 获取用户列表
     */
    @ApiOperation("获取用户列表")
    @SaCheckPermission("system:user:list")
    @GetMapping("/list")
    public TableDataInfo<SysUser> list(SysUser user) {
        return userService.selectPageUserList(user);
    }

    @ApiOperation("导出用户列表")
    @Log(title = "用户管理", businessType = BusinessType.EXPORT)
<<<<<<< HEAD
    @SaCheckPermission("system:user:export")
    @GetMapping("/export")
=======
    @PreAuthorize("@ss.hasPermi('system:user:export')")
    @PostMapping("/export")
>>>>>>> a8a4f210
    public void export(SysUser user, HttpServletResponse response) {
        List<SysUser> list = userService.selectUserList(user);
        List<SysUserExportVo> listVo = BeanUtil.copyToList(list, SysUserExportVo.class);
        for (int i = 0; i < list.size(); i++) {
            SysDept dept = list.get(i).getDept();
            SysUserExportVo vo = listVo.get(i);
            if (ObjectUtil.isNotEmpty(dept)) {
                vo.setDeptName(dept.getDeptName());
                vo.setLeader(dept.getLeader());
            }
        }
        ExcelUtil.exportExcel(listVo, "用户数据", SysUserExportVo.class, response);
    }

    @ApiOperation("导入用户列表")
    @ApiImplicitParams({
            @ApiImplicitParam(name = "file", value = "导入文件", dataType = "java.io.File", required = true),
    })
    @Log(title = "用户管理", businessType = BusinessType.IMPORT)
    @SaCheckPermission("system:user:import")
    @PostMapping("/importData")
    public AjaxResult<Void> importData(@RequestPart("file") MultipartFile file, boolean updateSupport) throws Exception {
<<<<<<< HEAD
		List<SysUserImportVo> userListVo = ExcelUtil.importExcel(file.getInputStream(), SysUserImportVo.class);
		List<SysUser> userList = BeanUtil.copyToList(userListVo, SysUser.class);
        String operName = userService.getById(getUserId()).getUserName();
        String message = userService.importUser(userList, updateSupport, operName);
        return AjaxResult.success(message);
=======
        ExcelResult<SysUserImportVo> result = ExcelUtil.importExcel(file.getInputStream(), SysUserImportVo.class, new SysUserImportListener(updateSupport));
        return AjaxResult.success(result.getAnalysis());
>>>>>>> a8a4f210
    }

    @ApiOperation("下载导入模板")
    @PostMapping("/importTemplate")
    public void importTemplate(HttpServletResponse response) {
        ExcelUtil.exportExcel(new ArrayList<>(), "用户数据", SysUserImportVo.class, response);
    }

    /**
     * 根据用户编号获取详细信息
     */
    @ApiOperation("根据用户编号获取详细信息")
<<<<<<< HEAD
    @SaCheckPermission("system:user:query")
    @GetMapping(value = {"/", "/{userId}" })
    public AjaxResult<Map<String, Object>> getInfo(@PathVariable(value = "userId", required = false) Long userId) {
		userService.checkUserDataScope(userId);
=======
    @PreAuthorize("@ss.hasPermi('system:user:query')")
    @GetMapping(value = {"/", "/{userId}"})
    public AjaxResult<Map<String, Object>> getInfo(@ApiParam("用户ID") @PathVariable(value = "userId", required = false) Long userId) {
        userService.checkUserDataScope(userId);
>>>>>>> a8a4f210
        Map<String, Object> ajax = new HashMap<>();
        List<SysRole> roles = roleService.selectRoleAll();
        ajax.put("roles", SysUser.isAdmin(userId) ? roles : roles.stream().filter(r -> !r.isAdmin()).collect(Collectors.toList()));
        ajax.put("posts", postService.selectPostAll());
        if (StringUtils.isNotNull(userId)) {
            ajax.put("user", userService.selectUserById(userId));
            ajax.put("postIds", postService.selectPostListByUserId(userId));
            ajax.put("roleIds", roleService.selectRoleListByUserId(userId));
        }
        return AjaxResult.success(ajax);
    }

    /**
     * 新增用户
     */
    @ApiOperation("新增用户")
    @SaCheckPermission("system:user:add")
    @Log(title = "用户管理", businessType = BusinessType.INSERT)
    @PostMapping
    public AjaxResult<Void> add(@Validated @RequestBody SysUser user) {
        if (UserConstants.NOT_UNIQUE.equals(userService.checkUserNameUnique(user.getUserName()))) {
            return AjaxResult.error("新增用户'" + user.getUserName() + "'失败，登录账号已存在");
        } else if (StringUtils.isNotEmpty(user.getPhonenumber())
                && UserConstants.NOT_UNIQUE.equals(userService.checkPhoneUnique(user))) {
            return AjaxResult.error("新增用户'" + user.getUserName() + "'失败，手机号码已存在");
        } else if (StringUtils.isNotEmpty(user.getEmail())
                && UserConstants.NOT_UNIQUE.equals(userService.checkEmailUnique(user))) {
            return AjaxResult.error("新增用户'" + user.getUserName() + "'失败，邮箱账号已存在");
        }
        user.setPassword(SecurityUtils.encryptPassword(user.getPassword()));
        return toAjax(userService.insertUser(user));
    }

    /**
     * 修改用户
     */
    @ApiOperation("修改用户")
    @SaCheckPermission("system:user:edit")
    @Log(title = "用户管理", businessType = BusinessType.UPDATE)
    @PutMapping
    public AjaxResult<Void> edit(@Validated @RequestBody SysUser user) {
        userService.checkUserAllowed(user);
        if (StringUtils.isNotEmpty(user.getPhonenumber())
                && UserConstants.NOT_UNIQUE.equals(userService.checkPhoneUnique(user))) {
            return AjaxResult.error("修改用户'" + user.getUserName() + "'失败，手机号码已存在");
        } else if (StringUtils.isNotEmpty(user.getEmail())
                && UserConstants.NOT_UNIQUE.equals(userService.checkEmailUnique(user))) {
            return AjaxResult.error("修改用户'" + user.getUserName() + "'失败，邮箱账号已存在");
        }
        return toAjax(userService.updateUser(user));
    }

    /**
     * 删除用户
     */
    @ApiOperation("删除用户")
    @SaCheckPermission("system:user:remove")
    @Log(title = "用户管理", businessType = BusinessType.DELETE)
    @DeleteMapping("/{userIds}")
    public AjaxResult<Void> remove(@ApiParam("角色ID串") @PathVariable Long[] userIds) {
        if (ArrayUtil.contains(userIds, getUserId())) {
            return error("当前用户不能删除");
        }
        return toAjax(userService.deleteUserByIds(userIds));
    }

    /**
     * 重置密码
     */
    @ApiOperation("重置密码")
    @SaCheckPermission("system:user:resetPwd")
    @Log(title = "用户管理", businessType = BusinessType.UPDATE)
    @PutMapping("/resetPwd")
    public AjaxResult<Void> resetPwd(@RequestBody SysUser user) {
        userService.checkUserAllowed(user);
        user.setPassword(SecurityUtils.encryptPassword(user.getPassword()));
        return toAjax(userService.resetPwd(user));
    }

    /**
     * 状态修改
     */
    @ApiOperation("状态修改")
    @SaCheckPermission("system:user:edit")
    @Log(title = "用户管理", businessType = BusinessType.UPDATE)
    @PutMapping("/changeStatus")
    public AjaxResult<Void> changeStatus(@RequestBody SysUser user) {
        userService.checkUserAllowed(user);
        return toAjax(userService.updateUserStatus(user));
    }

    /**
     * 根据用户编号获取授权角色
     */
    @ApiOperation("根据用户编号获取授权角色")
    @SaCheckPermission("system:user:query")
    @GetMapping("/authRole/{userId}")
    public AjaxResult<Map<String, Object>> authRole(@ApiParam("用户ID") @PathVariable("userId") Long userId) {
        SysUser user = userService.selectUserById(userId);
        List<SysRole> roles = roleService.selectRolesByUserId(userId);
        Map<String, Object> ajax = new HashMap<>();
        ajax.put("user", user);
        ajax.put("roles", SysUser.isAdmin(userId) ? roles : roles.stream().filter(r -> !r.isAdmin()).collect(Collectors.toList()));
        return AjaxResult.success(ajax);
    }

    /**
     * 用户授权角色
     */
    @ApiOperation("用户授权角色")
<<<<<<< HEAD
    @SaCheckPermission("system:user:edit")
=======
    @ApiImplicitParams({
        @ApiImplicitParam(name = "userId", value = "用户Id", paramType = "query", dataTypeClass = String.class),
        @ApiImplicitParam(name = "roleIds", value = "角色ID串", paramType = "query", dataTypeClass = String.class)
    })
    @PreAuthorize("@ss.hasPermi('system:user:edit')")
>>>>>>> a8a4f210
    @Log(title = "用户管理", businessType = BusinessType.GRANT)
    @PutMapping("/authRole")
    public AjaxResult<Void> insertAuthRole(Long userId, Long[] roleIds) {
        userService.insertUserAuth(userId, roleIds);
        return success();
    }
}<|MERGE_RESOLUTION|>--- conflicted
+++ resolved
@@ -65,13 +65,8 @@
 
     @ApiOperation("导出用户列表")
     @Log(title = "用户管理", businessType = BusinessType.EXPORT)
-<<<<<<< HEAD
     @SaCheckPermission("system:user:export")
-    @GetMapping("/export")
-=======
-    @PreAuthorize("@ss.hasPermi('system:user:export')")
     @PostMapping("/export")
->>>>>>> a8a4f210
     public void export(SysUser user, HttpServletResponse response) {
         List<SysUser> list = userService.selectUserList(user);
         List<SysUserExportVo> listVo = BeanUtil.copyToList(list, SysUserExportVo.class);
@@ -94,16 +89,8 @@
     @SaCheckPermission("system:user:import")
     @PostMapping("/importData")
     public AjaxResult<Void> importData(@RequestPart("file") MultipartFile file, boolean updateSupport) throws Exception {
-<<<<<<< HEAD
-		List<SysUserImportVo> userListVo = ExcelUtil.importExcel(file.getInputStream(), SysUserImportVo.class);
-		List<SysUser> userList = BeanUtil.copyToList(userListVo, SysUser.class);
-        String operName = userService.getById(getUserId()).getUserName();
-        String message = userService.importUser(userList, updateSupport, operName);
-        return AjaxResult.success(message);
-=======
         ExcelResult<SysUserImportVo> result = ExcelUtil.importExcel(file.getInputStream(), SysUserImportVo.class, new SysUserImportListener(updateSupport));
         return AjaxResult.success(result.getAnalysis());
->>>>>>> a8a4f210
     }
 
     @ApiOperation("下载导入模板")
@@ -116,17 +103,10 @@
      * 根据用户编号获取详细信息
      */
     @ApiOperation("根据用户编号获取详细信息")
-<<<<<<< HEAD
     @SaCheckPermission("system:user:query")
     @GetMapping(value = {"/", "/{userId}" })
-    public AjaxResult<Map<String, Object>> getInfo(@PathVariable(value = "userId", required = false) Long userId) {
+    public AjaxResult<Map<String, Object>> getInfo(@ApiParam("用户ID") @PathVariable(value = "userId", required = false) Long userId) {
 		userService.checkUserDataScope(userId);
-=======
-    @PreAuthorize("@ss.hasPermi('system:user:query')")
-    @GetMapping(value = {"/", "/{userId}"})
-    public AjaxResult<Map<String, Object>> getInfo(@ApiParam("用户ID") @PathVariable(value = "userId", required = false) Long userId) {
-        userService.checkUserDataScope(userId);
->>>>>>> a8a4f210
         Map<String, Object> ajax = new HashMap<>();
         List<SysRole> roles = roleService.selectRoleAll();
         ajax.put("roles", SysUser.isAdmin(userId) ? roles : roles.stream().filter(r -> !r.isAdmin()).collect(Collectors.toList()));
@@ -237,15 +217,11 @@
      * 用户授权角色
      */
     @ApiOperation("用户授权角色")
-<<<<<<< HEAD
-    @SaCheckPermission("system:user:edit")
-=======
     @ApiImplicitParams({
         @ApiImplicitParam(name = "userId", value = "用户Id", paramType = "query", dataTypeClass = String.class),
         @ApiImplicitParam(name = "roleIds", value = "角色ID串", paramType = "query", dataTypeClass = String.class)
     })
-    @PreAuthorize("@ss.hasPermi('system:user:edit')")
->>>>>>> a8a4f210
+    @SaCheckPermission("system:user:edit")
     @Log(title = "用户管理", businessType = BusinessType.GRANT)
     @PutMapping("/authRole")
     public AjaxResult<Void> insertAuthRole(Long userId, Long[] roleIds) {
