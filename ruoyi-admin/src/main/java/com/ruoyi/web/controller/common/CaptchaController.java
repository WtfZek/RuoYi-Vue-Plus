--- conflicted
+++ resolved
@@ -1,67 +1,3 @@
-<<<<<<< HEAD
-package com.ruoyi.web.controller.common;
-
-import java.io.ByteArrayOutputStream;
-import java.io.IOException;
-import java.util.concurrent.TimeUnit;
-import javax.servlet.http.HttpServletResponse;
-import org.springframework.beans.factory.annotation.Autowired;
-import org.springframework.web.bind.annotation.GetMapping;
-import org.springframework.web.bind.annotation.RestController;
-import com.ruoyi.common.constant.Constants;
-import com.ruoyi.common.core.domain.AjaxResult;
-import com.ruoyi.common.core.redis.RedisCache;
-import com.ruoyi.common.utils.VerifyCodeUtils;
-import com.ruoyi.common.utils.sign.Base64;
-import com.ruoyi.common.utils.uuid.IdUtils;
-
-/**
- * 验证码操作处理
- * 
- * @author ruoyi
- */
-@RestController
-public class CaptchaController
-{
-    @Autowired
-    private RedisCache redisCache;
-
-    /**
-     * 生成验证码
-     */
-    @GetMapping("/captchaImage")
-    public AjaxResult getCode(HttpServletResponse response) throws IOException
-    {
-        // 生成随机字串
-        String verifyCode = VerifyCodeUtils.generateVerifyCode(4);
-        // 唯一标识
-        String uuid = IdUtils.simpleUUID();
-        String verifyKey = Constants.CAPTCHA_CODE_KEY + uuid;
-
-        redisCache.setCacheObject(verifyKey, verifyCode, Constants.CAPTCHA_EXPIRATION, TimeUnit.MINUTES);
-        // 生成图片
-        int w = 111, h = 36;
-        ByteArrayOutputStream stream = new ByteArrayOutputStream();
-        VerifyCodeUtils.outputImage(w, h, stream, verifyCode);
-        try
-        {
-            AjaxResult ajax = AjaxResult.success();
-            ajax.put("uuid", uuid);
-            ajax.put("img", Base64.encode(stream.toByteArray()));
-            return ajax;
-        }
-        catch (Exception e)
-        {
-            e.printStackTrace();
-            return AjaxResult.error(e.getMessage());
-        }
-        finally
-        {
-            stream.close();
-        }
-    }
-}
-=======
 package com.ruoyi.web.controller.common;
 
 import java.awt.image.BufferedImage;
@@ -147,5 +83,4 @@
         ajax.put("img", Base64.encode(os.toByteArray()));
         return ajax;
     }
-}
->>>>>>> 4dcf737d
+}