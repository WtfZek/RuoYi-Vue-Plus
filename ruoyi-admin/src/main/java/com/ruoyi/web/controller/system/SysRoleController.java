--- conflicted
+++ resolved
@@ -13,13 +13,7 @@
 import com.ruoyi.system.domain.SysUserRole;
 import com.ruoyi.system.service.ISysRoleService;
 import com.ruoyi.system.service.ISysUserService;
-<<<<<<< HEAD
-import io.swagger.annotations.Api;
-import io.swagger.annotations.ApiOperation;
-=======
-import com.ruoyi.system.service.SysPermissionService;
 import io.swagger.annotations.*;
->>>>>>> a8a4f210
 import lombok.RequiredArgsConstructor;
 import org.springframework.beans.factory.annotation.Autowired;
 import org.springframework.validation.annotation.Validated;
@@ -52,13 +46,8 @@
 
     @ApiOperation("导出角色信息列表")
     @Log(title = "角色管理", businessType = BusinessType.EXPORT)
-<<<<<<< HEAD
     @SaCheckPermission("system:role:export")
-    @GetMapping("/export")
-=======
-    @PreAuthorize("@ss.hasPermi('system:role:export')")
     @PostMapping("/export")
->>>>>>> a8a4f210
     public void export(SysRole role, HttpServletResponse response) {
         List<SysRole> list = roleService.selectRoleList(role);
         ExcelUtil.exportExcel(list, "角色数据", SysRole.class, response);
@@ -108,16 +97,6 @@
         }
 
         if (roleService.updateRole(role) > 0) {
-<<<<<<< HEAD
-=======
-            // 更新缓存用户权限
-            LoginUser loginUser = getLoginUser();
-            SysUser sysUser = userService.selectUserById(loginUser.getUserId());
-            if (StringUtils.isNotNull(sysUser) && !sysUser.isAdmin()) {
-                loginUser.setPermissions(permissionService.getMenuPermission(sysUser));
-                tokenService.setLoginUser(loginUser);
-            }
->>>>>>> a8a4f210
             return AjaxResult.success();
         }
         return AjaxResult.error("修改角色'" + role.getRoleName() + "'失败，请联系管理员");
@@ -203,15 +182,11 @@
      * 批量取消授权用户
      */
     @ApiOperation("批量取消授权用户")
-<<<<<<< HEAD
-    @SaCheckPermission("system:role:edit")
-=======
     @ApiImplicitParams({
         @ApiImplicitParam(name = "roleId", value = "角色ID", paramType = "query", dataTypeClass = String.class),
         @ApiImplicitParam(name = "userIds", value = "用户ID串", paramType = "query", dataTypeClass = String.class)
     })
-    @PreAuthorize("@ss.hasPermi('system:role:edit')")
->>>>>>> a8a4f210
+    @SaCheckPermission("system:role:edit")
     @Log(title = "角色管理", businessType = BusinessType.GRANT)
     @PutMapping("/authUser/cancelAll")
     public AjaxResult<Void> cancelAuthUserAll(Long roleId, Long[] userIds) {
@@ -222,15 +197,11 @@
      * 批量选择用户授权
      */
     @ApiOperation("批量选择用户授权")
-<<<<<<< HEAD
-    @SaCheckPermission("system:role:edit")
-=======
     @ApiImplicitParams({
         @ApiImplicitParam(name = "roleId", value = "角色ID", paramType = "query", dataTypeClass = String.class),
         @ApiImplicitParam(name = "userIds", value = "用户ID串", paramType = "query", dataTypeClass = String.class)
     })
-    @PreAuthorize("@ss.hasPermi('system:role:edit')")
->>>>>>> a8a4f210
+    @SaCheckPermission("system:role:edit")
     @Log(title = "角色管理", businessType = BusinessType.GRANT)
     @PutMapping("/authUser/selectAll")
     public AjaxResult<Void> selectAuthUserAll(Long roleId, Long[] userIds) {
