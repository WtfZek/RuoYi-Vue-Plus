package com.ruoyi.web.controller.system;

import cn.dev33.satoken.annotation.SaCheckPermission;
import com.ruoyi.common.annotation.Log;
import com.ruoyi.common.constant.UserConstants;
import com.ruoyi.common.core.controller.BaseController;
import com.ruoyi.common.core.domain.AjaxResult;
import com.ruoyi.common.core.domain.entity.SysRole;
import com.ruoyi.common.core.domain.entity.SysUser;
import com.ruoyi.common.core.page.TableDataInfo;
<<<<<<< HEAD
import com.ruoyi.common.enums.BusinessType;
=======
import com.ruoyi.common.core.service.TokenService;
import com.ruoyi.common.enums.BusinessType;
import com.ruoyi.common.utils.StringUtils;
>>>>>>> dbb2d846
import com.ruoyi.common.utils.poi.ExcelUtil;
import com.ruoyi.system.domain.SysUserRole;
import com.ruoyi.system.service.ISysRoleService;
import com.ruoyi.system.service.ISysUserService;
<<<<<<< HEAD
=======
import com.ruoyi.system.service.SysPermissionService;
import io.swagger.annotations.Api;
import io.swagger.annotations.ApiOperation;
import lombok.RequiredArgsConstructor;
>>>>>>> dbb2d846
import org.springframework.beans.factory.annotation.Autowired;
import org.springframework.validation.annotation.Validated;
import org.springframework.web.bind.annotation.*;

import javax.servlet.http.HttpServletResponse;
import java.util.List;

/**
 * 角色信息
 *
 * @author Lion Li
 */
@Validated
@Api(value = "角色信息控制器", tags = {"角色信息管理"})
@RequiredArgsConstructor(onConstructor_ = @Autowired)
@RestController
@RequestMapping("/system/role")
<<<<<<< HEAD
public class SysRoleController extends BaseController
{
    @Autowired
    private ISysRoleService roleService;

    @Autowired
    private ISysUserService userService;

    @SaCheckPermission("system:role:list")
=======
public class SysRoleController extends BaseController {

    private final ISysRoleService roleService;
    private final TokenService tokenService;
    private final ISysUserService userService;
    private final SysPermissionService permissionService;

    @ApiOperation("查询角色信息列表")
    @PreAuthorize("@ss.hasPermi('system:role:list')")
>>>>>>> dbb2d846
    @GetMapping("/list")
    public TableDataInfo<SysRole> list(SysRole role) {
        return roleService.selectPageRoleList(role);
    }

    @ApiOperation("导出角色信息列表")
    @Log(title = "角色管理", businessType = BusinessType.EXPORT)
    @SaCheckPermission("system:role:export")
    @GetMapping("/export")
    public void export(SysRole role, HttpServletResponse response) {
        List<SysRole> list = roleService.selectRoleList(role);
        ExcelUtil.exportExcel(list, "角色数据", SysRole.class, response);
    }

    /**
     * 根据角色编号获取详细信息
     */
<<<<<<< HEAD
    @SaCheckPermission("system:role:query")
=======
    @ApiOperation("根据角色编号获取详细信息")
    @PreAuthorize("@ss.hasPermi('system:role:query')")
>>>>>>> dbb2d846
    @GetMapping(value = "/{roleId}")
    public AjaxResult<SysRole> getInfo(@PathVariable Long roleId) {
        roleService.checkRoleDataScope(roleId);
        return AjaxResult.success(roleService.selectRoleById(roleId));
    }

    /**
     * 新增角色
     */
<<<<<<< HEAD
    @SaCheckPermission("system:role:add")
=======
    @ApiOperation("新增角色")
    @PreAuthorize("@ss.hasPermi('system:role:add')")
>>>>>>> dbb2d846
    @Log(title = "角色管理", businessType = BusinessType.INSERT)
    @PostMapping
    public AjaxResult<Void> add(@Validated @RequestBody SysRole role) {
        if (UserConstants.NOT_UNIQUE.equals(roleService.checkRoleNameUnique(role))) {
            return AjaxResult.error("新增角色'" + role.getRoleName() + "'失败，角色名称已存在");
        } else if (UserConstants.NOT_UNIQUE.equals(roleService.checkRoleKeyUnique(role))) {
            return AjaxResult.error("新增角色'" + role.getRoleName() + "'失败，角色权限已存在");
        }
        return toAjax(roleService.insertRole(role));

    }

    /**
     * 修改保存角色
     */
<<<<<<< HEAD
    @SaCheckPermission("system:role:edit")
=======
    @ApiOperation("修改保存角色")
    @PreAuthorize("@ss.hasPermi('system:role:edit')")
>>>>>>> dbb2d846
    @Log(title = "角色管理", businessType = BusinessType.UPDATE)
    @PutMapping
    public AjaxResult<Void> edit(@Validated @RequestBody SysRole role) {
        roleService.checkRoleAllowed(role);
        if (UserConstants.NOT_UNIQUE.equals(roleService.checkRoleNameUnique(role))) {
            return AjaxResult.error("修改角色'" + role.getRoleName() + "'失败，角色名称已存在");
        } else if (UserConstants.NOT_UNIQUE.equals(roleService.checkRoleKeyUnique(role))) {
            return AjaxResult.error("修改角色'" + role.getRoleName() + "'失败，角色权限已存在");
        }

<<<<<<< HEAD
        if (roleService.updateRole(role) > 0)
        {
=======
        if (roleService.updateRole(role) > 0) {
            // 更新缓存用户权限
            LoginUser loginUser = getLoginUser();
            if (StringUtils.isNotNull(loginUser.getUser()) && !loginUser.getUser().isAdmin()) {
                loginUser.setPermissions(permissionService.getMenuPermission(loginUser.getUser()));
                loginUser.setUser(userService.selectUserByUserName(loginUser.getUser().getUserName()));
                tokenService.setLoginUser(loginUser);
            }
>>>>>>> dbb2d846
            return AjaxResult.success();
        }
        return AjaxResult.error("修改角色'" + role.getRoleName() + "'失败，请联系管理员");
    }

    /**
     * 修改保存数据权限
     */
<<<<<<< HEAD
    @SaCheckPermission("system:role:edit")
=======
    @ApiOperation("修改保存数据权限")
    @PreAuthorize("@ss.hasPermi('system:role:edit')")
>>>>>>> dbb2d846
    @Log(title = "角色管理", businessType = BusinessType.UPDATE)
    @PutMapping("/dataScope")
    public AjaxResult<Void> dataScope(@RequestBody SysRole role) {
        roleService.checkRoleAllowed(role);
        return toAjax(roleService.authDataScope(role));
    }

    /**
     * 状态修改
     */
<<<<<<< HEAD
    @SaCheckPermission("system:role:edit")
=======
    @ApiOperation("状态修改")
    @PreAuthorize("@ss.hasPermi('system:role:edit')")
>>>>>>> dbb2d846
    @Log(title = "角色管理", businessType = BusinessType.UPDATE)
    @PutMapping("/changeStatus")
    public AjaxResult<Void> changeStatus(@RequestBody SysRole role) {
        roleService.checkRoleAllowed(role);
        return toAjax(roleService.updateRoleStatus(role));
    }

    /**
     * 删除角色
     */
<<<<<<< HEAD
    @SaCheckPermission("system:role:remove")
=======
    @ApiOperation("删除角色")
    @PreAuthorize("@ss.hasPermi('system:role:remove')")
>>>>>>> dbb2d846
    @Log(title = "角色管理", businessType = BusinessType.DELETE)
    @DeleteMapping("/{roleIds}")
    public AjaxResult<Void> remove(@PathVariable Long[] roleIds) {
        return toAjax(roleService.deleteRoleByIds(roleIds));
    }

    /**
     * 获取角色选择框列表
     */
<<<<<<< HEAD
    @SaCheckPermission("system:role:query")
=======
    @ApiOperation("获取角色选择框列表")
    @PreAuthorize("@ss.hasPermi('system:role:query')")
>>>>>>> dbb2d846
    @GetMapping("/optionselect")
    public AjaxResult<List<SysRole>> optionselect() {
        return AjaxResult.success(roleService.selectRoleAll());
    }

    /**
     * 查询已分配用户角色列表
     */
<<<<<<< HEAD
    @SaCheckPermission("system:role:list")
=======
    @ApiOperation("查询已分配用户角色列表")
    @PreAuthorize("@ss.hasPermi('system:role:list')")
>>>>>>> dbb2d846
    @GetMapping("/authUser/allocatedList")
    public TableDataInfo<SysUser> allocatedList(SysUser user) {
        return userService.selectAllocatedList(user);
    }

    /**
     * 查询未分配用户角色列表
     */
<<<<<<< HEAD
    @SaCheckPermission("system:role:list")
=======
    @ApiOperation("查询未分配用户角色列表")
    @PreAuthorize("@ss.hasPermi('system:role:list')")
>>>>>>> dbb2d846
    @GetMapping("/authUser/unallocatedList")
    public TableDataInfo<SysUser> unallocatedList(SysUser user) {
        return userService.selectUnallocatedList(user);
    }

    /**
     * 取消授权用户
     */
<<<<<<< HEAD
    @SaCheckPermission("system:role:edit")
=======
    @ApiOperation("取消授权用户")
    @PreAuthorize("@ss.hasPermi('system:role:edit')")
>>>>>>> dbb2d846
    @Log(title = "角色管理", businessType = BusinessType.GRANT)
    @PutMapping("/authUser/cancel")
    public AjaxResult<Void> cancelAuthUser(@RequestBody SysUserRole userRole) {
        return toAjax(roleService.deleteAuthUser(userRole));
    }

    /**
     * 批量取消授权用户
     */
<<<<<<< HEAD
    @SaCheckPermission("system:role:edit")
=======
    @ApiOperation("批量取消授权用户")
    @PreAuthorize("@ss.hasPermi('system:role:edit')")
>>>>>>> dbb2d846
    @Log(title = "角色管理", businessType = BusinessType.GRANT)
    @PutMapping("/authUser/cancelAll")
    public AjaxResult<Void> cancelAuthUserAll(Long roleId, Long[] userIds) {
        return toAjax(roleService.deleteAuthUsers(roleId, userIds));
    }

    /**
     * 批量选择用户授权
     */
<<<<<<< HEAD
    @SaCheckPermission("system:role:edit")
=======
    @ApiOperation("批量选择用户授权")
    @PreAuthorize("@ss.hasPermi('system:role:edit')")
>>>>>>> dbb2d846
    @Log(title = "角色管理", businessType = BusinessType.GRANT)
    @PutMapping("/authUser/selectAll")
    public AjaxResult<Void> selectAuthUserAll(Long roleId, Long[] userIds) {
        return toAjax(roleService.insertAuthUsers(roleId, userIds));
    }
}<|MERGE_RESOLUTION|>--- conflicted
+++ resolved
@@ -8,24 +8,14 @@
 import com.ruoyi.common.core.domain.entity.SysRole;
 import com.ruoyi.common.core.domain.entity.SysUser;
 import com.ruoyi.common.core.page.TableDataInfo;
-<<<<<<< HEAD
 import com.ruoyi.common.enums.BusinessType;
-=======
-import com.ruoyi.common.core.service.TokenService;
-import com.ruoyi.common.enums.BusinessType;
-import com.ruoyi.common.utils.StringUtils;
->>>>>>> dbb2d846
 import com.ruoyi.common.utils.poi.ExcelUtil;
 import com.ruoyi.system.domain.SysUserRole;
 import com.ruoyi.system.service.ISysRoleService;
 import com.ruoyi.system.service.ISysUserService;
-<<<<<<< HEAD
-=======
-import com.ruoyi.system.service.SysPermissionService;
 import io.swagger.annotations.Api;
 import io.swagger.annotations.ApiOperation;
 import lombok.RequiredArgsConstructor;
->>>>>>> dbb2d846
 import org.springframework.beans.factory.annotation.Autowired;
 import org.springframework.validation.annotation.Validated;
 import org.springframework.web.bind.annotation.*;
@@ -43,27 +33,13 @@
 @RequiredArgsConstructor(onConstructor_ = @Autowired)
 @RestController
 @RequestMapping("/system/role")
-<<<<<<< HEAD
-public class SysRoleController extends BaseController
-{
-    @Autowired
-    private ISysRoleService roleService;
-
-    @Autowired
-    private ISysUserService userService;
-
+public class SysRoleController extends BaseController {
+
+    private final ISysRoleService roleService;
+    private final ISysUserService userService;
+
+    @ApiOperation("查询角色信息列表")
     @SaCheckPermission("system:role:list")
-=======
-public class SysRoleController extends BaseController {
-
-    private final ISysRoleService roleService;
-    private final TokenService tokenService;
-    private final ISysUserService userService;
-    private final SysPermissionService permissionService;
-
-    @ApiOperation("查询角色信息列表")
-    @PreAuthorize("@ss.hasPermi('system:role:list')")
->>>>>>> dbb2d846
     @GetMapping("/list")
     public TableDataInfo<SysRole> list(SysRole role) {
         return roleService.selectPageRoleList(role);
@@ -81,12 +57,8 @@
     /**
      * 根据角色编号获取详细信息
      */
-<<<<<<< HEAD
+    @ApiOperation("根据角色编号获取详细信息")
     @SaCheckPermission("system:role:query")
-=======
-    @ApiOperation("根据角色编号获取详细信息")
-    @PreAuthorize("@ss.hasPermi('system:role:query')")
->>>>>>> dbb2d846
     @GetMapping(value = "/{roleId}")
     public AjaxResult<SysRole> getInfo(@PathVariable Long roleId) {
         roleService.checkRoleDataScope(roleId);
@@ -96,12 +68,8 @@
     /**
      * 新增角色
      */
-<<<<<<< HEAD
+    @ApiOperation("新增角色")
     @SaCheckPermission("system:role:add")
-=======
-    @ApiOperation("新增角色")
-    @PreAuthorize("@ss.hasPermi('system:role:add')")
->>>>>>> dbb2d846
     @Log(title = "角色管理", businessType = BusinessType.INSERT)
     @PostMapping
     public AjaxResult<Void> add(@Validated @RequestBody SysRole role) {
@@ -117,12 +85,8 @@
     /**
      * 修改保存角色
      */
-<<<<<<< HEAD
-    @SaCheckPermission("system:role:edit")
-=======
     @ApiOperation("修改保存角色")
-    @PreAuthorize("@ss.hasPermi('system:role:edit')")
->>>>>>> dbb2d846
+    @SaCheckPermission("system:role:edit")
     @Log(title = "角色管理", businessType = BusinessType.UPDATE)
     @PutMapping
     public AjaxResult<Void> edit(@Validated @RequestBody SysRole role) {
@@ -133,19 +97,7 @@
             return AjaxResult.error("修改角色'" + role.getRoleName() + "'失败，角色权限已存在");
         }
 
-<<<<<<< HEAD
-        if (roleService.updateRole(role) > 0)
-        {
-=======
         if (roleService.updateRole(role) > 0) {
-            // 更新缓存用户权限
-            LoginUser loginUser = getLoginUser();
-            if (StringUtils.isNotNull(loginUser.getUser()) && !loginUser.getUser().isAdmin()) {
-                loginUser.setPermissions(permissionService.getMenuPermission(loginUser.getUser()));
-                loginUser.setUser(userService.selectUserByUserName(loginUser.getUser().getUserName()));
-                tokenService.setLoginUser(loginUser);
-            }
->>>>>>> dbb2d846
             return AjaxResult.success();
         }
         return AjaxResult.error("修改角色'" + role.getRoleName() + "'失败，请联系管理员");
@@ -154,12 +106,8 @@
     /**
      * 修改保存数据权限
      */
-<<<<<<< HEAD
-    @SaCheckPermission("system:role:edit")
-=======
     @ApiOperation("修改保存数据权限")
-    @PreAuthorize("@ss.hasPermi('system:role:edit')")
->>>>>>> dbb2d846
+    @SaCheckPermission("system:role:edit")
     @Log(title = "角色管理", businessType = BusinessType.UPDATE)
     @PutMapping("/dataScope")
     public AjaxResult<Void> dataScope(@RequestBody SysRole role) {
@@ -170,12 +118,8 @@
     /**
      * 状态修改
      */
-<<<<<<< HEAD
-    @SaCheckPermission("system:role:edit")
-=======
     @ApiOperation("状态修改")
-    @PreAuthorize("@ss.hasPermi('system:role:edit')")
->>>>>>> dbb2d846
+    @SaCheckPermission("system:role:edit")
     @Log(title = "角色管理", businessType = BusinessType.UPDATE)
     @PutMapping("/changeStatus")
     public AjaxResult<Void> changeStatus(@RequestBody SysRole role) {
@@ -186,12 +130,8 @@
     /**
      * 删除角色
      */
-<<<<<<< HEAD
+    @ApiOperation("删除角色")
     @SaCheckPermission("system:role:remove")
-=======
-    @ApiOperation("删除角色")
-    @PreAuthorize("@ss.hasPermi('system:role:remove')")
->>>>>>> dbb2d846
     @Log(title = "角色管理", businessType = BusinessType.DELETE)
     @DeleteMapping("/{roleIds}")
     public AjaxResult<Void> remove(@PathVariable Long[] roleIds) {
@@ -201,12 +141,8 @@
     /**
      * 获取角色选择框列表
      */
-<<<<<<< HEAD
+    @ApiOperation("获取角色选择框列表")
     @SaCheckPermission("system:role:query")
-=======
-    @ApiOperation("获取角色选择框列表")
-    @PreAuthorize("@ss.hasPermi('system:role:query')")
->>>>>>> dbb2d846
     @GetMapping("/optionselect")
     public AjaxResult<List<SysRole>> optionselect() {
         return AjaxResult.success(roleService.selectRoleAll());
@@ -215,12 +151,8 @@
     /**
      * 查询已分配用户角色列表
      */
-<<<<<<< HEAD
+    @ApiOperation("查询已分配用户角色列表")
     @SaCheckPermission("system:role:list")
-=======
-    @ApiOperation("查询已分配用户角色列表")
-    @PreAuthorize("@ss.hasPermi('system:role:list')")
->>>>>>> dbb2d846
     @GetMapping("/authUser/allocatedList")
     public TableDataInfo<SysUser> allocatedList(SysUser user) {
         return userService.selectAllocatedList(user);
@@ -229,12 +161,8 @@
     /**
      * 查询未分配用户角色列表
      */
-<<<<<<< HEAD
+    @ApiOperation("查询未分配用户角色列表")
     @SaCheckPermission("system:role:list")
-=======
-    @ApiOperation("查询未分配用户角色列表")
-    @PreAuthorize("@ss.hasPermi('system:role:list')")
->>>>>>> dbb2d846
     @GetMapping("/authUser/unallocatedList")
     public TableDataInfo<SysUser> unallocatedList(SysUser user) {
         return userService.selectUnallocatedList(user);
@@ -243,12 +171,8 @@
     /**
      * 取消授权用户
      */
-<<<<<<< HEAD
-    @SaCheckPermission("system:role:edit")
-=======
     @ApiOperation("取消授权用户")
-    @PreAuthorize("@ss.hasPermi('system:role:edit')")
->>>>>>> dbb2d846
+    @SaCheckPermission("system:role:edit")
     @Log(title = "角色管理", businessType = BusinessType.GRANT)
     @PutMapping("/authUser/cancel")
     public AjaxResult<Void> cancelAuthUser(@RequestBody SysUserRole userRole) {
@@ -258,12 +182,8 @@
     /**
      * 批量取消授权用户
      */
-<<<<<<< HEAD
-    @SaCheckPermission("system:role:edit")
-=======
     @ApiOperation("批量取消授权用户")
-    @PreAuthorize("@ss.hasPermi('system:role:edit')")
->>>>>>> dbb2d846
+    @SaCheckPermission("system:role:edit")
     @Log(title = "角色管理", businessType = BusinessType.GRANT)
     @PutMapping("/authUser/cancelAll")
     public AjaxResult<Void> cancelAuthUserAll(Long roleId, Long[] userIds) {
@@ -273,12 +193,8 @@
     /**
      * 批量选择用户授权
      */
-<<<<<<< HEAD
-    @SaCheckPermission("system:role:edit")
-=======
     @ApiOperation("批量选择用户授权")
-    @PreAuthorize("@ss.hasPermi('system:role:edit')")
->>>>>>> dbb2d846
+    @SaCheckPermission("system:role:edit")
     @Log(title = "角色管理", businessType = BusinessType.GRANT)
     @PutMapping("/authUser/selectAll")
     public AjaxResult<Void> selectAuthUserAll(Long roleId, Long[] userIds) {
