<<<<<<< HEAD
package com.ruoyi.web.controller.system;

import cn.hutool.core.lang.Validator;
import com.ruoyi.common.annotation.Log;
import com.ruoyi.common.constant.UserConstants;
import com.ruoyi.common.core.controller.BaseController;
import com.ruoyi.common.core.domain.AjaxResult;
import com.ruoyi.common.core.domain.entity.SysRole;
import com.ruoyi.common.core.domain.model.LoginUser;
import com.ruoyi.common.core.page.TableDataInfo;
import com.ruoyi.common.enums.BusinessType;
import com.ruoyi.common.utils.SecurityUtils;
import com.ruoyi.common.utils.ServletUtils;
import com.ruoyi.common.utils.poi.ExcelUtil;
import com.ruoyi.framework.web.service.SysPermissionService;
import com.ruoyi.framework.web.service.TokenService;
import com.ruoyi.system.service.ISysRoleService;
import com.ruoyi.system.service.ISysUserService;
import org.springframework.beans.factory.annotation.Autowired;
import org.springframework.security.access.prepost.PreAuthorize;
import org.springframework.validation.annotation.Validated;
import org.springframework.web.bind.annotation.*;

import java.util.List;

/**
 * 角色信息
 * 
 * @author ruoyi
 */
@RestController
@RequestMapping("/system/role")
public class SysRoleController extends BaseController
{
    @Autowired
    private ISysRoleService roleService;

    @Autowired
    private TokenService tokenService;

    @Autowired
    private SysPermissionService permissionService;

    @Autowired
    private ISysUserService userService;

    @PreAuthorize("@ss.hasPermi('system:role:list')")
    @GetMapping("/list")
    public TableDataInfo list(SysRole role)
    {
        return roleService.selectPageRoleList(role);
    }

    @Log(title = "角色管理", businessType = BusinessType.EXPORT)
    @PreAuthorize("@ss.hasPermi('system:role:export')")
    @GetMapping("/export")
    public AjaxResult export(SysRole role)
    {
        List<SysRole> list = roleService.selectRoleList(role);
        ExcelUtil<SysRole> util = new ExcelUtil<SysRole>(SysRole.class);
        return util.exportExcel(list, "角色数据");
    }

    /**
     * 根据角色编号获取详细信息
     */
    @PreAuthorize("@ss.hasPermi('system:role:query')")
    @GetMapping(value = "/{roleId}")
    public AjaxResult getInfo(@PathVariable Long roleId)
    {
        return AjaxResult.success(roleService.selectRoleById(roleId));
    }

    /**
     * 新增角色
     */
    @PreAuthorize("@ss.hasPermi('system:role:add')")
    @Log(title = "角色管理", businessType = BusinessType.INSERT)
    @PostMapping
    public AjaxResult add(@Validated @RequestBody SysRole role)
    {
        if (UserConstants.NOT_UNIQUE.equals(roleService.checkRoleNameUnique(role)))
        {
            return AjaxResult.error("新增角色'" + role.getRoleName() + "'失败，角色名称已存在");
        }
        else if (UserConstants.NOT_UNIQUE.equals(roleService.checkRoleKeyUnique(role)))
        {
            return AjaxResult.error("新增角色'" + role.getRoleName() + "'失败，角色权限已存在");
        }
        role.setCreateBy(SecurityUtils.getUsername());
        return toAjax(roleService.insertRole(role));

    }

    /**
     * 修改保存角色
     */
    @PreAuthorize("@ss.hasPermi('system:role:edit')")
    @Log(title = "角色管理", businessType = BusinessType.UPDATE)
    @PutMapping
    public AjaxResult edit(@Validated @RequestBody SysRole role)
    {
        roleService.checkRoleAllowed(role);
        if (UserConstants.NOT_UNIQUE.equals(roleService.checkRoleNameUnique(role)))
        {
            return AjaxResult.error("修改角色'" + role.getRoleName() + "'失败，角色名称已存在");
        }
        else if (UserConstants.NOT_UNIQUE.equals(roleService.checkRoleKeyUnique(role)))
        {
            return AjaxResult.error("修改角色'" + role.getRoleName() + "'失败，角色权限已存在");
        }
        role.setUpdateBy(SecurityUtils.getUsername());

        if (roleService.updateRole(role) > 0)
        {
            // 更新缓存用户权限
            LoginUser loginUser = tokenService.getLoginUser(ServletUtils.getRequest());
            if (Validator.isNotNull(loginUser.getUser()) && !loginUser.getUser().isAdmin())
            {
                loginUser.setPermissions(permissionService.getMenuPermission(loginUser.getUser()));
                loginUser.setUser(userService.selectUserByUserName(loginUser.getUser().getUserName()));
                tokenService.setLoginUser(loginUser);
            }
            return AjaxResult.success();
        }
        return AjaxResult.error("修改角色'" + role.getRoleName() + "'失败，请联系管理员");
    }

    /**
     * 修改保存数据权限
     */
    @PreAuthorize("@ss.hasPermi('system:role:edit')")
    @Log(title = "角色管理", businessType = BusinessType.UPDATE)
    @PutMapping("/dataScope")
    public AjaxResult dataScope(@RequestBody SysRole role)
    {
        roleService.checkRoleAllowed(role);
        return toAjax(roleService.authDataScope(role));
    }

    /**
     * 状态修改
     */
    @PreAuthorize("@ss.hasPermi('system:role:edit')")
    @Log(title = "角色管理", businessType = BusinessType.UPDATE)
    @PutMapping("/changeStatus")
    public AjaxResult changeStatus(@RequestBody SysRole role)
    {
        roleService.checkRoleAllowed(role);
        role.setUpdateBy(SecurityUtils.getUsername());
        return toAjax(roleService.updateRoleStatus(role));
    }

    /**
     * 删除角色
     */
    @PreAuthorize("@ss.hasPermi('system:role:remove')")
    @Log(title = "角色管理", businessType = BusinessType.DELETE)
    @DeleteMapping("/{roleIds}")
    public AjaxResult remove(@PathVariable Long[] roleIds)
    {
        return toAjax(roleService.deleteRoleByIds(roleIds));
    }

    /**
     * 获取角色选择框列表
     */
    @PreAuthorize("@ss.hasPermi('system:role:query')")
    @GetMapping("/optionselect")
    public AjaxResult optionselect()
    {
        return AjaxResult.success(roleService.selectRoleAll());
    }
}
=======
package com.ruoyi.web.controller.system;

import java.util.List;
import org.springframework.beans.factory.annotation.Autowired;
import org.springframework.security.access.prepost.PreAuthorize;
import org.springframework.validation.annotation.Validated;
import org.springframework.web.bind.annotation.DeleteMapping;
import org.springframework.web.bind.annotation.GetMapping;
import org.springframework.web.bind.annotation.PathVariable;
import org.springframework.web.bind.annotation.PostMapping;
import org.springframework.web.bind.annotation.PutMapping;
import org.springframework.web.bind.annotation.RequestBody;
import org.springframework.web.bind.annotation.RequestMapping;
import org.springframework.web.bind.annotation.RestController;
import com.ruoyi.common.annotation.Log;
import com.ruoyi.common.constant.UserConstants;
import com.ruoyi.common.core.controller.BaseController;
import com.ruoyi.common.core.domain.AjaxResult;
import com.ruoyi.common.core.domain.entity.SysRole;
import com.ruoyi.common.core.domain.entity.SysUser;
import com.ruoyi.common.core.domain.model.LoginUser;
import com.ruoyi.common.core.page.TableDataInfo;
import com.ruoyi.common.enums.BusinessType;
import com.ruoyi.common.utils.SecurityUtils;
import com.ruoyi.common.utils.ServletUtils;
import com.ruoyi.common.utils.StringUtils;
import com.ruoyi.common.utils.poi.ExcelUtil;
import com.ruoyi.framework.web.service.SysPermissionService;
import com.ruoyi.framework.web.service.TokenService;
import com.ruoyi.system.domain.SysUserRole;
import com.ruoyi.system.service.ISysRoleService;
import com.ruoyi.system.service.ISysUserService;

/**
 * 角色信息
 * 
 * @author ruoyi
 */
@RestController
@RequestMapping("/system/role")
public class SysRoleController extends BaseController
{
    @Autowired
    private ISysRoleService roleService;

    @Autowired
    private TokenService tokenService;
    
    @Autowired
    private SysPermissionService permissionService;
    
    @Autowired
    private ISysUserService userService;

    @PreAuthorize("@ss.hasPermi('system:role:list')")
    @GetMapping("/list")
    public TableDataInfo list(SysRole role)
    {
        startPage();
        List<SysRole> list = roleService.selectRoleList(role);
        return getDataTable(list);
    }

    @Log(title = "角色管理", businessType = BusinessType.EXPORT)
    @PreAuthorize("@ss.hasPermi('system:role:export')")
    @GetMapping("/export")
    public AjaxResult export(SysRole role)
    {
        List<SysRole> list = roleService.selectRoleList(role);
        ExcelUtil<SysRole> util = new ExcelUtil<SysRole>(SysRole.class);
        return util.exportExcel(list, "角色数据");
    }

    /**
     * 根据角色编号获取详细信息
     */
    @PreAuthorize("@ss.hasPermi('system:role:query')")
    @GetMapping(value = "/{roleId}")
    public AjaxResult getInfo(@PathVariable Long roleId)
    {
        return AjaxResult.success(roleService.selectRoleById(roleId));
    }

    /**
     * 新增角色
     */
    @PreAuthorize("@ss.hasPermi('system:role:add')")
    @Log(title = "角色管理", businessType = BusinessType.INSERT)
    @PostMapping
    public AjaxResult add(@Validated @RequestBody SysRole role)
    {
        if (UserConstants.NOT_UNIQUE.equals(roleService.checkRoleNameUnique(role)))
        {
            return AjaxResult.error("新增角色'" + role.getRoleName() + "'失败，角色名称已存在");
        }
        else if (UserConstants.NOT_UNIQUE.equals(roleService.checkRoleKeyUnique(role)))
        {
            return AjaxResult.error("新增角色'" + role.getRoleName() + "'失败，角色权限已存在");
        }
        role.setCreateBy(SecurityUtils.getUsername());
        return toAjax(roleService.insertRole(role));

    }

    /**
     * 修改保存角色
     */
    @PreAuthorize("@ss.hasPermi('system:role:edit')")
    @Log(title = "角色管理", businessType = BusinessType.UPDATE)
    @PutMapping
    public AjaxResult edit(@Validated @RequestBody SysRole role)
    {
        roleService.checkRoleAllowed(role);
        if (UserConstants.NOT_UNIQUE.equals(roleService.checkRoleNameUnique(role)))
        {
            return AjaxResult.error("修改角色'" + role.getRoleName() + "'失败，角色名称已存在");
        }
        else if (UserConstants.NOT_UNIQUE.equals(roleService.checkRoleKeyUnique(role)))
        {
            return AjaxResult.error("修改角色'" + role.getRoleName() + "'失败，角色权限已存在");
        }
        role.setUpdateBy(SecurityUtils.getUsername());
        
        if (roleService.updateRole(role) > 0)
        {
            // 更新缓存用户权限
            LoginUser loginUser = tokenService.getLoginUser(ServletUtils.getRequest());
            if (StringUtils.isNotNull(loginUser.getUser()) && !loginUser.getUser().isAdmin())
            {
                loginUser.setPermissions(permissionService.getMenuPermission(loginUser.getUser()));
                loginUser.setUser(userService.selectUserByUserName(loginUser.getUser().getUserName()));
                tokenService.setLoginUser(loginUser);
            }
            return AjaxResult.success();
        }
        return AjaxResult.error("修改角色'" + role.getRoleName() + "'失败，请联系管理员");
    }

    /**
     * 修改保存数据权限
     */
    @PreAuthorize("@ss.hasPermi('system:role:edit')")
    @Log(title = "角色管理", businessType = BusinessType.UPDATE)
    @PutMapping("/dataScope")
    public AjaxResult dataScope(@RequestBody SysRole role)
    {
        roleService.checkRoleAllowed(role);
        return toAjax(roleService.authDataScope(role));
    }

    /**
     * 状态修改
     */
    @PreAuthorize("@ss.hasPermi('system:role:edit')")
    @Log(title = "角色管理", businessType = BusinessType.UPDATE)
    @PutMapping("/changeStatus")
    public AjaxResult changeStatus(@RequestBody SysRole role)
    {
        roleService.checkRoleAllowed(role);
        role.setUpdateBy(SecurityUtils.getUsername());
        return toAjax(roleService.updateRoleStatus(role));
    }

    /**
     * 删除角色
     */
    @PreAuthorize("@ss.hasPermi('system:role:remove')")
    @Log(title = "角色管理", businessType = BusinessType.DELETE)
    @DeleteMapping("/{roleIds}")
    public AjaxResult remove(@PathVariable Long[] roleIds)
    {
        return toAjax(roleService.deleteRoleByIds(roleIds));
    }

    /**
     * 获取角色选择框列表
     */
    @PreAuthorize("@ss.hasPermi('system:role:query')")
    @GetMapping("/optionselect")
    public AjaxResult optionselect()
    {
        return AjaxResult.success(roleService.selectRoleAll());
    }

    /**
     * 查询已分配用户角色列表
     */
    @PreAuthorize("@ss.hasPermi('system:role:list')")
    @GetMapping("/authUser/allocatedList")
    public TableDataInfo allocatedList(SysUser user)
    {
        startPage();
        List<SysUser> list = userService.selectAllocatedList(user);
        return getDataTable(list);
    }

    /**
     * 查询未分配用户角色列表
     */
    @PreAuthorize("@ss.hasPermi('system:role:list')")
    @GetMapping("/authUser/unallocatedList")
    public TableDataInfo unallocatedList(SysUser user)
    {
        startPage();
        List<SysUser> list = userService.selectUnallocatedList(user);
        return getDataTable(list);
    }

    /**
     * 取消授权用户
     */
    @PreAuthorize("@ss.hasPermi('system:role:edit')")
    @Log(title = "角色管理", businessType = BusinessType.GRANT)
    @PutMapping("/authUser/cancel")
    public AjaxResult cancelAuthUser(@RequestBody SysUserRole userRole)
    {
        return toAjax(roleService.deleteAuthUser(userRole));
    }

    /**
     * 批量取消授权用户
     */
    @Log(title = "角色管理", businessType = BusinessType.GRANT)
    @PutMapping("/authUser/cancelAll")
    public AjaxResult cancelAuthUserAll(Long roleId, Long[] userIds)
    {
        return toAjax(roleService.deleteAuthUsers(roleId, userIds));
    }

    /**
     * 批量选择用户授权
     */
    @Log(title = "角色管理", businessType = BusinessType.GRANT)
    @PutMapping("/authUser/selectAll")
    public AjaxResult selectAuthUserAll(Long roleId, Long[] userIds)
    {
        return toAjax(roleService.insertAuthUsers(roleId, userIds));
    }
}
>>>>>>> 90c41d49
<|MERGE_RESOLUTION|>--- conflicted
+++ resolved
@@ -1,193 +1,6 @@
-<<<<<<< HEAD
 package com.ruoyi.web.controller.system;
 
 import cn.hutool.core.lang.Validator;
-import com.ruoyi.common.annotation.Log;
-import com.ruoyi.common.constant.UserConstants;
-import com.ruoyi.common.core.controller.BaseController;
-import com.ruoyi.common.core.domain.AjaxResult;
-import com.ruoyi.common.core.domain.entity.SysRole;
-import com.ruoyi.common.core.domain.model.LoginUser;
-import com.ruoyi.common.core.page.TableDataInfo;
-import com.ruoyi.common.enums.BusinessType;
-import com.ruoyi.common.utils.SecurityUtils;
-import com.ruoyi.common.utils.ServletUtils;
-import com.ruoyi.common.utils.poi.ExcelUtil;
-import com.ruoyi.framework.web.service.SysPermissionService;
-import com.ruoyi.framework.web.service.TokenService;
-import com.ruoyi.system.service.ISysRoleService;
-import com.ruoyi.system.service.ISysUserService;
-import org.springframework.beans.factory.annotation.Autowired;
-import org.springframework.security.access.prepost.PreAuthorize;
-import org.springframework.validation.annotation.Validated;
-import org.springframework.web.bind.annotation.*;
-
-import java.util.List;
-
-/**
- * 角色信息
- * 
- * @author ruoyi
- */
-@RestController
-@RequestMapping("/system/role")
-public class SysRoleController extends BaseController
-{
-    @Autowired
-    private ISysRoleService roleService;
-
-    @Autowired
-    private TokenService tokenService;
-
-    @Autowired
-    private SysPermissionService permissionService;
-
-    @Autowired
-    private ISysUserService userService;
-
-    @PreAuthorize("@ss.hasPermi('system:role:list')")
-    @GetMapping("/list")
-    public TableDataInfo list(SysRole role)
-    {
-        return roleService.selectPageRoleList(role);
-    }
-
-    @Log(title = "角色管理", businessType = BusinessType.EXPORT)
-    @PreAuthorize("@ss.hasPermi('system:role:export')")
-    @GetMapping("/export")
-    public AjaxResult export(SysRole role)
-    {
-        List<SysRole> list = roleService.selectRoleList(role);
-        ExcelUtil<SysRole> util = new ExcelUtil<SysRole>(SysRole.class);
-        return util.exportExcel(list, "角色数据");
-    }
-
-    /**
-     * 根据角色编号获取详细信息
-     */
-    @PreAuthorize("@ss.hasPermi('system:role:query')")
-    @GetMapping(value = "/{roleId}")
-    public AjaxResult getInfo(@PathVariable Long roleId)
-    {
-        return AjaxResult.success(roleService.selectRoleById(roleId));
-    }
-
-    /**
-     * 新增角色
-     */
-    @PreAuthorize("@ss.hasPermi('system:role:add')")
-    @Log(title = "角色管理", businessType = BusinessType.INSERT)
-    @PostMapping
-    public AjaxResult add(@Validated @RequestBody SysRole role)
-    {
-        if (UserConstants.NOT_UNIQUE.equals(roleService.checkRoleNameUnique(role)))
-        {
-            return AjaxResult.error("新增角色'" + role.getRoleName() + "'失败，角色名称已存在");
-        }
-        else if (UserConstants.NOT_UNIQUE.equals(roleService.checkRoleKeyUnique(role)))
-        {
-            return AjaxResult.error("新增角色'" + role.getRoleName() + "'失败，角色权限已存在");
-        }
-        role.setCreateBy(SecurityUtils.getUsername());
-        return toAjax(roleService.insertRole(role));
-
-    }
-
-    /**
-     * 修改保存角色
-     */
-    @PreAuthorize("@ss.hasPermi('system:role:edit')")
-    @Log(title = "角色管理", businessType = BusinessType.UPDATE)
-    @PutMapping
-    public AjaxResult edit(@Validated @RequestBody SysRole role)
-    {
-        roleService.checkRoleAllowed(role);
-        if (UserConstants.NOT_UNIQUE.equals(roleService.checkRoleNameUnique(role)))
-        {
-            return AjaxResult.error("修改角色'" + role.getRoleName() + "'失败，角色名称已存在");
-        }
-        else if (UserConstants.NOT_UNIQUE.equals(roleService.checkRoleKeyUnique(role)))
-        {
-            return AjaxResult.error("修改角色'" + role.getRoleName() + "'失败，角色权限已存在");
-        }
-        role.setUpdateBy(SecurityUtils.getUsername());
-
-        if (roleService.updateRole(role) > 0)
-        {
-            // 更新缓存用户权限
-            LoginUser loginUser = tokenService.getLoginUser(ServletUtils.getRequest());
-            if (Validator.isNotNull(loginUser.getUser()) && !loginUser.getUser().isAdmin())
-            {
-                loginUser.setPermissions(permissionService.getMenuPermission(loginUser.getUser()));
-                loginUser.setUser(userService.selectUserByUserName(loginUser.getUser().getUserName()));
-                tokenService.setLoginUser(loginUser);
-            }
-            return AjaxResult.success();
-        }
-        return AjaxResult.error("修改角色'" + role.getRoleName() + "'失败，请联系管理员");
-    }
-
-    /**
-     * 修改保存数据权限
-     */
-    @PreAuthorize("@ss.hasPermi('system:role:edit')")
-    @Log(title = "角色管理", businessType = BusinessType.UPDATE)
-    @PutMapping("/dataScope")
-    public AjaxResult dataScope(@RequestBody SysRole role)
-    {
-        roleService.checkRoleAllowed(role);
-        return toAjax(roleService.authDataScope(role));
-    }
-
-    /**
-     * 状态修改
-     */
-    @PreAuthorize("@ss.hasPermi('system:role:edit')")
-    @Log(title = "角色管理", businessType = BusinessType.UPDATE)
-    @PutMapping("/changeStatus")
-    public AjaxResult changeStatus(@RequestBody SysRole role)
-    {
-        roleService.checkRoleAllowed(role);
-        role.setUpdateBy(SecurityUtils.getUsername());
-        return toAjax(roleService.updateRoleStatus(role));
-    }
-
-    /**
-     * 删除角色
-     */
-    @PreAuthorize("@ss.hasPermi('system:role:remove')")
-    @Log(title = "角色管理", businessType = BusinessType.DELETE)
-    @DeleteMapping("/{roleIds}")
-    public AjaxResult remove(@PathVariable Long[] roleIds)
-    {
-        return toAjax(roleService.deleteRoleByIds(roleIds));
-    }
-
-    /**
-     * 获取角色选择框列表
-     */
-    @PreAuthorize("@ss.hasPermi('system:role:query')")
-    @GetMapping("/optionselect")
-    public AjaxResult optionselect()
-    {
-        return AjaxResult.success(roleService.selectRoleAll());
-    }
-}
-=======
-package com.ruoyi.web.controller.system;
-
-import java.util.List;
-import org.springframework.beans.factory.annotation.Autowired;
-import org.springframework.security.access.prepost.PreAuthorize;
-import org.springframework.validation.annotation.Validated;
-import org.springframework.web.bind.annotation.DeleteMapping;
-import org.springframework.web.bind.annotation.GetMapping;
-import org.springframework.web.bind.annotation.PathVariable;
-import org.springframework.web.bind.annotation.PostMapping;
-import org.springframework.web.bind.annotation.PutMapping;
-import org.springframework.web.bind.annotation.RequestBody;
-import org.springframework.web.bind.annotation.RequestMapping;
-import org.springframework.web.bind.annotation.RestController;
 import com.ruoyi.common.annotation.Log;
 import com.ruoyi.common.constant.UserConstants;
 import com.ruoyi.common.core.controller.BaseController;
@@ -199,17 +12,22 @@
 import com.ruoyi.common.enums.BusinessType;
 import com.ruoyi.common.utils.SecurityUtils;
 import com.ruoyi.common.utils.ServletUtils;
-import com.ruoyi.common.utils.StringUtils;
 import com.ruoyi.common.utils.poi.ExcelUtil;
 import com.ruoyi.framework.web.service.SysPermissionService;
 import com.ruoyi.framework.web.service.TokenService;
 import com.ruoyi.system.domain.SysUserRole;
 import com.ruoyi.system.service.ISysRoleService;
 import com.ruoyi.system.service.ISysUserService;
+import org.springframework.beans.factory.annotation.Autowired;
+import org.springframework.security.access.prepost.PreAuthorize;
+import org.springframework.validation.annotation.Validated;
+import org.springframework.web.bind.annotation.*;
+
+import java.util.List;
 
 /**
  * 角色信息
- * 
+ *
  * @author ruoyi
  */
 @RestController
@@ -221,10 +39,10 @@
 
     @Autowired
     private TokenService tokenService;
-    
+
     @Autowired
     private SysPermissionService permissionService;
-    
+
     @Autowired
     private ISysUserService userService;
 
@@ -232,9 +50,7 @@
     @GetMapping("/list")
     public TableDataInfo list(SysRole role)
     {
-        startPage();
-        List<SysRole> list = roleService.selectRoleList(role);
-        return getDataTable(list);
+        return roleService.selectPageRoleList(role);
     }
 
     @Log(title = "角色管理", businessType = BusinessType.EXPORT)
@@ -296,12 +112,12 @@
             return AjaxResult.error("修改角色'" + role.getRoleName() + "'失败，角色权限已存在");
         }
         role.setUpdateBy(SecurityUtils.getUsername());
-        
+
         if (roleService.updateRole(role) > 0)
         {
             // 更新缓存用户权限
             LoginUser loginUser = tokenService.getLoginUser(ServletUtils.getRequest());
-            if (StringUtils.isNotNull(loginUser.getUser()) && !loginUser.getUser().isAdmin())
+            if (Validator.isNotNull(loginUser.getUser()) && !loginUser.getUser().isAdmin())
             {
                 loginUser.setPermissions(permissionService.getMenuPermission(loginUser.getUser()));
                 loginUser.setUser(userService.selectUserByUserName(loginUser.getUser().getUserName()));
@@ -412,5 +228,4 @@
     {
         return toAjax(roleService.insertAuthUsers(roleId, userIds));
     }
-}
->>>>>>> 90c41d49
+}