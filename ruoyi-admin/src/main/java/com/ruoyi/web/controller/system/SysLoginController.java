package com.ruoyi.web.controller.system;

import cn.dev33.satoken.exception.NotLoginException;
import cn.dev33.satoken.stp.StpUtil;
import com.ruoyi.common.constant.Constants;
import com.ruoyi.common.core.domain.AjaxResult;
import com.ruoyi.common.core.domain.entity.SysMenu;
import com.ruoyi.common.core.domain.entity.SysUser;
import com.ruoyi.common.core.domain.model.LoginBody;
import com.ruoyi.common.utils.SecurityUtils;
import com.ruoyi.system.domain.vo.RouterVo;
import com.ruoyi.system.service.ISysMenuService;
import com.ruoyi.system.service.ISysUserService;
import com.ruoyi.system.service.SysLoginService;
import com.ruoyi.system.service.SysPermissionService;
import io.swagger.annotations.Api;
import io.swagger.annotations.ApiOperation;
import lombok.RequiredArgsConstructor;
import org.springframework.beans.factory.annotation.Autowired;
import org.springframework.validation.annotation.Validated;
import org.springframework.web.bind.annotation.GetMapping;
import org.springframework.web.bind.annotation.PostMapping;
import org.springframework.web.bind.annotation.RequestBody;
import org.springframework.web.bind.annotation.RestController;

import java.util.HashMap;
import java.util.List;
import java.util.Map;
import java.util.Set;

/**
 * 登录验证
 *
 * @author Lion Li
 */
@Validated
@Api(value = "登录验证控制器", tags = {"登录验证管理"})
@RequiredArgsConstructor(onConstructor_ = @Autowired)
@RestController
public class SysLoginController {

    private final SysLoginService loginService;
    private final ISysMenuService menuService;
    private final ISysUserService userService;
    private final SysPermissionService permissionService;

    /**
     * 登录方法
     *
     * @param loginBody 登录信息
     * @return 结果
     */
    @ApiOperation("登录方法")
    @PostMapping("/login")
    public AjaxResult<Map<String, Object>> login(@RequestBody LoginBody loginBody) {
        Map<String, Object> ajax = new HashMap<>();
        // 生成令牌
        String token = loginService.login(loginBody.getUsername(), loginBody.getPassword(), loginBody.getCode(),
                loginBody.getUuid());
        ajax.put(Constants.TOKEN, token);
        return AjaxResult.success(ajax);
    }

    @ApiOperation("登出方法")
    @PostMapping("/logout")
    public AjaxResult<Void> logout(){
        try {
            StpUtil.logout();
        } catch (NotLoginException e) {
        }
        return AjaxResult.success("退出成功");
    }

    /**
     * 获取用户信息
     *
     * @return 用户信息
     */
    @ApiOperation("获取用户信息")
    @GetMapping("getInfo")
    public AjaxResult<Map<String, Object>> getInfo() {
<<<<<<< HEAD
        SysUser user = SecurityUtils.getUser();
=======
        SysUser user = userService.selectUserById(SecurityUtils.getUserId());
>>>>>>> a8a4f210
        // 角色集合
        Set<String> roles = permissionService.getRolePermission(user);
        // 权限集合
        Set<String> permissions = permissionService.getMenuPermission(user);
        Map<String, Object> ajax = new HashMap<>();
        ajax.put("user", user);
        ajax.put("roles", roles);
        ajax.put("permissions", permissions);
        return AjaxResult.success(ajax);
    }

    /**
     * 获取路由信息
     *
     * @return 路由信息
     */
    @ApiOperation("获取路由信息")
    @GetMapping("getRouters")
    public AjaxResult<List<RouterVo>> getRouters() {
        Long userId = SecurityUtils.getUserId();
        List<SysMenu> menus = menuService.selectMenuTreeByUserId(userId);
        return AjaxResult.success(menuService.buildMenus(menus));
    }
}<|MERGE_RESOLUTION|>--- conflicted
+++ resolved
@@ -79,11 +79,7 @@
     @ApiOperation("获取用户信息")
     @GetMapping("getInfo")
     public AjaxResult<Map<String, Object>> getInfo() {
-<<<<<<< HEAD
         SysUser user = SecurityUtils.getUser();
-=======
-        SysUser user = userService.selectUserById(SecurityUtils.getUserId());
->>>>>>> a8a4f210
         // 角色集合
         Set<String> roles = permissionService.getRolePermission(user);
         // 权限集合
