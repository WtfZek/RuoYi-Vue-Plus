--- conflicted
+++ resolved
@@ -1,4 +1,3 @@
-<<<<<<< HEAD
 package com.ruoyi.web.controller.system;
 
 import com.ruoyi.common.constant.Constants;
@@ -7,6 +6,7 @@
 import com.ruoyi.common.core.domain.entity.SysUser;
 import com.ruoyi.common.core.domain.model.LoginBody;
 import com.ruoyi.common.core.domain.model.LoginUser;
+import com.ruoyi.common.utils.SecurityUtils;
 import com.ruoyi.common.utils.ServletUtils;
 import com.ruoyi.framework.web.service.SysLoginService;
 import com.ruoyi.framework.web.service.SysPermissionService;
@@ -89,105 +89,8 @@
     @GetMapping("getRouters")
     public AjaxResult getRouters()
     {
-        LoginUser loginUser = tokenService.getLoginUser(ServletUtils.getRequest());
-        // 用户信息
-        SysUser user = loginUser.getUser();
-        List<SysMenu> menus = menuService.selectMenuTreeByUserId(user.getUserId());
-        return AjaxResult.success(menuService.buildMenus(menus));
-    }
-}
-=======
-package com.ruoyi.web.controller.system;
-
-import java.util.List;
-import java.util.Set;
-import org.springframework.beans.factory.annotation.Autowired;
-import org.springframework.web.bind.annotation.GetMapping;
-import org.springframework.web.bind.annotation.PostMapping;
-import org.springframework.web.bind.annotation.RequestBody;
-import org.springframework.web.bind.annotation.RestController;
-import com.ruoyi.common.constant.Constants;
-import com.ruoyi.common.core.domain.AjaxResult;
-import com.ruoyi.common.core.domain.entity.SysMenu;
-import com.ruoyi.common.core.domain.entity.SysUser;
-import com.ruoyi.common.core.domain.model.LoginBody;
-import com.ruoyi.common.core.domain.model.LoginUser;
-import com.ruoyi.common.utils.SecurityUtils;
-import com.ruoyi.common.utils.ServletUtils;
-import com.ruoyi.framework.web.service.SysLoginService;
-import com.ruoyi.framework.web.service.SysPermissionService;
-import com.ruoyi.framework.web.service.TokenService;
-import com.ruoyi.system.service.ISysMenuService;
-
-/**
- * 登录验证
- * 
- * @author ruoyi
- */
-@RestController
-public class SysLoginController
-{
-    @Autowired
-    private SysLoginService loginService;
-
-    @Autowired
-    private ISysMenuService menuService;
-
-    @Autowired
-    private SysPermissionService permissionService;
-
-    @Autowired
-    private TokenService tokenService;
-
-    /**
-     * 登录方法
-     * 
-     * @param loginBody 登录信息
-     * @return 结果
-     */
-    @PostMapping("/login")
-    public AjaxResult login(@RequestBody LoginBody loginBody)
-    {
-        AjaxResult ajax = AjaxResult.success();
-        // 生成令牌
-        String token = loginService.login(loginBody.getUsername(), loginBody.getPassword(), loginBody.getCode(),
-                loginBody.getUuid());
-        ajax.put(Constants.TOKEN, token);
-        return ajax;
-    }
-
-    /**
-     * 获取用户信息
-     * 
-     * @return 用户信息
-     */
-    @GetMapping("getInfo")
-    public AjaxResult getInfo()
-    {
-        LoginUser loginUser = tokenService.getLoginUser(ServletUtils.getRequest());
-        SysUser user = loginUser.getUser();
-        // 角色集合
-        Set<String> roles = permissionService.getRolePermission(user);
-        // 权限集合
-        Set<String> permissions = permissionService.getMenuPermission(user);
-        AjaxResult ajax = AjaxResult.success();
-        ajax.put("user", user);
-        ajax.put("roles", roles);
-        ajax.put("permissions", permissions);
-        return ajax;
-    }
-
-    /**
-     * 获取路由信息
-     * 
-     * @return 路由信息
-     */
-    @GetMapping("getRouters")
-    public AjaxResult getRouters()
-    {
         Long userId = SecurityUtils.getUserId();
         List<SysMenu> menus = menuService.selectMenuTreeByUserId(userId);
         return AjaxResult.success(menuService.buildMenus(menus));
     }
-}
->>>>>>> 98a143f1
+}