--- conflicted
+++ resolved
@@ -8,20 +8,14 @@
 import com.ruoyi.common.core.domain.entity.SysUser;
 import com.ruoyi.common.core.domain.model.LoginBody;
 import com.ruoyi.common.utils.SecurityUtils;
-<<<<<<< HEAD
+import com.ruoyi.system.domain.vo.RouterVo;
 import com.ruoyi.system.service.ISysMenuService;
 import com.ruoyi.system.service.ISysUserService;
-import com.ruoyi.system.service.SysLoginService;
-import com.ruoyi.system.service.SysPermissionService;
-=======
-import com.ruoyi.system.domain.vo.RouterVo;
-import com.ruoyi.system.service.ISysMenuService;
 import com.ruoyi.system.service.SysLoginService;
 import com.ruoyi.system.service.SysPermissionService;
 import io.swagger.annotations.Api;
 import io.swagger.annotations.ApiOperation;
 import lombok.RequiredArgsConstructor;
->>>>>>> dbb2d846
 import org.springframework.beans.factory.annotation.Autowired;
 import org.springframework.validation.annotation.Validated;
 import org.springframework.web.bind.annotation.GetMapping;
@@ -48,9 +42,7 @@
     private final SysLoginService loginService;
     private final ISysMenuService menuService;
     private final SysPermissionService permissionService;
-
-    @Autowired
-    private ISysUserService iSysUserService;
+    private final ISysUserService iSysUserService;
 
     /**
      * 登录方法
@@ -69,6 +61,7 @@
         return AjaxResult.success(ajax);
     }
 
+    @ApiOperation("登出方法")
     @PostMapping("/logout")
     public AjaxResult logout(){
         try {
@@ -85,14 +78,8 @@
      */
     @ApiOperation("获取用户信息")
     @GetMapping("getInfo")
-<<<<<<< HEAD
-    public AjaxResult getInfo()
-    {
+    public AjaxResult<Map<String, Object>> getInfo() {
         SysUser user = SecurityUtils.getUser();
-=======
-    public AjaxResult<Map<String, Object>> getInfo() {
-        SysUser user = SecurityUtils.getLoginUser().getUser();
->>>>>>> dbb2d846
         // 角色集合
         Set<String> roles = permissionService.getRolePermission(user);
         // 权限集合
@@ -111,15 +98,9 @@
      */
     @ApiOperation("获取路由信息")
     @GetMapping("getRouters")
-<<<<<<< HEAD
-    public AjaxResult getRouters()
-    {
-        List<SysMenu> menus = menuService.selectMenuTreeByUserId(SecurityUtils.getUserId());
-=======
     public AjaxResult<List<RouterVo>> getRouters() {
         Long userId = SecurityUtils.getUserId();
         List<SysMenu> menus = menuService.selectMenuTreeByUserId(userId);
->>>>>>> dbb2d846
         return AjaxResult.success(menuService.buildMenus(menus));
     }
 }