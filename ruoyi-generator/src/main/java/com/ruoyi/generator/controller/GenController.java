package com.ruoyi.generator.controller;

import cn.dev33.satoken.annotation.SaCheckPermission;
import cn.hutool.core.convert.Convert;
import com.ruoyi.common.annotation.Log;
import com.ruoyi.common.core.controller.BaseController;
import com.ruoyi.common.core.domain.AjaxResult;
import com.ruoyi.common.core.page.TableDataInfo;
import com.ruoyi.common.enums.BusinessType;
import com.ruoyi.generator.domain.GenTable;
import com.ruoyi.generator.domain.GenTableColumn;
import com.ruoyi.generator.service.IGenTableColumnService;
import com.ruoyi.generator.service.IGenTableService;
import io.swagger.annotations.Api;
import io.swagger.annotations.ApiOperation;
import lombok.RequiredArgsConstructor;
import org.apache.commons.io.IOUtils;
import org.springframework.beans.factory.annotation.Autowired;
import org.springframework.validation.annotation.Validated;
import org.springframework.web.bind.annotation.*;

import javax.servlet.http.HttpServletResponse;
import java.io.IOException;
import java.util.HashMap;
import java.util.List;
import java.util.Map;

/**
 * 代码生成 操作处理
 *
 * @author Lion Li
 */
@Validated
@Api(value = "代码生成", tags = {"代码生成管理"})
@RequiredArgsConstructor(onConstructor_ = @Autowired)
@RestController
@RequestMapping("/tool/gen")
public class GenController extends BaseController {

    private final IGenTableService genTableService;
    private final IGenTableColumnService genTableColumnService;

    /**
     * 查询代码生成列表
     */
<<<<<<< HEAD
    @SaCheckPermission("tool:gen:list")
=======
    @ApiOperation("查询代码生成列表")
    @PreAuthorize("@ss.hasPermi('tool:gen:list')")
>>>>>>> dbb2d846
    @GetMapping("/list")
    public TableDataInfo<GenTable> genList(GenTable genTable) {
        return genTableService.selectPageGenTableList(genTable);
    }

    /**
     * 修改代码生成业务
     */
<<<<<<< HEAD
    @SaCheckPermission("tool:gen:query")
=======
    @ApiOperation("修改代码生成业务")
    @PreAuthorize("@ss.hasPermi('tool:gen:query')")
>>>>>>> dbb2d846
    @GetMapping(value = "/{talbleId}")
    public AjaxResult<Map<String, Object>> getInfo(@PathVariable Long talbleId) {
        GenTable table = genTableService.selectGenTableById(talbleId);
        List<GenTable> tables = genTableService.selectGenTableAll();
        List<GenTableColumn> list = genTableColumnService.selectGenTableColumnListByTableId(talbleId);
        Map<String, Object> map = new HashMap<String, Object>();
        map.put("info", table);
        map.put("rows", list);
        map.put("tables", tables);
        return AjaxResult.success(map);
    }

    /**
     * 查询数据库列表
     */
<<<<<<< HEAD
    @SaCheckPermission("tool:gen:list")
=======
    @ApiOperation("查询数据库列表")
    @PreAuthorize("@ss.hasPermi('tool:gen:list')")
>>>>>>> dbb2d846
    @GetMapping("/db/list")
    public TableDataInfo<GenTable> dataList(GenTable genTable) {
        return genTableService.selectPageDbTableList(genTable);
    }

    /**
     * 查询数据表字段列表
     */
<<<<<<< HEAD
    @SaCheckPermission("tool:gen:list")
=======
    @ApiOperation("查询数据表字段列表")
    @PreAuthorize("@ss.hasPermi('tool:gen:list')")
>>>>>>> dbb2d846
    @GetMapping(value = "/column/{talbleId}")
    public TableDataInfo<GenTableColumn> columnList(Long tableId) {
        TableDataInfo<GenTableColumn> dataInfo = new TableDataInfo<>();
        List<GenTableColumn> list = genTableColumnService.selectGenTableColumnListByTableId(tableId);
        dataInfo.setRows(list);
        dataInfo.setTotal(list.size());
        return dataInfo;
    }

    /**
     * 导入表结构（保存）
     */
<<<<<<< HEAD
    @SaCheckPermission("tool:gen:import")
=======
    @ApiOperation("导入表结构（保存）")
    @PreAuthorize("@ss.hasPermi('tool:gen:import')")
>>>>>>> dbb2d846
    @Log(title = "代码生成", businessType = BusinessType.IMPORT)
    @PostMapping("/importTable")
    public AjaxResult<Void> importTableSave(String tables) {
        String[] tableNames = Convert.toStrArray(tables);
        // 查询表信息
        List<GenTable> tableList = genTableService.selectDbTableListByNames(tableNames);
        genTableService.importGenTable(tableList);
        return AjaxResult.success();
    }

    /**
     * 修改保存代码生成业务
     */
<<<<<<< HEAD
    @SaCheckPermission("tool:gen:edit")
=======
    @ApiOperation("修改保存代码生成业务")
    @PreAuthorize("@ss.hasPermi('tool:gen:edit')")
>>>>>>> dbb2d846
    @Log(title = "代码生成", businessType = BusinessType.UPDATE)
    @PutMapping
    public AjaxResult<Void> editSave(@Validated @RequestBody GenTable genTable) {
        genTableService.validateEdit(genTable);
        genTableService.updateGenTable(genTable);
        return AjaxResult.success();
    }

    /**
     * 删除代码生成
     */
<<<<<<< HEAD
    @SaCheckPermission("tool:gen:remove")
=======
    @ApiOperation("删除代码生成")
    @PreAuthorize("@ss.hasPermi('tool:gen:remove')")
>>>>>>> dbb2d846
    @Log(title = "代码生成", businessType = BusinessType.DELETE)
    @DeleteMapping("/{tableIds}")
    public AjaxResult<Void> remove(@PathVariable Long[] tableIds) {
        genTableService.deleteGenTableByIds(tableIds);
        return AjaxResult.success();
    }

    /**
     * 预览代码
     */
<<<<<<< HEAD
    @SaCheckPermission("tool:gen:preview")
=======
    @ApiOperation("预览代码")
    @PreAuthorize("@ss.hasPermi('tool:gen:preview')")
>>>>>>> dbb2d846
    @GetMapping("/preview/{tableId}")
    public AjaxResult<Map<String, String>> preview(@PathVariable("tableId") Long tableId) throws IOException {
        Map<String, String> dataMap = genTableService.previewCode(tableId);
        return AjaxResult.success(dataMap);
    }

    /**
     * 生成代码（下载方式）
     */
<<<<<<< HEAD
    @SaCheckPermission("tool:gen:code")
=======
    @ApiOperation("生成代码（下载方式）")
    @PreAuthorize("@ss.hasPermi('tool:gen:code')")
>>>>>>> dbb2d846
    @Log(title = "代码生成", businessType = BusinessType.GENCODE)
    @GetMapping("/download/{tableName}")
    public void download(HttpServletResponse response, @PathVariable("tableName") String tableName) throws IOException {
        byte[] data = genTableService.downloadCode(tableName);
        genCode(response, data);
    }

    /**
     * 生成代码（自定义路径）
     */
<<<<<<< HEAD
    @SaCheckPermission("tool:gen:code")
=======
    @ApiOperation("生成代码（自定义路径）")
    @PreAuthorize("@ss.hasPermi('tool:gen:code')")
>>>>>>> dbb2d846
    @Log(title = "代码生成", businessType = BusinessType.GENCODE)
    @GetMapping("/genCode/{tableName}")
    public AjaxResult<Void> genCode(@PathVariable("tableName") String tableName) {
        genTableService.generatorCode(tableName);
        return AjaxResult.success();
    }

    /**
     * 同步数据库
     */
<<<<<<< HEAD
    @SaCheckPermission("tool:gen:edit")
=======
    @ApiOperation("同步数据库")
    @PreAuthorize("@ss.hasPermi('tool:gen:edit')")
>>>>>>> dbb2d846
    @Log(title = "代码生成", businessType = BusinessType.UPDATE)
    @GetMapping("/synchDb/{tableName}")
    public AjaxResult<Void> synchDb(@PathVariable("tableName") String tableName) {
        genTableService.synchDb(tableName);
        return AjaxResult.success();
    }

    /**
     * 批量生成代码
     */
<<<<<<< HEAD
    @SaCheckPermission("tool:gen:code")
=======
    @ApiOperation("批量生成代码")
    @PreAuthorize("@ss.hasPermi('tool:gen:code')")
>>>>>>> dbb2d846
    @Log(title = "代码生成", businessType = BusinessType.GENCODE)
    @GetMapping("/batchGenCode")
    public void batchGenCode(HttpServletResponse response, String tables) throws IOException {
        String[] tableNames = Convert.toStrArray(tables);
        byte[] data = genTableService.downloadCode(tableNames);
        genCode(response, data);
    }

    /**
     * 生成zip文件
     */
    private void genCode(HttpServletResponse response, byte[] data) throws IOException {
        response.reset();
        response.addHeader("Access-Control-Allow-Origin", "*");
        response.addHeader("Access-Control-Expose-Headers", "Content-Disposition");
        response.setHeader("Content-Disposition", "attachment; filename=\"ruoyi.zip\"");
        response.addHeader("Content-Length", "" + data.length);
        response.setContentType("application/octet-stream; charset=UTF-8");
        IOUtils.write(data, response.getOutputStream());
    }
}<|MERGE_RESOLUTION|>--- conflicted
+++ resolved
@@ -43,12 +43,8 @@
     /**
      * 查询代码生成列表
      */
-<<<<<<< HEAD
+    @ApiOperation("查询代码生成列表")
     @SaCheckPermission("tool:gen:list")
-=======
-    @ApiOperation("查询代码生成列表")
-    @PreAuthorize("@ss.hasPermi('tool:gen:list')")
->>>>>>> dbb2d846
     @GetMapping("/list")
     public TableDataInfo<GenTable> genList(GenTable genTable) {
         return genTableService.selectPageGenTableList(genTable);
@@ -57,12 +53,8 @@
     /**
      * 修改代码生成业务
      */
-<<<<<<< HEAD
+    @ApiOperation("修改代码生成业务")
     @SaCheckPermission("tool:gen:query")
-=======
-    @ApiOperation("修改代码生成业务")
-    @PreAuthorize("@ss.hasPermi('tool:gen:query')")
->>>>>>> dbb2d846
     @GetMapping(value = "/{talbleId}")
     public AjaxResult<Map<String, Object>> getInfo(@PathVariable Long talbleId) {
         GenTable table = genTableService.selectGenTableById(talbleId);
@@ -78,12 +70,8 @@
     /**
      * 查询数据库列表
      */
-<<<<<<< HEAD
+    @ApiOperation("查询数据库列表")
     @SaCheckPermission("tool:gen:list")
-=======
-    @ApiOperation("查询数据库列表")
-    @PreAuthorize("@ss.hasPermi('tool:gen:list')")
->>>>>>> dbb2d846
     @GetMapping("/db/list")
     public TableDataInfo<GenTable> dataList(GenTable genTable) {
         return genTableService.selectPageDbTableList(genTable);
@@ -92,12 +80,8 @@
     /**
      * 查询数据表字段列表
      */
-<<<<<<< HEAD
+    @ApiOperation("查询数据表字段列表")
     @SaCheckPermission("tool:gen:list")
-=======
-    @ApiOperation("查询数据表字段列表")
-    @PreAuthorize("@ss.hasPermi('tool:gen:list')")
->>>>>>> dbb2d846
     @GetMapping(value = "/column/{talbleId}")
     public TableDataInfo<GenTableColumn> columnList(Long tableId) {
         TableDataInfo<GenTableColumn> dataInfo = new TableDataInfo<>();
@@ -110,12 +94,8 @@
     /**
      * 导入表结构（保存）
      */
-<<<<<<< HEAD
+    @ApiOperation("导入表结构（保存）")
     @SaCheckPermission("tool:gen:import")
-=======
-    @ApiOperation("导入表结构（保存）")
-    @PreAuthorize("@ss.hasPermi('tool:gen:import')")
->>>>>>> dbb2d846
     @Log(title = "代码生成", businessType = BusinessType.IMPORT)
     @PostMapping("/importTable")
     public AjaxResult<Void> importTableSave(String tables) {
@@ -129,12 +109,8 @@
     /**
      * 修改保存代码生成业务
      */
-<<<<<<< HEAD
+    @ApiOperation("修改保存代码生成业务")
     @SaCheckPermission("tool:gen:edit")
-=======
-    @ApiOperation("修改保存代码生成业务")
-    @PreAuthorize("@ss.hasPermi('tool:gen:edit')")
->>>>>>> dbb2d846
     @Log(title = "代码生成", businessType = BusinessType.UPDATE)
     @PutMapping
     public AjaxResult<Void> editSave(@Validated @RequestBody GenTable genTable) {
@@ -146,12 +122,8 @@
     /**
      * 删除代码生成
      */
-<<<<<<< HEAD
+    @ApiOperation("删除代码生成")
     @SaCheckPermission("tool:gen:remove")
-=======
-    @ApiOperation("删除代码生成")
-    @PreAuthorize("@ss.hasPermi('tool:gen:remove')")
->>>>>>> dbb2d846
     @Log(title = "代码生成", businessType = BusinessType.DELETE)
     @DeleteMapping("/{tableIds}")
     public AjaxResult<Void> remove(@PathVariable Long[] tableIds) {
@@ -162,12 +134,8 @@
     /**
      * 预览代码
      */
-<<<<<<< HEAD
+    @ApiOperation("预览代码")
     @SaCheckPermission("tool:gen:preview")
-=======
-    @ApiOperation("预览代码")
-    @PreAuthorize("@ss.hasPermi('tool:gen:preview')")
->>>>>>> dbb2d846
     @GetMapping("/preview/{tableId}")
     public AjaxResult<Map<String, String>> preview(@PathVariable("tableId") Long tableId) throws IOException {
         Map<String, String> dataMap = genTableService.previewCode(tableId);
@@ -177,12 +145,8 @@
     /**
      * 生成代码（下载方式）
      */
-<<<<<<< HEAD
+    @ApiOperation("生成代码（下载方式）")
     @SaCheckPermission("tool:gen:code")
-=======
-    @ApiOperation("生成代码（下载方式）")
-    @PreAuthorize("@ss.hasPermi('tool:gen:code')")
->>>>>>> dbb2d846
     @Log(title = "代码生成", businessType = BusinessType.GENCODE)
     @GetMapping("/download/{tableName}")
     public void download(HttpServletResponse response, @PathVariable("tableName") String tableName) throws IOException {
@@ -193,12 +157,8 @@
     /**
      * 生成代码（自定义路径）
      */
-<<<<<<< HEAD
+    @ApiOperation("生成代码（自定义路径）")
     @SaCheckPermission("tool:gen:code")
-=======
-    @ApiOperation("生成代码（自定义路径）")
-    @PreAuthorize("@ss.hasPermi('tool:gen:code')")
->>>>>>> dbb2d846
     @Log(title = "代码生成", businessType = BusinessType.GENCODE)
     @GetMapping("/genCode/{tableName}")
     public AjaxResult<Void> genCode(@PathVariable("tableName") String tableName) {
@@ -209,12 +169,8 @@
     /**
      * 同步数据库
      */
-<<<<<<< HEAD
+    @ApiOperation("同步数据库")
     @SaCheckPermission("tool:gen:edit")
-=======
-    @ApiOperation("同步数据库")
-    @PreAuthorize("@ss.hasPermi('tool:gen:edit')")
->>>>>>> dbb2d846
     @Log(title = "代码生成", businessType = BusinessType.UPDATE)
     @GetMapping("/synchDb/{tableName}")
     public AjaxResult<Void> synchDb(@PathVariable("tableName") String tableName) {
@@ -225,12 +181,8 @@
     /**
      * 批量生成代码
      */
-<<<<<<< HEAD
+    @ApiOperation("批量生成代码")
     @SaCheckPermission("tool:gen:code")
-=======
-    @ApiOperation("批量生成代码")
-    @PreAuthorize("@ss.hasPermi('tool:gen:code')")
->>>>>>> dbb2d846
     @Log(title = "代码生成", businessType = BusinessType.GENCODE)
     @GetMapping("/batchGenCode")
     public void batchGenCode(HttpServletResponse response, String tables) throws IOException {
