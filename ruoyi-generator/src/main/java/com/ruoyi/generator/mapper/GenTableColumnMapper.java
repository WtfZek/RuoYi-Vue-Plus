<<<<<<< HEAD
package com.ruoyi.generator.mapper;

import java.util.List;
import com.ruoyi.generator.domain.GenTableColumn;

/**
 * 业务字段 数据层
 * 
 * @author ruoyi
 */
public interface GenTableColumnMapper
{
    /**
     * 根据表名称查询列信息
     * 
     * @param tableName 表名称
     * @return 列信息
     */
    public List<GenTableColumn> selectDbTableColumnsByName(String tableName);
    
    /**
     * 查询业务字段列表
     * 
     * @param tableId 业务字段编号
     * @return 业务字段集合
     */
    public List<GenTableColumn> selectGenTableColumnListByTableId(Long tableId);

    /**
     * 新增业务字段
     * 
     * @param genTableColumn 业务字段信息
     * @return 结果
     */
    public int insertGenTableColumn(GenTableColumn genTableColumn);

    /**
     * 修改业务字段
     * 
     * @param genTableColumn 业务字段信息
     * @return 结果
     */
    public int updateGenTableColumn(GenTableColumn genTableColumn);

    /**
     * 批量删除业务字段
     * 
     * @param ids 需要删除的数据ID
     * @return 结果
     */
    public int deleteGenTableColumnByIds(Long[] ids);
}
=======
package com.ruoyi.generator.mapper;

import java.util.List;
import com.ruoyi.generator.domain.GenTableColumn;

/**
 * 业务字段 数据层
 * 
 * @author ruoyi
 */
public interface GenTableColumnMapper
{
    /**
     * 根据表名称查询列信息
     * 
     * @param tableName 表名称
     * @return 列信息
     */
    public List<GenTableColumn> selectDbTableColumnsByName(String tableName);

    /**
     * 查询业务字段列表
     * 
     * @param tableId 业务字段编号
     * @return 业务字段集合
     */
    public List<GenTableColumn> selectGenTableColumnListByTableId(Long tableId);

    /**
     * 新增业务字段
     * 
     * @param genTableColumn 业务字段信息
     * @return 结果
     */
    public int insertGenTableColumn(GenTableColumn genTableColumn);

    /**
     * 修改业务字段
     * 
     * @param genTableColumn 业务字段信息
     * @return 结果
     */
    public int updateGenTableColumn(GenTableColumn genTableColumn);

    /**
     * 删除业务字段
     * 
     * @param genTableColumns 列数据
     * @return 结果
     */
    public int deleteGenTableColumns(List<GenTableColumn> genTableColumns);

    /**
     * 批量删除业务字段
     * 
     * @param ids 需要删除的数据ID
     * @return 结果
     */
    public int deleteGenTableColumnByIds(Long[] ids);
}
>>>>>>> 0ecf27f8
<|MERGE_RESOLUTION|>--- conflicted
+++ resolved
@@ -1,57 +1,3 @@
-<<<<<<< HEAD
-package com.ruoyi.generator.mapper;
-
-import java.util.List;
-import com.ruoyi.generator.domain.GenTableColumn;
-
-/**
- * 业务字段 数据层
- * 
- * @author ruoyi
- */
-public interface GenTableColumnMapper
-{
-    /**
-     * 根据表名称查询列信息
-     * 
-     * @param tableName 表名称
-     * @return 列信息
-     */
-    public List<GenTableColumn> selectDbTableColumnsByName(String tableName);
-    
-    /**
-     * 查询业务字段列表
-     * 
-     * @param tableId 业务字段编号
-     * @return 业务字段集合
-     */
-    public List<GenTableColumn> selectGenTableColumnListByTableId(Long tableId);
-
-    /**
-     * 新增业务字段
-     * 
-     * @param genTableColumn 业务字段信息
-     * @return 结果
-     */
-    public int insertGenTableColumn(GenTableColumn genTableColumn);
-
-    /**
-     * 修改业务字段
-     * 
-     * @param genTableColumn 业务字段信息
-     * @return 结果
-     */
-    public int updateGenTableColumn(GenTableColumn genTableColumn);
-
-    /**
-     * 批量删除业务字段
-     * 
-     * @param ids 需要删除的数据ID
-     * @return 结果
-     */
-    public int deleteGenTableColumnByIds(Long[] ids);
-}
-=======
 package com.ruoyi.generator.mapper;
 
 import java.util.List;
@@ -111,5 +57,4 @@
      * @return 结果
      */
     public int deleteGenTableColumnByIds(Long[] ids);
-}
->>>>>>> 0ecf27f8
+}