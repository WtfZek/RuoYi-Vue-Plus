--- conflicted
+++ resolved
@@ -1,4 +1,3 @@
-<<<<<<< HEAD
 package com.ruoyi.generator.domain;
 
 import javax.validation.constraints.NotBlank;
@@ -60,7 +59,7 @@
     /** 查询方式（EQ等于、NE不等于、GT大于、LT小于、LIKE模糊、BETWEEN范围） */
     private String queryType;
 
-    /** 显示类型（input文本框、textarea文本域、select下拉框、checkbox复选框、radio单选框、datetime日期控件） */
+    /** 显示类型（input文本框、textarea文本域、select下拉框、checkbox复选框、radio单选框、datetime日期控件、editor富文本控件） */
     private String htmlType;
 
     /** 字典类型 */
@@ -366,374 +365,4 @@
             return this.columnComment;
         }
     }
-}
-=======
-package com.ruoyi.generator.domain;
-
-import javax.validation.constraints.NotBlank;
-import com.ruoyi.common.core.domain.BaseEntity;
-import com.ruoyi.common.utils.StringUtils;
-
-/**
- * 代码生成业务字段表 gen_table_column
- * 
- * @author ruoyi
- */
-public class GenTableColumn extends BaseEntity
-{
-    private static final long serialVersionUID = 1L;
-
-    /** 编号 */
-    private Long columnId;
-
-    /** 归属表编号 */
-    private Long tableId;
-
-    /** 列名称 */
-    private String columnName;
-
-    /** 列描述 */
-    private String columnComment;
-
-    /** 列类型 */
-    private String columnType;
-
-    /** JAVA类型 */
-    private String javaType;
-
-    /** JAVA字段名 */
-    @NotBlank(message = "Java属性不能为空")
-    private String javaField;
-
-    /** 是否主键（1是） */
-    private String isPk;
-
-    /** 是否自增（1是） */
-    private String isIncrement;
-
-    /** 是否必填（1是） */
-    private String isRequired;
-
-    /** 是否为插入字段（1是） */
-    private String isInsert;
-
-    /** 是否编辑字段（1是） */
-    private String isEdit;
-
-    /** 是否列表字段（1是） */
-    private String isList;
-
-    /** 是否查询字段（1是） */
-    private String isQuery;
-
-    /** 查询方式（EQ等于、NE不等于、GT大于、LT小于、LIKE模糊、BETWEEN范围） */
-    private String queryType;
-
-    /** 显示类型（input文本框、textarea文本域、select下拉框、checkbox复选框、radio单选框、datetime日期控件、editor富文本控件） */
-    private String htmlType;
-
-    /** 字典类型 */
-    private String dictType;
-
-    /** 排序 */
-    private Integer sort;
-
-    public void setColumnId(Long columnId)
-    {
-        this.columnId = columnId;
-    }
-
-    public Long getColumnId()
-    {
-        return columnId;
-    }
-
-    public void setTableId(Long tableId)
-    {
-        this.tableId = tableId;
-    }
-
-    public Long getTableId()
-    {
-        return tableId;
-    }
-
-    public void setColumnName(String columnName)
-    {
-        this.columnName = columnName;
-    }
-
-    public String getColumnName()
-    {
-        return columnName;
-    }
-
-    public void setColumnComment(String columnComment)
-    {
-        this.columnComment = columnComment;
-    }
-
-    public String getColumnComment()
-    {
-        return columnComment;
-    }
-
-    public void setColumnType(String columnType)
-    {
-        this.columnType = columnType;
-    }
-
-    public String getColumnType()
-    {
-        return columnType;
-    }
-
-    public void setJavaType(String javaType)
-    {
-        this.javaType = javaType;
-    }
-
-    public String getJavaType()
-    {
-        return javaType;
-    }
-
-    public void setJavaField(String javaField)
-    {
-        this.javaField = javaField;
-    }
-
-    public String getJavaField()
-    {
-        return javaField;
-    }
-
-    public void setIsPk(String isPk)
-    {
-        this.isPk = isPk;
-    }
-
-    public String getIsPk()
-    {
-        return isPk;
-    }
-
-    public boolean isPk()
-    {
-        return isPk(this.isPk);
-    }
-
-    public boolean isPk(String isPk)
-    {
-        return isPk != null && StringUtils.equals("1", isPk);
-    }
-
-    public String getIsIncrement()
-    {
-        return isIncrement;
-    }
-
-    public void setIsIncrement(String isIncrement)
-    {
-        this.isIncrement = isIncrement;
-    }
-
-    public boolean isIncrement()
-    {
-        return isIncrement(this.isIncrement);
-    }
-
-    public boolean isIncrement(String isIncrement)
-    {
-        return isIncrement != null && StringUtils.equals("1", isIncrement);
-    }
-
-    public void setIsRequired(String isRequired)
-    {
-        this.isRequired = isRequired;
-    }
-
-    public String getIsRequired()
-    {
-        return isRequired;
-    }
-
-    public boolean isRequired()
-    {
-        return isRequired(this.isRequired);
-    }
-
-    public boolean isRequired(String isRequired)
-    {
-        return isRequired != null && StringUtils.equals("1", isRequired);
-    }
-
-    public void setIsInsert(String isInsert)
-    {
-        this.isInsert = isInsert;
-    }
-
-    public String getIsInsert()
-    {
-        return isInsert;
-    }
-
-    public boolean isInsert()
-    {
-        return isInsert(this.isInsert);
-    }
-
-    public boolean isInsert(String isInsert)
-    {
-        return isInsert != null && StringUtils.equals("1", isInsert);
-    }
-
-    public void setIsEdit(String isEdit)
-    {
-        this.isEdit = isEdit;
-    }
-
-    public String getIsEdit()
-    {
-        return isEdit;
-    }
-
-    public boolean isEdit()
-    {
-        return isInsert(this.isEdit);
-    }
-
-    public boolean isEdit(String isEdit)
-    {
-        return isEdit != null && StringUtils.equals("1", isEdit);
-    }
-
-    public void setIsList(String isList)
-    {
-        this.isList = isList;
-    }
-
-    public String getIsList()
-    {
-        return isList;
-    }
-
-    public boolean isList()
-    {
-        return isList(this.isList);
-    }
-
-    public boolean isList(String isList)
-    {
-        return isList != null && StringUtils.equals("1", isList);
-    }
-
-    public void setIsQuery(String isQuery)
-    {
-        this.isQuery = isQuery;
-    }
-
-    public String getIsQuery()
-    {
-        return isQuery;
-    }
-
-    public boolean isQuery()
-    {
-        return isQuery(this.isQuery);
-    }
-
-    public boolean isQuery(String isQuery)
-    {
-        return isQuery != null && StringUtils.equals("1", isQuery);
-    }
-
-    public void setQueryType(String queryType)
-    {
-        this.queryType = queryType;
-    }
-
-    public String getQueryType()
-    {
-        return queryType;
-    }
-
-    public String getHtmlType()
-    {
-        return htmlType;
-    }
-
-    public void setHtmlType(String htmlType)
-    {
-        this.htmlType = htmlType;
-    }
-
-    public void setDictType(String dictType)
-    {
-        this.dictType = dictType;
-    }
-
-    public String getDictType()
-    {
-        return dictType;
-    }
-
-    public void setSort(Integer sort)
-    {
-        this.sort = sort;
-    }
-
-    public Integer getSort()
-    {
-        return sort;
-    }
-
-    public boolean isSuperColumn()
-    {
-        return isSuperColumn(this.javaField);
-    }
-
-    public static boolean isSuperColumn(String javaField)
-    {
-        return StringUtils.equalsAnyIgnoreCase(javaField,
-                // BaseEntity
-                "createBy", "createTime", "updateBy", "updateTime", "remark",
-                // TreeEntity
-                "parentName", "parentId", "orderNum", "ancestors");
-    }
-
-    public boolean isUsableColumn()
-    {
-        return isUsableColumn(javaField);
-    }
-
-    public static boolean isUsableColumn(String javaField)
-    {
-        // isSuperColumn()中的名单用于避免生成多余Domain属性，若某些属性在生成页面时需要用到不能忽略，则放在此处白名单
-        return StringUtils.equalsAnyIgnoreCase(javaField, "parentId", "orderNum", "remark");
-    }
-
-    public String readConverterExp()
-    {
-        String remarks = StringUtils.substringBetween(this.columnComment, "（", "）");
-        StringBuffer sb = new StringBuffer();
-        if (StringUtils.isNotEmpty(remarks))
-        {
-            for (String value : remarks.split(" "))
-            {
-                if (StringUtils.isNotEmpty(value))
-                {
-                    Object startStr = value.subSequence(0, 1);
-                    String endStr = value.substring(1);
-                    sb.append("").append(startStr).append("=").append(endStr).append(",");
-                }
-            }
-            return sb.deleteCharAt(sb.length() - 1).toString();
-        }
-        else
-        {
-            return this.columnComment;
-        }
-    }
-}
->>>>>>> a948affb
+}