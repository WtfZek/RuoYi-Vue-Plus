--- conflicted
+++ resolved
@@ -1,4 +1,3 @@
-<<<<<<< HEAD
 package com.ruoyi.generator.domain;
 
 import java.util.List;
@@ -56,6 +55,12 @@
     @NotBlank(message = "作者不能为空")
     private String functionAuthor;
 
+    /** 生成代码方式（0zip压缩包 1自定义路径） */
+    private String genType;
+
+    /** 生成路径（不填默认项目路径） */
+    private String genPath;
+
     /** 主键信息 */
     private GenTableColumn pkColumn;
 
@@ -179,6 +184,26 @@
     public void setFunctionAuthor(String functionAuthor)
     {
         this.functionAuthor = functionAuthor;
+    }
+
+    public String getGenType()
+    {
+        return genType;
+    }
+
+    public void setGenType(String genType)
+    {
+        this.genType = genType;
+    }
+
+    public String getGenPath()
+    {
+        return genPath;
+    }
+
+    public void setGenPath(String genPath)
+    {
+        this.genPath = genPath;
     }
 
     public GenTableColumn getPkColumn()
@@ -295,328 +320,4 @@
         }
         return StringUtils.equalsAnyIgnoreCase(javaField, GenConstants.BASE_ENTITY);
     }
-=======
-package com.ruoyi.generator.domain;
-
-import java.util.List;
-import javax.validation.Valid;
-import javax.validation.constraints.NotBlank;
-import org.apache.commons.lang3.ArrayUtils;
-import com.ruoyi.common.constant.GenConstants;
-import com.ruoyi.common.core.domain.BaseEntity;
-import com.ruoyi.common.utils.StringUtils;
-
-/**
- * 业务表 gen_table
- * 
- * @author ruoyi
- */
-public class GenTable extends BaseEntity
-{
-    private static final long serialVersionUID = 1L;
-
-    /** 编号 */
-    private Long tableId;
-
-    /** 表名称 */
-    @NotBlank(message = "表名称不能为空")
-    private String tableName;
-
-    /** 表描述 */
-    @NotBlank(message = "表描述不能为空")
-    private String tableComment;
-
-    /** 实体类名称(首字母大写) */
-    @NotBlank(message = "实体类名称不能为空")
-    private String className;
-
-    /** 使用的模板（crud单表操作 tree树表操作） */
-    private String tplCategory;
-
-    /** 生成包路径 */
-    @NotBlank(message = "生成包路径不能为空")
-    private String packageName;
-
-    /** 生成模块名 */
-    @NotBlank(message = "生成模块名不能为空")
-    private String moduleName;
-
-    /** 生成业务名 */
-    @NotBlank(message = "生成业务名不能为空")
-    private String businessName;
-
-    /** 生成功能名 */
-    @NotBlank(message = "生成功能名不能为空")
-    private String functionName;
-
-    /** 生成作者 */
-    @NotBlank(message = "作者不能为空")
-    private String functionAuthor;
-
-    /** 生成代码方式（0zip压缩包 1自定义路径） */
-    private String genType;
-
-    /** 生成路径（不填默认项目路径） */
-    private String genPath;
-
-    /** 主键信息 */
-    private GenTableColumn pkColumn;
-
-    /** 表列信息 */
-    @Valid
-    private List<GenTableColumn> columns;
-
-    /** 其它生成选项 */
-    private String options;
-
-    /** 树编码字段 */
-    private String treeCode;
-
-    /** 树父编码字段 */
-    private String treeParentCode;
-
-    /** 树名称字段 */
-    private String treeName;
-
-    /** 上级菜单ID字段 */
-    private String parentMenuId;
-
-    /** 上级菜单名称字段 */
-    private String parentMenuName;
-
-    public Long getTableId()
-    {
-        return tableId;
-    }
-
-    public void setTableId(Long tableId)
-    {
-        this.tableId = tableId;
-    }
-
-    public String getTableName()
-    {
-        return tableName;
-    }
-
-    public void setTableName(String tableName)
-    {
-        this.tableName = tableName;
-    }
-
-    public String getTableComment()
-    {
-        return tableComment;
-    }
-
-    public void setTableComment(String tableComment)
-    {
-        this.tableComment = tableComment;
-    }
-
-    public String getClassName()
-    {
-        return className;
-    }
-
-    public void setClassName(String className)
-    {
-        this.className = className;
-    }
-
-    public String getTplCategory()
-    {
-        return tplCategory;
-    }
-
-    public void setTplCategory(String tplCategory)
-    {
-        this.tplCategory = tplCategory;
-    }
-
-    public String getPackageName()
-    {
-        return packageName;
-    }
-
-    public void setPackageName(String packageName)
-    {
-        this.packageName = packageName;
-    }
-
-    public String getModuleName()
-    {
-        return moduleName;
-    }
-
-    public void setModuleName(String moduleName)
-    {
-        this.moduleName = moduleName;
-    }
-
-    public String getBusinessName()
-    {
-        return businessName;
-    }
-
-    public void setBusinessName(String businessName)
-    {
-        this.businessName = businessName;
-    }
-
-    public String getFunctionName()
-    {
-        return functionName;
-    }
-
-    public void setFunctionName(String functionName)
-    {
-        this.functionName = functionName;
-    }
-
-    public String getFunctionAuthor()
-    {
-        return functionAuthor;
-    }
-
-    public void setFunctionAuthor(String functionAuthor)
-    {
-        this.functionAuthor = functionAuthor;
-    }
-
-    public String getGenType()
-    {
-        return genType;
-    }
-
-    public void setGenType(String genType)
-    {
-        this.genType = genType;
-    }
-
-    public String getGenPath()
-    {
-        return genPath;
-    }
-
-    public void setGenPath(String genPath)
-    {
-        this.genPath = genPath;
-    }
-
-    public GenTableColumn getPkColumn()
-    {
-        return pkColumn;
-    }
-
-    public void setPkColumn(GenTableColumn pkColumn)
-    {
-        this.pkColumn = pkColumn;
-    }
-
-    public List<GenTableColumn> getColumns()
-    {
-        return columns;
-    }
-
-    public void setColumns(List<GenTableColumn> columns)
-    {
-        this.columns = columns;
-    }
-
-    public String getOptions()
-    {
-        return options;
-    }
-
-    public void setOptions(String options)
-    {
-        this.options = options;
-    }
-
-    public String getTreeCode()
-    {
-        return treeCode;
-    }
-
-    public void setTreeCode(String treeCode)
-    {
-        this.treeCode = treeCode;
-    }
-
-    public String getTreeParentCode()
-    {
-        return treeParentCode;
-    }
-
-    public void setTreeParentCode(String treeParentCode)
-    {
-        this.treeParentCode = treeParentCode;
-    }
-
-    public String getTreeName()
-    {
-        return treeName;
-    }
-
-    public void setTreeName(String treeName)
-    {
-        this.treeName = treeName;
-    }
-
-    public String getParentMenuId()
-    {
-        return parentMenuId;
-    }
-
-    public void setParentMenuId(String parentMenuId)
-    {
-        this.parentMenuId = parentMenuId;
-    }
-
-    public String getParentMenuName()
-    {
-        return parentMenuName;
-    }
-
-    public void setParentMenuName(String parentMenuName)
-    {
-        this.parentMenuName = parentMenuName;
-    }
-
-    public boolean isTree()
-    {
-        return isTree(this.tplCategory);
-    }
-
-    public static boolean isTree(String tplCategory)
-    {
-        return tplCategory != null && StringUtils.equals(GenConstants.TPL_TREE, tplCategory);
-    }
-
-    public boolean isCrud()
-    {
-        return isCrud(this.tplCategory);
-    }
-
-    public static boolean isCrud(String tplCategory)
-    {
-        return tplCategory != null && StringUtils.equals(GenConstants.TPL_CRUD, tplCategory);
-    }
-
-    public boolean isSuperColumn(String javaField)
-    {
-        return isSuperColumn(this.tplCategory, javaField);
-    }
-
-    public static boolean isSuperColumn(String tplCategory, String javaField)
-    {
-        if (isTree(tplCategory))
-        {
-            return StringUtils.equalsAnyIgnoreCase(javaField,
-                    ArrayUtils.addAll(GenConstants.TREE_ENTITY, GenConstants.BASE_ENTITY));
-        }
-        return StringUtils.equalsAnyIgnoreCase(javaField, GenConstants.BASE_ENTITY);
-    }
->>>>>>> 4dcf737d
 }