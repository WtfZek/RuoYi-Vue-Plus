--- conflicted
+++ resolved
@@ -1,119 +1,3 @@
-<<<<<<< HEAD
-package com.ruoyi.generator.service;
-
-import java.util.List;
-import java.util.Map;
-import com.ruoyi.generator.domain.GenTable;
-
-/**
- * 业务 服务层
- * 
- * @author ruoyi
- */
-public interface IGenTableService
-{
-    /**
-     * 查询业务列表
-     * 
-     * @param genTable 业务信息
-     * @return 业务集合
-     */
-    public List<GenTable> selectGenTableList(GenTable genTable);
-
-    /**
-     * 查询据库列表
-     * 
-     * @param genTable 业务信息
-     * @return 数据库表集合
-     */
-    public List<GenTable> selectDbTableList(GenTable genTable);
-
-    /**
-     * 查询据库列表
-     * 
-     * @param tableNames 表名称组
-     * @return 数据库表集合
-     */
-    public List<GenTable> selectDbTableListByNames(String[] tableNames);
-
-    /**
-     * 查询业务信息
-     * 
-     * @param id 业务ID
-     * @return 业务信息
-     */
-    public GenTable selectGenTableById(Long id);
-
-    /**
-     * 修改业务
-     * 
-     * @param genTable 业务信息
-     * @return 结果
-     */
-    public void updateGenTable(GenTable genTable);
-
-    /**
-     * 删除业务信息
-     * 
-     * @param tableIds 需要删除的表数据ID
-     * @return 结果
-     */
-    public void deleteGenTableByIds(Long[] tableIds);
-
-    /**
-     * 导入表结构
-     * 
-     * @param tableList 导入表列表
-     */
-    public void importGenTable(List<GenTable> tableList);
-
-    /**
-     * 预览代码
-     * 
-     * @param tableId 表编号
-     * @return 预览数据列表
-     */
-    public Map<String, String> previewCode(Long tableId);
-
-    /**
-     * 生成代码（下载方式）
-     * 
-     * @param tableName 表名称
-     * @return 数据
-     */
-    public byte[] downloadCode(String tableName);
-
-    /**
-     * 生成代码（自定义路径）
-     * 
-     * @param tableName 表名称
-     * @return 数据
-     */
-    public void generatorCode(String tableName);
-
-    /**
-     * 同步数据库
-     * 
-     * @param tableName 表名称
-     */
-    public void synchDb(String tableName);
-
-    /**
-     * 批量生成代码（下载方式）
-     * 
-     * @param tableNames 表数组
-     * @return 数据
-     */
-    public byte[] downloadCode(String[] tableNames);
-
-    /**
-     * 修改保存参数校验
-     * 
-     * @param genTable 业务信息
-     */
-    public void validateEdit(GenTable genTable);
-}
-=======
 package com.ruoyi.generator.service;
 
 import java.util.List;
@@ -153,7 +37,7 @@
 
     /**
      * 查询所有表信息
-     * 
+     *
      * @return 表信息集合
      */
     public List<GenTable> selectGenTableAll();
@@ -234,5 +118,4 @@
      * @param genTable 业务信息
      */
     public void validateEdit(GenTable genTable);
-}
->>>>>>> 14a85989
+}