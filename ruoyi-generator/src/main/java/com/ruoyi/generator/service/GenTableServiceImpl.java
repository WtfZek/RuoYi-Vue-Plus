--- conflicted
+++ resolved
@@ -1,4 +1,3 @@
-<<<<<<< HEAD
 package com.ruoyi.generator.service;
 
 import cn.hutool.core.collection.CollUtil;
@@ -278,7 +277,7 @@
     public void synchDb(String tableName) {
         GenTable table = baseMapper.selectGenTableByName(tableName);
         List<GenTableColumn> tableColumns = table.getColumns();
-        List<String> tableColumnNames = tableColumns.stream().map(GenTableColumn::getColumnName).collect(Collectors.toList());
+        Map<String, GenTableColumn> tableColumnMap = tableColumns.stream().collect(Collectors.toMap(GenTableColumn::getColumnName, Function.identity()));
 
         List<GenTableColumn> dbTableColumns = genTableColumnMapper.selectDbTableColumnsByName(tableName);
         if (StringUtils.isEmpty(dbTableColumns)) {
@@ -288,9 +287,17 @@
 
         List<GenTableColumn> saveColumns = new ArrayList<>();
         dbTableColumns.forEach(column -> {
-            if (!tableColumnNames.contains(column.getColumnName())) {
-                GenUtils.initColumnField(column, table);
-                saveColumns.add(column);
+            GenUtils.initColumnField(column, table);
+            if (tableColumnMap.containsKey(column.getColumnName())) {
+                GenTableColumn prevColumn = tableColumnMap.get(column.getColumnName());
+                column.setColumnId(prevColumn.getColumnId());
+                if (column.isList()) {
+                    // 如果是列表，继续保留字典类型
+                    column.setDictType(prevColumn.getDictType());
+                }
+                genTableColumnMapper.updateGenTableColumn(column);
+            } else {
+                genTableColumnMapper.insertGenTableColumn(column);
             }
         });
         if (CollUtil.isNotEmpty(saveColumns)) {
@@ -457,517 +464,4 @@
         }
         return genPath + File.separator + VelocityUtils.getFileName(template, table);
     }
-=======
-package com.ruoyi.generator.service;
-
-import java.io.ByteArrayOutputStream;
-import java.io.File;
-import java.io.IOException;
-import java.io.StringWriter;
-import java.util.LinkedHashMap;
-import java.util.List;
-import java.util.Map;
-import java.util.function.Function;
-import java.util.stream.Collectors;
-import java.util.zip.ZipEntry;
-import java.util.zip.ZipOutputStream;
-import org.apache.commons.io.FileUtils;
-import org.apache.commons.io.IOUtils;
-import org.apache.velocity.Template;
-import org.apache.velocity.VelocityContext;
-import org.apache.velocity.app.Velocity;
-import org.slf4j.Logger;
-import org.slf4j.LoggerFactory;
-import org.springframework.beans.factory.annotation.Autowired;
-import org.springframework.stereotype.Service;
-import org.springframework.transaction.annotation.Transactional;
-import com.alibaba.fastjson.JSON;
-import com.alibaba.fastjson.JSONObject;
-import com.ruoyi.common.constant.Constants;
-import com.ruoyi.common.constant.GenConstants;
-import com.ruoyi.common.core.text.CharsetKit;
-import com.ruoyi.common.exception.ServiceException;
-import com.ruoyi.common.utils.SecurityUtils;
-import com.ruoyi.common.utils.StringUtils;
-import com.ruoyi.generator.domain.GenTable;
-import com.ruoyi.generator.domain.GenTableColumn;
-import com.ruoyi.generator.mapper.GenTableColumnMapper;
-import com.ruoyi.generator.mapper.GenTableMapper;
-import com.ruoyi.generator.util.GenUtils;
-import com.ruoyi.generator.util.VelocityInitializer;
-import com.ruoyi.generator.util.VelocityUtils;
-
-/**
- * 业务 服务层实现
- * 
- * @author ruoyi
- */
-@Service
-public class GenTableServiceImpl implements IGenTableService
-{
-    private static final Logger log = LoggerFactory.getLogger(GenTableServiceImpl.class);
-
-    @Autowired
-    private GenTableMapper genTableMapper;
-
-    @Autowired
-    private GenTableColumnMapper genTableColumnMapper;
-
-    /**
-     * 查询业务信息
-     * 
-     * @param id 业务ID
-     * @return 业务信息
-     */
-    @Override
-    public GenTable selectGenTableById(Long id)
-    {
-        GenTable genTable = genTableMapper.selectGenTableById(id);
-        setTableFromOptions(genTable);
-        return genTable;
-    }
-
-    /**
-     * 查询业务列表
-     * 
-     * @param genTable 业务信息
-     * @return 业务集合
-     */
-    @Override
-    public List<GenTable> selectGenTableList(GenTable genTable)
-    {
-        return genTableMapper.selectGenTableList(genTable);
-    }
-
-    /**
-     * 查询据库列表
-     * 
-     * @param genTable 业务信息
-     * @return 数据库表集合
-     */
-    @Override
-    public List<GenTable> selectDbTableList(GenTable genTable)
-    {
-        return genTableMapper.selectDbTableList(genTable);
-    }
-
-    /**
-     * 查询据库列表
-     * 
-     * @param tableNames 表名称组
-     * @return 数据库表集合
-     */
-    @Override
-    public List<GenTable> selectDbTableListByNames(String[] tableNames)
-    {
-        return genTableMapper.selectDbTableListByNames(tableNames);
-    }
-
-    /**
-     * 查询所有表信息
-     * 
-     * @return 表信息集合
-     */
-    @Override
-    public List<GenTable> selectGenTableAll()
-    {
-        return genTableMapper.selectGenTableAll();
-    }
-
-    /**
-     * 修改业务
-     * 
-     * @param genTable 业务信息
-     * @return 结果
-     */
-    @Override
-    @Transactional
-    public void updateGenTable(GenTable genTable)
-    {
-        String options = JSON.toJSONString(genTable.getParams());
-        genTable.setOptions(options);
-        int row = genTableMapper.updateGenTable(genTable);
-        if (row > 0)
-        {
-            for (GenTableColumn cenTableColumn : genTable.getColumns())
-            {
-                genTableColumnMapper.updateGenTableColumn(cenTableColumn);
-            }
-        }
-    }
-
-    /**
-     * 删除业务对象
-     * 
-     * @param tableIds 需要删除的数据ID
-     * @return 结果
-     */
-    @Override
-    @Transactional
-    public void deleteGenTableByIds(Long[] tableIds)
-    {
-        genTableMapper.deleteGenTableByIds(tableIds);
-        genTableColumnMapper.deleteGenTableColumnByIds(tableIds);
-    }
-
-    /**
-     * 导入表结构
-     * 
-     * @param tableList 导入表列表
-     */
-    @Override
-    @Transactional
-    public void importGenTable(List<GenTable> tableList)
-    {
-        String operName = SecurityUtils.getUsername();
-        try
-        {
-            for (GenTable table : tableList)
-            {
-                String tableName = table.getTableName();
-                GenUtils.initTable(table, operName);
-                int row = genTableMapper.insertGenTable(table);
-                if (row > 0)
-                {
-                    // 保存列信息
-                    List<GenTableColumn> genTableColumns = genTableColumnMapper.selectDbTableColumnsByName(tableName);
-                    for (GenTableColumn column : genTableColumns)
-                    {
-                        GenUtils.initColumnField(column, table);
-                        genTableColumnMapper.insertGenTableColumn(column);
-                    }
-                }
-            }
-        }
-        catch (Exception e)
-        {
-            throw new ServiceException("导入失败：" + e.getMessage());
-        }
-    }
-
-    /**
-     * 预览代码
-     * 
-     * @param tableId 表编号
-     * @return 预览数据列表
-     */
-    @Override
-    public Map<String, String> previewCode(Long tableId)
-    {
-        Map<String, String> dataMap = new LinkedHashMap<>();
-        // 查询表信息
-        GenTable table = genTableMapper.selectGenTableById(tableId);
-        // 设置主子表信息
-        setSubTable(table);
-        // 设置主键列信息
-        setPkColumn(table);
-        VelocityInitializer.initVelocity();
-
-        VelocityContext context = VelocityUtils.prepareContext(table);
-
-        // 获取模板列表
-        List<String> templates = VelocityUtils.getTemplateList(table.getTplCategory());
-        for (String template : templates)
-        {
-            // 渲染模板
-            StringWriter sw = new StringWriter();
-            Template tpl = Velocity.getTemplate(template, Constants.UTF8);
-            tpl.merge(context, sw);
-            dataMap.put(template, sw.toString());
-        }
-        return dataMap;
-    }
-
-    /**
-     * 生成代码（下载方式）
-     * 
-     * @param tableName 表名称
-     * @return 数据
-     */
-    @Override
-    public byte[] downloadCode(String tableName)
-    {
-        ByteArrayOutputStream outputStream = new ByteArrayOutputStream();
-        ZipOutputStream zip = new ZipOutputStream(outputStream);
-        generatorCode(tableName, zip);
-        IOUtils.closeQuietly(zip);
-        return outputStream.toByteArray();
-    }
-
-    /**
-     * 生成代码（自定义路径）
-     * 
-     * @param tableName 表名称
-     */
-    @Override
-    public void generatorCode(String tableName)
-    {
-        // 查询表信息
-        GenTable table = genTableMapper.selectGenTableByName(tableName);
-        // 设置主子表信息
-        setSubTable(table);
-        // 设置主键列信息
-        setPkColumn(table);
-
-        VelocityInitializer.initVelocity();
-
-        VelocityContext context = VelocityUtils.prepareContext(table);
-
-        // 获取模板列表
-        List<String> templates = VelocityUtils.getTemplateList(table.getTplCategory());
-        for (String template : templates)
-        {
-            if (!StringUtils.containsAny(template, "sql.vm", "api.js.vm", "index.vue.vm", "index-tree.vue.vm"))
-            {
-                // 渲染模板
-                StringWriter sw = new StringWriter();
-                Template tpl = Velocity.getTemplate(template, Constants.UTF8);
-                tpl.merge(context, sw);
-                try
-                {
-                    String path = getGenPath(table, template);
-                    FileUtils.writeStringToFile(new File(path), sw.toString(), CharsetKit.UTF_8);
-                }
-                catch (IOException e)
-                {
-                    throw new ServiceException("渲染模板失败，表名：" + table.getTableName());
-                }
-            }
-        }
-    }
-
-    /**
-     * 同步数据库
-     * 
-     * @param tableName 表名称
-     */
-    @Override
-    @Transactional
-    public void synchDb(String tableName)
-    {
-        GenTable table = genTableMapper.selectGenTableByName(tableName);
-        List<GenTableColumn> tableColumns = table.getColumns();
-        Map<String, GenTableColumn> tableColumnMap = tableColumns.stream().collect(Collectors.toMap(GenTableColumn::getColumnName, Function.identity()));
-
-        List<GenTableColumn> dbTableColumns = genTableColumnMapper.selectDbTableColumnsByName(tableName);
-        if (StringUtils.isEmpty(dbTableColumns))
-        {
-            throw new ServiceException("同步数据失败，原表结构不存在");
-        }
-        List<String> dbTableColumnNames = dbTableColumns.stream().map(GenTableColumn::getColumnName).collect(Collectors.toList());
-
-        dbTableColumns.forEach(column -> {
-            GenUtils.initColumnField(column, table);
-            if (tableColumnMap.containsKey(column.getColumnName()))
-            {
-                GenTableColumn prevColumn = tableColumnMap.get(column.getColumnName());
-                column.setColumnId(prevColumn.getColumnId());
-                if (column.isList())
-                {
-                    // 如果是列表，继续保留字典类型
-                    column.setDictType(prevColumn.getDictType());
-                }
-                genTableColumnMapper.updateGenTableColumn(column);
-            }
-            else
-            {
-                genTableColumnMapper.insertGenTableColumn(column);
-            }
-        });
-
-        List<GenTableColumn> delColumns = tableColumns.stream().filter(column -> !dbTableColumnNames.contains(column.getColumnName())).collect(Collectors.toList());
-        if (StringUtils.isNotEmpty(delColumns))
-        {
-            genTableColumnMapper.deleteGenTableColumns(delColumns);
-        }
-    }
-
-    /**
-     * 批量生成代码（下载方式）
-     * 
-     * @param tableNames 表数组
-     * @return 数据
-     */
-    @Override
-    public byte[] downloadCode(String[] tableNames)
-    {
-        ByteArrayOutputStream outputStream = new ByteArrayOutputStream();
-        ZipOutputStream zip = new ZipOutputStream(outputStream);
-        for (String tableName : tableNames)
-        {
-            generatorCode(tableName, zip);
-        }
-        IOUtils.closeQuietly(zip);
-        return outputStream.toByteArray();
-    }
-
-    /**
-     * 查询表信息并生成代码
-     */
-    private void generatorCode(String tableName, ZipOutputStream zip)
-    {
-        // 查询表信息
-        GenTable table = genTableMapper.selectGenTableByName(tableName);
-        // 设置主子表信息
-        setSubTable(table);
-        // 设置主键列信息
-        setPkColumn(table);
-
-        VelocityInitializer.initVelocity();
-
-        VelocityContext context = VelocityUtils.prepareContext(table);
-
-        // 获取模板列表
-        List<String> templates = VelocityUtils.getTemplateList(table.getTplCategory());
-        for (String template : templates)
-        {
-            // 渲染模板
-            StringWriter sw = new StringWriter();
-            Template tpl = Velocity.getTemplate(template, Constants.UTF8);
-            tpl.merge(context, sw);
-            try
-            {
-                // 添加到zip
-                zip.putNextEntry(new ZipEntry(VelocityUtils.getFileName(template, table)));
-                IOUtils.write(sw.toString(), zip, Constants.UTF8);
-                IOUtils.closeQuietly(sw);
-                zip.flush();
-                zip.closeEntry();
-            }
-            catch (IOException e)
-            {
-                log.error("渲染模板失败，表名：" + table.getTableName(), e);
-            }
-        }
-    }
-
-    /**
-     * 修改保存参数校验
-     * 
-     * @param genTable 业务信息
-     */
-    @Override
-    public void validateEdit(GenTable genTable)
-    {
-        if (GenConstants.TPL_TREE.equals(genTable.getTplCategory()))
-        {
-            String options = JSON.toJSONString(genTable.getParams());
-            JSONObject paramsObj = JSONObject.parseObject(options);
-            if (StringUtils.isEmpty(paramsObj.getString(GenConstants.TREE_CODE)))
-            {
-                throw new ServiceException("树编码字段不能为空");
-            }
-            else if (StringUtils.isEmpty(paramsObj.getString(GenConstants.TREE_PARENT_CODE)))
-            {
-                throw new ServiceException("树父编码字段不能为空");
-            }
-            else if (StringUtils.isEmpty(paramsObj.getString(GenConstants.TREE_NAME)))
-            {
-                throw new ServiceException("树名称字段不能为空");
-            }
-            else if (GenConstants.TPL_SUB.equals(genTable.getTplCategory()))
-            {
-                if (StringUtils.isEmpty(genTable.getSubTableName()))
-                {
-                    throw new ServiceException("关联子表的表名不能为空");
-                }
-                else if (StringUtils.isEmpty(genTable.getSubTableFkName()))
-                {
-                    throw new ServiceException("子表关联的外键名不能为空");
-                }
-            }
-        }
-    }
-
-    /**
-     * 设置主键列信息
-     * 
-     * @param table 业务表信息
-     */
-    public void setPkColumn(GenTable table)
-    {
-        for (GenTableColumn column : table.getColumns())
-        {
-            if (column.isPk())
-            {
-                table.setPkColumn(column);
-                break;
-            }
-        }
-        if (StringUtils.isNull(table.getPkColumn()))
-        {
-            table.setPkColumn(table.getColumns().get(0));
-        }
-        if (GenConstants.TPL_SUB.equals(table.getTplCategory()))
-        {
-            for (GenTableColumn column : table.getSubTable().getColumns())
-            {
-                if (column.isPk())
-                {
-                    table.getSubTable().setPkColumn(column);
-                    break;
-                }
-            }
-            if (StringUtils.isNull(table.getSubTable().getPkColumn()))
-            {
-                table.getSubTable().setPkColumn(table.getSubTable().getColumns().get(0));
-            }
-        }
-    }
-
-    /**
-     * 设置主子表信息
-     * 
-     * @param table 业务表信息
-     */
-    public void setSubTable(GenTable table)
-    {
-        String subTableName = table.getSubTableName();
-        if (StringUtils.isNotEmpty(subTableName))
-        {
-            table.setSubTable(genTableMapper.selectGenTableByName(subTableName));
-        }
-    }
-
-    /**
-     * 设置代码生成其他选项值
-     * 
-     * @param genTable 设置后的生成对象
-     */
-    public void setTableFromOptions(GenTable genTable)
-    {
-        JSONObject paramsObj = JSONObject.parseObject(genTable.getOptions());
-        if (StringUtils.isNotNull(paramsObj))
-        {
-            String treeCode = paramsObj.getString(GenConstants.TREE_CODE);
-            String treeParentCode = paramsObj.getString(GenConstants.TREE_PARENT_CODE);
-            String treeName = paramsObj.getString(GenConstants.TREE_NAME);
-            String parentMenuId = paramsObj.getString(GenConstants.PARENT_MENU_ID);
-            String parentMenuName = paramsObj.getString(GenConstants.PARENT_MENU_NAME);
-
-            genTable.setTreeCode(treeCode);
-            genTable.setTreeParentCode(treeParentCode);
-            genTable.setTreeName(treeName);
-            genTable.setParentMenuId(parentMenuId);
-            genTable.setParentMenuName(parentMenuName);
-        }
-    }
-
-    /**
-     * 获取代码生成地址
-     * 
-     * @param table 业务表信息
-     * @param template 模板文件路径
-     * @return 生成地址
-     */
-    public static String getGenPath(GenTable table, String template)
-    {
-        String genPath = table.getGenPath();
-        if (StringUtils.equals(genPath, "/"))
-        {
-            return System.getProperty("user.dir") + File.separator + "src" + File.separator + VelocityUtils.getFileName(template, table);
-        }
-        return genPath + File.separator + VelocityUtils.getFileName(template, table);
-    }
->>>>>>> d7ca248b
 }