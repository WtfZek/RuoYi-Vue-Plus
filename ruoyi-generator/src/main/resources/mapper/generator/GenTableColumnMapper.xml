<<<<<<< HEAD
<?xml version="1.0" encoding="UTF-8" ?>
<!DOCTYPE mapper
PUBLIC "-//mybatis.org//DTD Mapper 3.0//EN"
"http://mybatis.org/dtd/mybatis-3-mapper.dtd">
<mapper namespace="com.ruoyi.generator.mapper.GenTableColumnMapper">
    
    <resultMap type="GenTableColumn" id="GenTableColumnResult">
        <id     property="columnId"       column="column_id"      />
        <result property="tableId"        column="table_id"       />
        <result property="columnName"     column="column_name"    />
        <result property="columnComment"  column="column_comment" />
        <result property="columnType"     column="column_type"    />
        <result property="javaType"       column="java_type"      />
        <result property="javaField"      column="java_field"     />
        <result property="isPk"           column="is_pk"          />
        <result property="isIncrement"    column="is_increment"   />
        <result property="isRequired"     column="is_required"    />
        <result property="isInsert"       column="is_insert"      />
        <result property="isEdit"         column="is_edit"        />
        <result property="isList"         column="is_list"        />
        <result property="isQuery"        column="is_query"       />
        <result property="queryType"      column="query_type"     />
        <result property="htmlType"       column="html_type"      />
        <result property="dictType"       column="dict_type"      />
        <result property="sort"           column="sort"           />
        <result property="createBy"       column="create_by"      />
        <result property="createTime"     column="create_time"    />
        <result property="updateBy"       column="update_by"      />
        <result property="updateTime"     column="update_time"    />
    </resultMap>
	
	<sql id="selectGenTableColumnVo">
        select column_id, table_id, column_name, column_comment, column_type, java_type, java_field, is_pk, is_increment, is_required, is_insert, is_edit, is_list, is_query, query_type, html_type, dict_type, sort, create_by, create_time, update_by, update_time from gen_table_column
    </sql>
	
    <select id="selectGenTableColumnListByTableId" parameterType="Long" resultMap="GenTableColumnResult">
        <include refid="selectGenTableColumnVo"/>
        where table_id = #{tableId}
        order by sort
    </select>
    
    <select id="selectDbTableColumnsByName" parameterType="String" resultMap="GenTableColumnResult">
		select column_name, (case when (is_nullable = 'no' <![CDATA[ && ]]> column_key != 'PRI') then '1' else null end) as is_required, (case when column_key = 'PRI' then '1' else '0' end) as is_pk, ordinal_position as sort, column_comment, (case when extra = 'auto_increment' then '1' else '0' end) as is_increment, column_type
		from information_schema.columns where table_schema = (select database()) and table_name = (#{tableName})
		order by ordinal_position
	</select>
    
    <insert id="insertGenTableColumn" parameterType="GenTableColumn" useGeneratedKeys="true" keyProperty="columnId">
        insert into gen_table_column (
			<if test="tableId != null and tableId != ''">table_id,</if>
			<if test="columnName != null and columnName != ''">column_name,</if>
			<if test="columnComment != null and columnComment != ''">column_comment,</if>
			<if test="columnType != null and columnType != ''">column_type,</if>
			<if test="javaType != null and javaType != ''">java_type,</if>
			<if test="javaField != null  and javaField != ''">java_field,</if>
			<if test="isPk != null and isPk != ''">is_pk,</if>
			<if test="isIncrement != null and isIncrement != ''">is_increment,</if>
			<if test="isRequired != null and isRequired != ''">is_required,</if>
			<if test="isInsert != null and isInsert != ''">is_insert,</if>
			<if test="isEdit != null and isEdit != ''">is_edit,</if>
			<if test="isList != null and isList != ''">is_list,</if>
			<if test="isQuery != null and isQuery != ''">is_query,</if>
			<if test="queryType != null and queryType != ''">query_type,</if>
			<if test="htmlType != null and htmlType != ''">html_type,</if>
			<if test="dictType != null and dictType != ''">dict_type,</if>
			<if test="sort != null">sort,</if>
			<if test="createBy != null and createBy != ''">create_by,</if>
			create_time
         )values(
			<if test="tableId != null and tableId != ''">#{tableId},</if>
			<if test="columnName != null and columnName != ''">#{columnName},</if>
			<if test="columnComment != null and columnComment != ''">#{columnComment},</if>
			<if test="columnType != null and columnType != ''">#{columnType},</if>
			<if test="javaType != null and javaType != ''">#{javaType},</if>
			<if test="javaField != null and javaField != ''">#{javaField},</if>
			<if test="isPk != null and isPk != ''">#{isPk},</if>
			<if test="isIncrement != null and isIncrement != ''">#{isIncrement},</if>
			<if test="isRequired != null and isRequired != ''">#{isRequired},</if>
			<if test="isInsert != null and isInsert != ''">#{isInsert},</if>
			<if test="isEdit != null and isEdit != ''">#{isEdit},</if>
			<if test="isList != null and isList != ''">#{isList},</if>
			<if test="isQuery != null and isQuery != ''">#{isQuery},</if>
			<if test="queryType != null and queryType != ''">#{queryType},</if>
			<if test="htmlType != null and htmlType != ''">#{htmlType},</if>
			<if test="dictType != null and dictType != ''">#{dictType},</if>
			<if test="sort != null">#{sort},</if>
			<if test="createBy != null and createBy != ''">#{createBy},</if>
			sysdate()
         )
    </insert>
	 
    <update id="updateGenTableColumn" parameterType="GenTableColumn">
        update gen_table_column
        <set>
            column_comment = #{columnComment},
            java_type = #{javaType},
            java_field = #{javaField},
            is_insert = #{isInsert},
            is_edit = #{isEdit},
            is_list = #{isList},
            is_query = #{isQuery},
            is_required = #{isRequired},
            query_type = #{queryType},
            html_type = #{htmlType},
            dict_type = #{dictType},
            sort = #{sort},
            update_by = #{updateBy},
            update_time = sysdate()
        </set>
        where column_id = #{columnId}
    </update>

    <delete id="deleteGenTableColumnByIds" parameterType="Long">
        delete from gen_table_column where table_id in 
        <foreach collection="array" item="tableId" open="(" separator="," close=")">
            #{tableId}
        </foreach>
    </delete>
    
=======
<?xml version="1.0" encoding="UTF-8" ?>
<!DOCTYPE mapper
PUBLIC "-//mybatis.org//DTD Mapper 3.0//EN"
"http://mybatis.org/dtd/mybatis-3-mapper.dtd">
<mapper namespace="com.ruoyi.generator.mapper.GenTableColumnMapper">
    
    <resultMap type="GenTableColumn" id="GenTableColumnResult">
        <id     property="columnId"       column="column_id"      />
        <result property="tableId"        column="table_id"       />
        <result property="columnName"     column="column_name"    />
        <result property="columnComment"  column="column_comment" />
        <result property="columnType"     column="column_type"    />
        <result property="javaType"       column="java_type"      />
        <result property="javaField"      column="java_field"     />
        <result property="isPk"           column="is_pk"          />
        <result property="isIncrement"    column="is_increment"   />
        <result property="isRequired"     column="is_required"    />
        <result property="isInsert"       column="is_insert"      />
        <result property="isEdit"         column="is_edit"        />
        <result property="isList"         column="is_list"        />
        <result property="isQuery"        column="is_query"       />
        <result property="queryType"      column="query_type"     />
        <result property="htmlType"       column="html_type"      />
        <result property="dictType"       column="dict_type"      />
        <result property="sort"           column="sort"           />
        <result property="createBy"       column="create_by"      />
        <result property="createTime"     column="create_time"    />
        <result property="updateBy"       column="update_by"      />
        <result property="updateTime"     column="update_time"    />
    </resultMap>
	
	<sql id="selectGenTableColumnVo">
        select column_id, table_id, column_name, column_comment, column_type, java_type, java_field, is_pk, is_increment, is_required, is_insert, is_edit, is_list, is_query, query_type, html_type, dict_type, sort, create_by, create_time, update_by, update_time from gen_table_column
    </sql>
	
    <select id="selectGenTableColumnListByTableId" parameterType="Long" resultMap="GenTableColumnResult">
        <include refid="selectGenTableColumnVo"/>
        where table_id = #{tableId}
        order by sort
    </select>
    
    <select id="selectDbTableColumnsByName" parameterType="String" resultMap="GenTableColumnResult">
		select column_name, (case when (is_nullable = 'no' <![CDATA[ && ]]> column_key != 'PRI') then '1' else null end) as is_required, (case when column_key = 'PRI' then '1' else '0' end) as is_pk, ordinal_position as sort, column_comment, (case when extra = 'auto_increment' then '1' else '0' end) as is_increment, column_type
		from information_schema.columns where table_schema = (select database()) and table_name = (#{tableName})
		order by ordinal_position
	</select>
    
    <insert id="insertGenTableColumn" parameterType="GenTableColumn" useGeneratedKeys="true" keyProperty="columnId">
        insert into gen_table_column (
			<if test="tableId != null and tableId != ''">table_id,</if>
			<if test="columnName != null and columnName != ''">column_name,</if>
			<if test="columnComment != null and columnComment != ''">column_comment,</if>
			<if test="columnType != null and columnType != ''">column_type,</if>
			<if test="javaType != null and javaType != ''">java_type,</if>
			<if test="javaField != null  and javaField != ''">java_field,</if>
			<if test="isPk != null and isPk != ''">is_pk,</if>
			<if test="isIncrement != null and isIncrement != ''">is_increment,</if>
			<if test="isRequired != null and isRequired != ''">is_required,</if>
			<if test="isInsert != null and isInsert != ''">is_insert,</if>
			<if test="isEdit != null and isEdit != ''">is_edit,</if>
			<if test="isList != null and isList != ''">is_list,</if>
			<if test="isQuery != null and isQuery != ''">is_query,</if>
			<if test="queryType != null and queryType != ''">query_type,</if>
			<if test="htmlType != null and htmlType != ''">html_type,</if>
			<if test="dictType != null and dictType != ''">dict_type,</if>
			<if test="sort != null">sort,</if>
			<if test="createBy != null and createBy != ''">create_by,</if>
			create_time
         )values(
			<if test="tableId != null and tableId != ''">#{tableId},</if>
			<if test="columnName != null and columnName != ''">#{columnName},</if>
			<if test="columnComment != null and columnComment != ''">#{columnComment},</if>
			<if test="columnType != null and columnType != ''">#{columnType},</if>
			<if test="javaType != null and javaType != ''">#{javaType},</if>
			<if test="javaField != null and javaField != ''">#{javaField},</if>
			<if test="isPk != null and isPk != ''">#{isPk},</if>
			<if test="isIncrement != null and isIncrement != ''">#{isIncrement},</if>
			<if test="isRequired != null and isRequired != ''">#{isRequired},</if>
			<if test="isInsert != null and isInsert != ''">#{isInsert},</if>
			<if test="isEdit != null and isEdit != ''">#{isEdit},</if>
			<if test="isList != null and isList != ''">#{isList},</if>
			<if test="isQuery != null and isQuery != ''">#{isQuery},</if>
			<if test="queryType != null and queryType != ''">#{queryType},</if>
			<if test="htmlType != null and htmlType != ''">#{htmlType},</if>
			<if test="dictType != null and dictType != ''">#{dictType},</if>
			<if test="sort != null">#{sort},</if>
			<if test="createBy != null and createBy != ''">#{createBy},</if>
			sysdate()
         )
    </insert>
	 
    <update id="updateGenTableColumn" parameterType="GenTableColumn">
        update gen_table_column
        <set>
            column_comment = #{columnComment},
            java_type = #{javaType},
            java_field = #{javaField},
            is_insert = #{isInsert},
            is_edit = #{isEdit},
            is_list = #{isList},
            is_query = #{isQuery},
            is_required = #{isRequired},
            query_type = #{queryType},
            html_type = #{htmlType},
            dict_type = #{dictType},
            sort = #{sort},
            update_by = #{updateBy},
            update_time = sysdate()
        </set>
        where column_id = #{columnId}
    </update>

    <delete id="deleteGenTableColumnByIds" parameterType="Long">
        delete from gen_table_column where table_id in 
        <foreach collection="array" item="tableId" open="(" separator="," close=")">
            #{tableId}
        </foreach>
    </delete>
    
    <delete id="deleteGenTableColumns">
        delete from gen_table_column where column_id in 
        <foreach collection="list" item="item" open="(" separator="," close=")">
            #{item.columnId}
        </foreach>
    </delete>

>>>>>>> 0ecf27f8
</mapper><|MERGE_RESOLUTION|>--- conflicted
+++ resolved
@@ -1,124 +1,3 @@
-<<<<<<< HEAD
-<?xml version="1.0" encoding="UTF-8" ?>
-<!DOCTYPE mapper
-PUBLIC "-//mybatis.org//DTD Mapper 3.0//EN"
-"http://mybatis.org/dtd/mybatis-3-mapper.dtd">
-<mapper namespace="com.ruoyi.generator.mapper.GenTableColumnMapper">
-    
-    <resultMap type="GenTableColumn" id="GenTableColumnResult">
-        <id     property="columnId"       column="column_id"      />
-        <result property="tableId"        column="table_id"       />
-        <result property="columnName"     column="column_name"    />
-        <result property="columnComment"  column="column_comment" />
-        <result property="columnType"     column="column_type"    />
-        <result property="javaType"       column="java_type"      />
-        <result property="javaField"      column="java_field"     />
-        <result property="isPk"           column="is_pk"          />
-        <result property="isIncrement"    column="is_increment"   />
-        <result property="isRequired"     column="is_required"    />
-        <result property="isInsert"       column="is_insert"      />
-        <result property="isEdit"         column="is_edit"        />
-        <result property="isList"         column="is_list"        />
-        <result property="isQuery"        column="is_query"       />
-        <result property="queryType"      column="query_type"     />
-        <result property="htmlType"       column="html_type"      />
-        <result property="dictType"       column="dict_type"      />
-        <result property="sort"           column="sort"           />
-        <result property="createBy"       column="create_by"      />
-        <result property="createTime"     column="create_time"    />
-        <result property="updateBy"       column="update_by"      />
-        <result property="updateTime"     column="update_time"    />
-    </resultMap>
-	
-	<sql id="selectGenTableColumnVo">
-        select column_id, table_id, column_name, column_comment, column_type, java_type, java_field, is_pk, is_increment, is_required, is_insert, is_edit, is_list, is_query, query_type, html_type, dict_type, sort, create_by, create_time, update_by, update_time from gen_table_column
-    </sql>
-	
-    <select id="selectGenTableColumnListByTableId" parameterType="Long" resultMap="GenTableColumnResult">
-        <include refid="selectGenTableColumnVo"/>
-        where table_id = #{tableId}
-        order by sort
-    </select>
-    
-    <select id="selectDbTableColumnsByName" parameterType="String" resultMap="GenTableColumnResult">
-		select column_name, (case when (is_nullable = 'no' <![CDATA[ && ]]> column_key != 'PRI') then '1' else null end) as is_required, (case when column_key = 'PRI' then '1' else '0' end) as is_pk, ordinal_position as sort, column_comment, (case when extra = 'auto_increment' then '1' else '0' end) as is_increment, column_type
-		from information_schema.columns where table_schema = (select database()) and table_name = (#{tableName})
-		order by ordinal_position
-	</select>
-    
-    <insert id="insertGenTableColumn" parameterType="GenTableColumn" useGeneratedKeys="true" keyProperty="columnId">
-        insert into gen_table_column (
-			<if test="tableId != null and tableId != ''">table_id,</if>
-			<if test="columnName != null and columnName != ''">column_name,</if>
-			<if test="columnComment != null and columnComment != ''">column_comment,</if>
-			<if test="columnType != null and columnType != ''">column_type,</if>
-			<if test="javaType != null and javaType != ''">java_type,</if>
-			<if test="javaField != null  and javaField != ''">java_field,</if>
-			<if test="isPk != null and isPk != ''">is_pk,</if>
-			<if test="isIncrement != null and isIncrement != ''">is_increment,</if>
-			<if test="isRequired != null and isRequired != ''">is_required,</if>
-			<if test="isInsert != null and isInsert != ''">is_insert,</if>
-			<if test="isEdit != null and isEdit != ''">is_edit,</if>
-			<if test="isList != null and isList != ''">is_list,</if>
-			<if test="isQuery != null and isQuery != ''">is_query,</if>
-			<if test="queryType != null and queryType != ''">query_type,</if>
-			<if test="htmlType != null and htmlType != ''">html_type,</if>
-			<if test="dictType != null and dictType != ''">dict_type,</if>
-			<if test="sort != null">sort,</if>
-			<if test="createBy != null and createBy != ''">create_by,</if>
-			create_time
-         )values(
-			<if test="tableId != null and tableId != ''">#{tableId},</if>
-			<if test="columnName != null and columnName != ''">#{columnName},</if>
-			<if test="columnComment != null and columnComment != ''">#{columnComment},</if>
-			<if test="columnType != null and columnType != ''">#{columnType},</if>
-			<if test="javaType != null and javaType != ''">#{javaType},</if>
-			<if test="javaField != null and javaField != ''">#{javaField},</if>
-			<if test="isPk != null and isPk != ''">#{isPk},</if>
-			<if test="isIncrement != null and isIncrement != ''">#{isIncrement},</if>
-			<if test="isRequired != null and isRequired != ''">#{isRequired},</if>
-			<if test="isInsert != null and isInsert != ''">#{isInsert},</if>
-			<if test="isEdit != null and isEdit != ''">#{isEdit},</if>
-			<if test="isList != null and isList != ''">#{isList},</if>
-			<if test="isQuery != null and isQuery != ''">#{isQuery},</if>
-			<if test="queryType != null and queryType != ''">#{queryType},</if>
-			<if test="htmlType != null and htmlType != ''">#{htmlType},</if>
-			<if test="dictType != null and dictType != ''">#{dictType},</if>
-			<if test="sort != null">#{sort},</if>
-			<if test="createBy != null and createBy != ''">#{createBy},</if>
-			sysdate()
-         )
-    </insert>
-	 
-    <update id="updateGenTableColumn" parameterType="GenTableColumn">
-        update gen_table_column
-        <set>
-            column_comment = #{columnComment},
-            java_type = #{javaType},
-            java_field = #{javaField},
-            is_insert = #{isInsert},
-            is_edit = #{isEdit},
-            is_list = #{isList},
-            is_query = #{isQuery},
-            is_required = #{isRequired},
-            query_type = #{queryType},
-            html_type = #{htmlType},
-            dict_type = #{dictType},
-            sort = #{sort},
-            update_by = #{updateBy},
-            update_time = sysdate()
-        </set>
-        where column_id = #{columnId}
-    </update>
-
-    <delete id="deleteGenTableColumnByIds" parameterType="Long">
-        delete from gen_table_column where table_id in 
-        <foreach collection="array" item="tableId" open="(" separator="," close=")">
-            #{tableId}
-        </foreach>
-    </delete>
-    
-=======
 <?xml version="1.0" encoding="UTF-8" ?>
 <!DOCTYPE mapper
 PUBLIC "-//mybatis.org//DTD Mapper 3.0//EN"
@@ -245,5 +124,4 @@
         </foreach>
     </delete>
 
->>>>>>> 0ecf27f8
 </mapper>