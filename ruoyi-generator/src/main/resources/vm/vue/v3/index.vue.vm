--- conflicted
+++ resolved
@@ -492,14 +492,9 @@
 function handleUpdate(row) {
   loading.value = true
   reset();
-<<<<<<< HEAD
-  const ${pkColumn.javaField} = row.${pkColumn.javaField} || ids.value
-  get${BusinessName}(${pkColumn.javaField}).then(response => {
-    loading.value = false;
-=======
   const _${pkColumn.javaField} = row.${pkColumn.javaField} || ids.value
   get${BusinessName}(_${pkColumn.javaField}).then(response => {
->>>>>>> aff54ab5
+    loading.value = false;
     form.value = response.data;
 #foreach ($column in $columns)
 #if($column.htmlType == "checkbox")
@@ -550,16 +545,10 @@
 
 /** 删除按钮操作 */
 function handleDelete(row) {
-<<<<<<< HEAD
-  const ${pkColumn.javaField}s = row.${pkColumn.javaField} || ids.value;
+  const _${pkColumn.javaField}s = row.${pkColumn.javaField} || ids.value;
   proxy.#[[$modal]]#.confirm('是否确认删除${functionName}编号为"' + ${pkColumn.javaField}s + '"的数据项？').then(function() {
     loading.value = true;
-    return del${BusinessName}(${pkColumn.javaField}s);
-=======
-  const _${pkColumn.javaField}s = row.${pkColumn.javaField} || ids.value;
-  proxy.#[[$modal]]#.confirm('是否确认删除${functionName}编号为"' + _${pkColumn.javaField}s + '"的数据项？').then(function() {
     return del${BusinessName}(_${pkColumn.javaField}s);
->>>>>>> aff54ab5
   }).then(() => {
     loading.value = true;
     getList();
