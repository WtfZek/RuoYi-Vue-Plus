<<<<<<< HEAD
package ${packageName}.service.impl;

import org.springframework.stereotype.Service;
import com.baomidou.mybatisplus.extension.service.impl.ServiceImpl;
import com.baomidou.mybatisplus.core.conditions.query.LambdaQueryWrapper;
import com.baomidou.mybatisplus.core.toolkit.Wrappers;
import org.apache.commons.lang3.StringUtils;
import ${packageName}.mapper.${ClassName}Mapper;
import ${packageName}.domain.${ClassName};
import ${packageName}.service.I${ClassName}Service;

import java.util.List;
import java.util.Map;

/**
 * ${functionName}Service业务层处理
 *
 * @author ${author}
 * @date ${datetime}
 */
@Service
public class ${ClassName}ServiceImpl extends ServiceImpl<${ClassName}Mapper, ${ClassName}> implements I${ClassName}Service {

    @Override
    public List<${ClassName}> queryList(${ClassName} ${className}) {
        LambdaQueryWrapper<${ClassName}> lqw = Wrappers.lambdaQuery();
#foreach($column in $columns)
#set($queryType=$column.queryType)
#set($javaField=$column.javaField)
#set($javaType=$column.javaType)
#set($columnName=$column.columnName)
#set($AttrName=$column.javaField.substring(0,1).toUpperCase() + ${column.javaField.substring(1)})
#if($column.query)
#if($column.queryType == "EQ")
#if($javaType == 'String') 
        if (StringUtils.isNotBlank(${className}.get$AttrName())){
            lqw.eq(${ClassName}::get$AttrName ,${className}.get$AttrName());
        }
#else 
        if (${className}.get$AttrName() != null){
            lqw.eq(${ClassName}::get$AttrName ,${className}.get$AttrName());
        }
#end
#elseif($queryType == "NE")
#if($javaType == 'String') 
        if (StringUtils.isNotBlank(${className}.get$AttrName())){
            lqw.ne(${ClassName}::get$AttrName ,${className}.get$AttrName());
        }
#else 
        if (${className}.get$AttrName() != null){
            lqw.ne(${ClassName}::get$AttrName ,${className}.get$AttrName());
        }
#end 
#elseif($queryType == "GT")
#if($javaType == 'String') 
        if (StringUtils.isNotBlank(${className}.get$AttrName())){
            lqw.gt(${ClassName}::get$AttrName ,${className}.get$AttrName());
        }
#else 
        if (${className}.get$AttrName() != null){
            lqw.gt(${ClassName}::get$AttrName ,${className}.get$AttrName());
        }
#end
#elseif($queryType == "GTE")
#if($javaType == 'String') 
        if (StringUtils.isNotBlank(${className}.get$AttrName())){
            lqw.ge(${ClassName}::get$AttrName ,${className}.get$AttrName());
        }
#else 
        if (${className}.get$AttrName() != null){
            lqw.ge(${ClassName}::get$AttrName ,${className}.get$AttrName());
        }
#end
#elseif($queryType == "LT")
#if($javaType == 'String') 
        if (StringUtils.isNotBlank(${className}.get$AttrName())){
            lqw.lt(${ClassName}::get$AttrName ,${className}.get$AttrName());
        }
#else 
        if (${className}.get$AttrName() != null){
            lqw.lt(${ClassName}::get$AttrName ,${className}.get$AttrName());
        }
#end
#elseif($queryType == "LTE")
#if($javaType == 'String')
        if (StringUtils.isNotBlank(${className}.get$AttrName())){
            lqw.le(${ClassName}::get$AttrName ,${className}.get$AttrName());
        }
#else
        if (${className}.get$AttrName() != null){
            lqw.le(${ClassName}::get$AttrName ,${className}.get$AttrName());
        }
#end
#elseif($queryType == "LIKE")
#if($javaType == 'String')
        if (StringUtils.isNotBlank(${className}.get$AttrName())){
            lqw.like(${ClassName}::get$AttrName ,${className}.get$AttrName());
        }
#else
        if (${className}.get$AttrName() != null){
            lqw.like(${ClassName}::get$AttrName ,${className}.get$AttrName());
        }
#end
#elseif($queryType == "BETWEEN")
        Map<String, Object> params = ${className}.getParams();
        if (params.get("begin$AttrName") != null && params.get("end$AttrName") != null) {
            lqw.between(${ClassName}::get$AttrName ,params.get("begin$AttrName"),params.get("end$AttrName"));
        }
#end
#end
#end
        return this.list(lqw);
    }
}
=======
package ${packageName}.service.impl;

import java.util.List;
#foreach ($column in $columns)
#if($column.javaField == 'createTime' || $column.javaField == 'updateTime')
import com.ruoyi.common.utils.DateUtils;
#break
#end
#end
import org.springframework.beans.factory.annotation.Autowired;
import org.springframework.stereotype.Service;
#if($table.sub)
import java.util.ArrayList;
import com.ruoyi.common.utils.StringUtils;
import org.springframework.transaction.annotation.Transactional;
import ${packageName}.domain.${subClassName};
#end
import ${packageName}.mapper.${ClassName}Mapper;
import ${packageName}.domain.${ClassName};
import ${packageName}.service.I${ClassName}Service;

/**
 * ${functionName}Service业务层处理
 * 
 * @author ${author}
 * @date ${datetime}
 */
@Service
public class ${ClassName}ServiceImpl implements I${ClassName}Service 
{
    @Autowired
    private ${ClassName}Mapper ${className}Mapper;

    /**
     * 查询${functionName}
     * 
     * @param ${pkColumn.javaField} ${functionName}ID
     * @return ${functionName}
     */
    @Override
    public ${ClassName} select${ClassName}ById(${pkColumn.javaType} ${pkColumn.javaField})
    {
        return ${className}Mapper.select${ClassName}ById(${pkColumn.javaField});
    }

    /**
     * 查询${functionName}列表
     * 
     * @param ${className} ${functionName}
     * @return ${functionName}
     */
    @Override
    public List<${ClassName}> select${ClassName}List(${ClassName} ${className})
    {
        return ${className}Mapper.select${ClassName}List(${className});
    }

    /**
     * 新增${functionName}
     * 
     * @param ${className} ${functionName}
     * @return 结果
     */
#if($table.sub)
    @Transactional
#end
    @Override
    public int insert${ClassName}(${ClassName} ${className})
    {
#foreach ($column in $columns)
#if($column.javaField == 'createTime')
        ${className}.setCreateTime(DateUtils.getNowDate());
#end
#end
#if($table.sub)
        int rows = ${className}Mapper.insert${ClassName}(${className});
        insert${subClassName}(${className});
        return rows;
#else
        return ${className}Mapper.insert${ClassName}(${className});
#end
    }

    /**
     * 修改${functionName}
     * 
     * @param ${className} ${functionName}
     * @return 结果
     */
#if($table.sub)
    @Transactional
#end
    @Override
    public int update${ClassName}(${ClassName} ${className})
    {
#foreach ($column in $columns)
#if($column.javaField == 'updateTime')
        ${className}.setUpdateTime(DateUtils.getNowDate());
#end
#end
#if($table.sub)
        ${className}Mapper.delete${subClassName}By${subTableFkClassName}(${className}.get${pkColumn.capJavaField}());
        insert${subClassName}(${className});
#end
        return ${className}Mapper.update${ClassName}(${className});
    }

    /**
     * 批量删除${functionName}
     * 
     * @param ${pkColumn.javaField}s 需要删除的${functionName}ID
     * @return 结果
     */
#if($table.sub)
    @Transactional
#end
    @Override
    public int delete${ClassName}ByIds(${pkColumn.javaType}[] ${pkColumn.javaField}s)
    {
#if($table.sub)
        ${className}Mapper.delete${subClassName}By${subTableFkClassName}s(${pkColumn.javaField}s);
#end
        return ${className}Mapper.delete${ClassName}ByIds(${pkColumn.javaField}s);
    }

    /**
     * 删除${functionName}信息
     * 
     * @param ${pkColumn.javaField} ${functionName}ID
     * @return 结果
     */
    @Override
    public int delete${ClassName}ById(${pkColumn.javaType} ${pkColumn.javaField})
    {
#if($table.sub)
        ${className}Mapper.delete${subClassName}By${subTableFkClassName}(${pkColumn.javaField});
#end
        return ${className}Mapper.delete${ClassName}ById(${pkColumn.javaField});
    }
#if($table.sub)

    /**
     * 新增${subTable.functionName}信息
     * 
     * @param ${className} ${functionName}对象
     */
    public void insert${subClassName}(${ClassName} ${className})
    {
        List<${subClassName}> ${subclassName}List = ${className}.get${subClassName}List();
        Long ${pkColumn.javaField} = ${className}.get${pkColumn.capJavaField}();
        if (StringUtils.isNotNull(${subclassName}List))
        {
            List<${subClassName}> list = new ArrayList<${subClassName}>();
            for (${subClassName} ${subclassName} : ${subclassName}List)
            {
                ${subclassName}.set${subTableFkClassName}(${pkColumn.javaField});
                list.add(${subclassName});
            }
            if (list.size() > 0)
            {
                ${className}Mapper.batch${subClassName}(list);
            }
        }
    }
#end
}
>>>>>>> 14a85989
<|MERGE_RESOLUTION|>--- conflicted
+++ resolved
@@ -1,4 +1,3 @@
-<<<<<<< HEAD
 package ${packageName}.service.impl;
 
 import org.springframework.stereotype.Service;
@@ -33,51 +32,51 @@
 #set($AttrName=$column.javaField.substring(0,1).toUpperCase() + ${column.javaField.substring(1)})
 #if($column.query)
 #if($column.queryType == "EQ")
-#if($javaType == 'String') 
+#if($javaType == 'String')
         if (StringUtils.isNotBlank(${className}.get$AttrName())){
             lqw.eq(${ClassName}::get$AttrName ,${className}.get$AttrName());
         }
-#else 
+#else
         if (${className}.get$AttrName() != null){
             lqw.eq(${ClassName}::get$AttrName ,${className}.get$AttrName());
         }
 #end
 #elseif($queryType == "NE")
-#if($javaType == 'String') 
+#if($javaType == 'String')
         if (StringUtils.isNotBlank(${className}.get$AttrName())){
             lqw.ne(${ClassName}::get$AttrName ,${className}.get$AttrName());
         }
-#else 
+#else
         if (${className}.get$AttrName() != null){
             lqw.ne(${ClassName}::get$AttrName ,${className}.get$AttrName());
         }
-#end 
+#end
 #elseif($queryType == "GT")
-#if($javaType == 'String') 
+#if($javaType == 'String')
         if (StringUtils.isNotBlank(${className}.get$AttrName())){
             lqw.gt(${ClassName}::get$AttrName ,${className}.get$AttrName());
         }
-#else 
+#else
         if (${className}.get$AttrName() != null){
             lqw.gt(${ClassName}::get$AttrName ,${className}.get$AttrName());
         }
 #end
 #elseif($queryType == "GTE")
-#if($javaType == 'String') 
+#if($javaType == 'String')
         if (StringUtils.isNotBlank(${className}.get$AttrName())){
             lqw.ge(${ClassName}::get$AttrName ,${className}.get$AttrName());
         }
-#else 
+#else
         if (${className}.get$AttrName() != null){
             lqw.ge(${ClassName}::get$AttrName ,${className}.get$AttrName());
         }
 #end
 #elseif($queryType == "LT")
-#if($javaType == 'String') 
+#if($javaType == 'String')
         if (StringUtils.isNotBlank(${className}.get$AttrName())){
             lqw.lt(${ClassName}::get$AttrName ,${className}.get$AttrName());
         }
-#else 
+#else
         if (${className}.get$AttrName() != null){
             lqw.lt(${ClassName}::get$AttrName ,${className}.get$AttrName());
         }
@@ -112,172 +111,4 @@
 #end
         return this.list(lqw);
     }
-}
-=======
-package ${packageName}.service.impl;
-
-import java.util.List;
-#foreach ($column in $columns)
-#if($column.javaField == 'createTime' || $column.javaField == 'updateTime')
-import com.ruoyi.common.utils.DateUtils;
-#break
-#end
-#end
-import org.springframework.beans.factory.annotation.Autowired;
-import org.springframework.stereotype.Service;
-#if($table.sub)
-import java.util.ArrayList;
-import com.ruoyi.common.utils.StringUtils;
-import org.springframework.transaction.annotation.Transactional;
-import ${packageName}.domain.${subClassName};
-#end
-import ${packageName}.mapper.${ClassName}Mapper;
-import ${packageName}.domain.${ClassName};
-import ${packageName}.service.I${ClassName}Service;
-
-/**
- * ${functionName}Service业务层处理
- * 
- * @author ${author}
- * @date ${datetime}
- */
-@Service
-public class ${ClassName}ServiceImpl implements I${ClassName}Service 
-{
-    @Autowired
-    private ${ClassName}Mapper ${className}Mapper;
-
-    /**
-     * 查询${functionName}
-     * 
-     * @param ${pkColumn.javaField} ${functionName}ID
-     * @return ${functionName}
-     */
-    @Override
-    public ${ClassName} select${ClassName}ById(${pkColumn.javaType} ${pkColumn.javaField})
-    {
-        return ${className}Mapper.select${ClassName}ById(${pkColumn.javaField});
-    }
-
-    /**
-     * 查询${functionName}列表
-     * 
-     * @param ${className} ${functionName}
-     * @return ${functionName}
-     */
-    @Override
-    public List<${ClassName}> select${ClassName}List(${ClassName} ${className})
-    {
-        return ${className}Mapper.select${ClassName}List(${className});
-    }
-
-    /**
-     * 新增${functionName}
-     * 
-     * @param ${className} ${functionName}
-     * @return 结果
-     */
-#if($table.sub)
-    @Transactional
-#end
-    @Override
-    public int insert${ClassName}(${ClassName} ${className})
-    {
-#foreach ($column in $columns)
-#if($column.javaField == 'createTime')
-        ${className}.setCreateTime(DateUtils.getNowDate());
-#end
-#end
-#if($table.sub)
-        int rows = ${className}Mapper.insert${ClassName}(${className});
-        insert${subClassName}(${className});
-        return rows;
-#else
-        return ${className}Mapper.insert${ClassName}(${className});
-#end
-    }
-
-    /**
-     * 修改${functionName}
-     * 
-     * @param ${className} ${functionName}
-     * @return 结果
-     */
-#if($table.sub)
-    @Transactional
-#end
-    @Override
-    public int update${ClassName}(${ClassName} ${className})
-    {
-#foreach ($column in $columns)
-#if($column.javaField == 'updateTime')
-        ${className}.setUpdateTime(DateUtils.getNowDate());
-#end
-#end
-#if($table.sub)
-        ${className}Mapper.delete${subClassName}By${subTableFkClassName}(${className}.get${pkColumn.capJavaField}());
-        insert${subClassName}(${className});
-#end
-        return ${className}Mapper.update${ClassName}(${className});
-    }
-
-    /**
-     * 批量删除${functionName}
-     * 
-     * @param ${pkColumn.javaField}s 需要删除的${functionName}ID
-     * @return 结果
-     */
-#if($table.sub)
-    @Transactional
-#end
-    @Override
-    public int delete${ClassName}ByIds(${pkColumn.javaType}[] ${pkColumn.javaField}s)
-    {
-#if($table.sub)
-        ${className}Mapper.delete${subClassName}By${subTableFkClassName}s(${pkColumn.javaField}s);
-#end
-        return ${className}Mapper.delete${ClassName}ByIds(${pkColumn.javaField}s);
-    }
-
-    /**
-     * 删除${functionName}信息
-     * 
-     * @param ${pkColumn.javaField} ${functionName}ID
-     * @return 结果
-     */
-    @Override
-    public int delete${ClassName}ById(${pkColumn.javaType} ${pkColumn.javaField})
-    {
-#if($table.sub)
-        ${className}Mapper.delete${subClassName}By${subTableFkClassName}(${pkColumn.javaField});
-#end
-        return ${className}Mapper.delete${ClassName}ById(${pkColumn.javaField});
-    }
-#if($table.sub)
-
-    /**
-     * 新增${subTable.functionName}信息
-     * 
-     * @param ${className} ${functionName}对象
-     */
-    public void insert${subClassName}(${ClassName} ${className})
-    {
-        List<${subClassName}> ${subclassName}List = ${className}.get${subClassName}List();
-        Long ${pkColumn.javaField} = ${className}.get${pkColumn.capJavaField}();
-        if (StringUtils.isNotNull(${subclassName}List))
-        {
-            List<${subClassName}> list = new ArrayList<${subClassName}>();
-            for (${subClassName} ${subclassName} : ${subclassName}List)
-            {
-                ${subclassName}.set${subTableFkClassName}(${pkColumn.javaField});
-                list.add(${subclassName});
-            }
-            if (list.size() > 0)
-            {
-                ${className}Mapper.batch${subClassName}(list);
-            }
-        }
-    }
-#end
-}
->>>>>>> 14a85989
+}