<<<<<<< HEAD
<?xml version="1.0" encoding="UTF-8" ?>
<!DOCTYPE mapper
PUBLIC "-//mybatis.org//DTD Mapper 3.0//EN"
"http://mybatis.org/dtd/mybatis-3-mapper.dtd">
<mapper namespace="${packageName}.mapper.${ClassName}Mapper">

    <resultMap type="${packageName}.domain.${ClassName}" id="${ClassName}Result">
#foreach ($column in $columns)
        <result property="${column.javaField}" column="${column.columnName}"/>
#end
    </resultMap>


=======
<?xml version="1.0" encoding="UTF-8" ?>
<!DOCTYPE mapper
PUBLIC "-//mybatis.org//DTD Mapper 3.0//EN"
"http://mybatis.org/dtd/mybatis-3-mapper.dtd">
<mapper namespace="${packageName}.mapper.${ClassName}Mapper">
    
    <resultMap type="${ClassName}" id="${ClassName}Result">
#foreach ($column in $columns)
        <result property="${column.javaField}"    column="${column.columnName}"    />
#end
    </resultMap>
#if($table.sub)

    <resultMap id="${ClassName}${subClassName}Result" type="${ClassName}" extends="${ClassName}Result">
        <collection property="${subclassName}List" notNullColumn="sub_${subTable.pkColumn.columnName}" javaType="java.util.List" resultMap="${subClassName}Result" />
    </resultMap>

    <resultMap type="${subClassName}" id="${subClassName}Result">
#foreach ($column in $subTable.columns)
        <result property="${column.javaField}"    column="sub_${column.columnName}"    />
#end
    </resultMap>
#end

    <sql id="select${ClassName}Vo">
        select#foreach($column in $columns) $column.columnName#if($velocityCount != $columns.size()),#end#end from ${tableName}
    </sql>

    <select id="select${ClassName}List" parameterType="${ClassName}" resultMap="${ClassName}Result">
        <include refid="select${ClassName}Vo"/>
        <where>  
#foreach($column in $columns)
#set($queryType=$column.queryType)
#set($javaField=$column.javaField)
#set($javaType=$column.javaType)
#set($columnName=$column.columnName)
#set($AttrName=$column.javaField.substring(0,1).toUpperCase() + ${column.javaField.substring(1)})
#if($column.query)
#if($column.queryType == "EQ")
            <if test="$javaField != null #if($javaType == 'String' ) and $javaField.trim() != ''#end"> and $columnName = #{$javaField}</if>
#elseif($queryType == "NE")
            <if test="$javaField != null #if($javaType == 'String' ) and $javaField.trim() != ''#end"> and $columnName != #{$javaField}</if>
#elseif($queryType == "GT")
            <if test="$javaField != null #if($javaType == 'String' ) and $javaField.trim() != ''#end"> and $columnName &gt; #{$javaField}</if>
#elseif($queryType == "GTE")
            <if test="$javaField != null #if($javaType == 'String' ) and $javaField.trim() != ''#end"> and $columnName &gt;= #{$javaField}</if>
#elseif($queryType == "LT")
            <if test="$javaField != null #if($javaType == 'String' ) and $javaField.trim() != ''#end"> and $columnName &lt; #{$javaField}</if>
#elseif($queryType == "LTE")
            <if test="$javaField != null #if($javaType == 'String' ) and $javaField.trim() != ''#end"> and $columnName &lt;= #{$javaField}</if>
#elseif($queryType == "LIKE")
            <if test="$javaField != null #if($javaType == 'String' ) and $javaField.trim() != ''#end"> and $columnName like concat('%', #{$javaField}, '%')</if>
#elseif($queryType == "BETWEEN")
            <if test="params.begin$AttrName != null and params.begin$AttrName != '' and params.end$AttrName != null and params.end$AttrName != ''"> and $columnName between #{params.begin$AttrName} and #{params.end$AttrName}</if>
#end
#end
#end
        </where>
    </select>
    
    <select id="select${ClassName}By${pkColumn.capJavaField}" parameterType="${pkColumn.javaType}" resultMap="#if($table.sub)${ClassName}${subClassName}Result#else${ClassName}Result#end">
#if($table.crud || $table.tree)
        <include refid="select${ClassName}Vo"/>
        where ${pkColumn.columnName} = #{${pkColumn.javaField}}
#elseif($table.sub)
        select#foreach($column in $columns) a.$column.columnName#if($velocityCount != $columns.size()),#end#end,
           #foreach($column in $subTable.columns) b.$column.columnName as sub_$column.columnName#if($velocityCount != $subTable.columns.size()),#end#end

        from ${tableName} a
        left join ${subTableName} b on b.${subTableFkName} = a.${pkColumn.columnName}
        where a.${pkColumn.columnName} = #{${pkColumn.javaField}}
#end
    </select>
        
    <insert id="insert${ClassName}" parameterType="${ClassName}"#if($pkColumn.increment) useGeneratedKeys="true" keyProperty="$pkColumn.javaField"#end>
        insert into ${tableName}
        <trim prefix="(" suffix=")" suffixOverrides=",">
#foreach($column in $columns)
#if($column.columnName != $pkColumn.columnName || !$pkColumn.increment)
            <if test="$column.javaField != null#if($column.javaType == 'String' && $column.required) and $column.javaField != ''#end">$column.columnName,</if>
#end
#end
         </trim>
        <trim prefix="values (" suffix=")" suffixOverrides=",">
#foreach($column in $columns)
#if($column.columnName != $pkColumn.columnName || !$pkColumn.increment)
            <if test="$column.javaField != null#if($column.javaType == 'String' && $column.required) and $column.javaField != ''#end">#{$column.javaField},</if>
#end
#end
         </trim>
    </insert>

    <update id="update${ClassName}" parameterType="${ClassName}">
        update ${tableName}
        <trim prefix="SET" suffixOverrides=",">
#foreach($column in $columns)
#if($column.columnName != $pkColumn.columnName)
            <if test="$column.javaField != null#if($column.javaType == 'String' && $column.required) and $column.javaField != ''#end">$column.columnName = #{$column.javaField},</if>
#end
#end
        </trim>
        where ${pkColumn.columnName} = #{${pkColumn.javaField}}
    </update>

    <delete id="delete${ClassName}By${pkColumn.capJavaField}" parameterType="${pkColumn.javaType}">
        delete from ${tableName} where ${pkColumn.columnName} = #{${pkColumn.javaField}}
    </delete>

    <delete id="delete${ClassName}By${pkColumn.capJavaField}s" parameterType="String">
        delete from ${tableName} where ${pkColumn.columnName} in 
        <foreach item="${pkColumn.javaField}" collection="array" open="(" separator="," close=")">
            #{${pkColumn.javaField}}
        </foreach>
    </delete>
#if($table.sub)
    
    <delete id="delete${subClassName}By${subTableFkClassName}s" parameterType="String">
        delete from ${subTableName} where ${subTableFkName} in 
        <foreach item="${subTableFkclassName}" collection="array" open="(" separator="," close=")">
            #{${subTableFkclassName}}
        </foreach>
    </delete>

    <delete id="delete${subClassName}By${subTableFkClassName}" parameterType="${pkColumn.javaType}">
        delete from ${subTableName} where ${subTableFkName} = #{${subTableFkclassName}}
    </delete>

    <insert id="batch${subClassName}">
        insert into ${subTableName}(#foreach($column in $subTable.columns) $column.columnName#if($velocityCount != $subTable.columns.size()),#end#end) values
		<foreach item="item" index="index" collection="list" separator=",">
            (#foreach($column in $subTable.columns) #{item.$column.javaField}#if($velocityCount != $subTable.columns.size()),#end#end)
        </foreach>
    </insert>
#end
>>>>>>> 68ae4df2
</mapper><|MERGE_RESOLUTION|>--- conflicted
+++ resolved
@@ -1,4 +1,3 @@
-<<<<<<< HEAD
 <?xml version="1.0" encoding="UTF-8" ?>
 <!DOCTYPE mapper
 PUBLIC "-//mybatis.org//DTD Mapper 3.0//EN"
@@ -12,140 +11,4 @@
     </resultMap>
 
 
-=======
-<?xml version="1.0" encoding="UTF-8" ?>
-<!DOCTYPE mapper
-PUBLIC "-//mybatis.org//DTD Mapper 3.0//EN"
-"http://mybatis.org/dtd/mybatis-3-mapper.dtd">
-<mapper namespace="${packageName}.mapper.${ClassName}Mapper">
-    
-    <resultMap type="${ClassName}" id="${ClassName}Result">
-#foreach ($column in $columns)
-        <result property="${column.javaField}"    column="${column.columnName}"    />
-#end
-    </resultMap>
-#if($table.sub)
-
-    <resultMap id="${ClassName}${subClassName}Result" type="${ClassName}" extends="${ClassName}Result">
-        <collection property="${subclassName}List" notNullColumn="sub_${subTable.pkColumn.columnName}" javaType="java.util.List" resultMap="${subClassName}Result" />
-    </resultMap>
-
-    <resultMap type="${subClassName}" id="${subClassName}Result">
-#foreach ($column in $subTable.columns)
-        <result property="${column.javaField}"    column="sub_${column.columnName}"    />
-#end
-    </resultMap>
-#end
-
-    <sql id="select${ClassName}Vo">
-        select#foreach($column in $columns) $column.columnName#if($velocityCount != $columns.size()),#end#end from ${tableName}
-    </sql>
-
-    <select id="select${ClassName}List" parameterType="${ClassName}" resultMap="${ClassName}Result">
-        <include refid="select${ClassName}Vo"/>
-        <where>  
-#foreach($column in $columns)
-#set($queryType=$column.queryType)
-#set($javaField=$column.javaField)
-#set($javaType=$column.javaType)
-#set($columnName=$column.columnName)
-#set($AttrName=$column.javaField.substring(0,1).toUpperCase() + ${column.javaField.substring(1)})
-#if($column.query)
-#if($column.queryType == "EQ")
-            <if test="$javaField != null #if($javaType == 'String' ) and $javaField.trim() != ''#end"> and $columnName = #{$javaField}</if>
-#elseif($queryType == "NE")
-            <if test="$javaField != null #if($javaType == 'String' ) and $javaField.trim() != ''#end"> and $columnName != #{$javaField}</if>
-#elseif($queryType == "GT")
-            <if test="$javaField != null #if($javaType == 'String' ) and $javaField.trim() != ''#end"> and $columnName &gt; #{$javaField}</if>
-#elseif($queryType == "GTE")
-            <if test="$javaField != null #if($javaType == 'String' ) and $javaField.trim() != ''#end"> and $columnName &gt;= #{$javaField}</if>
-#elseif($queryType == "LT")
-            <if test="$javaField != null #if($javaType == 'String' ) and $javaField.trim() != ''#end"> and $columnName &lt; #{$javaField}</if>
-#elseif($queryType == "LTE")
-            <if test="$javaField != null #if($javaType == 'String' ) and $javaField.trim() != ''#end"> and $columnName &lt;= #{$javaField}</if>
-#elseif($queryType == "LIKE")
-            <if test="$javaField != null #if($javaType == 'String' ) and $javaField.trim() != ''#end"> and $columnName like concat('%', #{$javaField}, '%')</if>
-#elseif($queryType == "BETWEEN")
-            <if test="params.begin$AttrName != null and params.begin$AttrName != '' and params.end$AttrName != null and params.end$AttrName != ''"> and $columnName between #{params.begin$AttrName} and #{params.end$AttrName}</if>
-#end
-#end
-#end
-        </where>
-    </select>
-    
-    <select id="select${ClassName}By${pkColumn.capJavaField}" parameterType="${pkColumn.javaType}" resultMap="#if($table.sub)${ClassName}${subClassName}Result#else${ClassName}Result#end">
-#if($table.crud || $table.tree)
-        <include refid="select${ClassName}Vo"/>
-        where ${pkColumn.columnName} = #{${pkColumn.javaField}}
-#elseif($table.sub)
-        select#foreach($column in $columns) a.$column.columnName#if($velocityCount != $columns.size()),#end#end,
-           #foreach($column in $subTable.columns) b.$column.columnName as sub_$column.columnName#if($velocityCount != $subTable.columns.size()),#end#end
-
-        from ${tableName} a
-        left join ${subTableName} b on b.${subTableFkName} = a.${pkColumn.columnName}
-        where a.${pkColumn.columnName} = #{${pkColumn.javaField}}
-#end
-    </select>
-        
-    <insert id="insert${ClassName}" parameterType="${ClassName}"#if($pkColumn.increment) useGeneratedKeys="true" keyProperty="$pkColumn.javaField"#end>
-        insert into ${tableName}
-        <trim prefix="(" suffix=")" suffixOverrides=",">
-#foreach($column in $columns)
-#if($column.columnName != $pkColumn.columnName || !$pkColumn.increment)
-            <if test="$column.javaField != null#if($column.javaType == 'String' && $column.required) and $column.javaField != ''#end">$column.columnName,</if>
-#end
-#end
-         </trim>
-        <trim prefix="values (" suffix=")" suffixOverrides=",">
-#foreach($column in $columns)
-#if($column.columnName != $pkColumn.columnName || !$pkColumn.increment)
-            <if test="$column.javaField != null#if($column.javaType == 'String' && $column.required) and $column.javaField != ''#end">#{$column.javaField},</if>
-#end
-#end
-         </trim>
-    </insert>
-
-    <update id="update${ClassName}" parameterType="${ClassName}">
-        update ${tableName}
-        <trim prefix="SET" suffixOverrides=",">
-#foreach($column in $columns)
-#if($column.columnName != $pkColumn.columnName)
-            <if test="$column.javaField != null#if($column.javaType == 'String' && $column.required) and $column.javaField != ''#end">$column.columnName = #{$column.javaField},</if>
-#end
-#end
-        </trim>
-        where ${pkColumn.columnName} = #{${pkColumn.javaField}}
-    </update>
-
-    <delete id="delete${ClassName}By${pkColumn.capJavaField}" parameterType="${pkColumn.javaType}">
-        delete from ${tableName} where ${pkColumn.columnName} = #{${pkColumn.javaField}}
-    </delete>
-
-    <delete id="delete${ClassName}By${pkColumn.capJavaField}s" parameterType="String">
-        delete from ${tableName} where ${pkColumn.columnName} in 
-        <foreach item="${pkColumn.javaField}" collection="array" open="(" separator="," close=")">
-            #{${pkColumn.javaField}}
-        </foreach>
-    </delete>
-#if($table.sub)
-    
-    <delete id="delete${subClassName}By${subTableFkClassName}s" parameterType="String">
-        delete from ${subTableName} where ${subTableFkName} in 
-        <foreach item="${subTableFkclassName}" collection="array" open="(" separator="," close=")">
-            #{${subTableFkclassName}}
-        </foreach>
-    </delete>
-
-    <delete id="delete${subClassName}By${subTableFkClassName}" parameterType="${pkColumn.javaType}">
-        delete from ${subTableName} where ${subTableFkName} = #{${subTableFkclassName}}
-    </delete>
-
-    <insert id="batch${subClassName}">
-        insert into ${subTableName}(#foreach($column in $subTable.columns) $column.columnName#if($velocityCount != $subTable.columns.size()),#end#end) values
-		<foreach item="item" index="index" collection="list" separator=",">
-            (#foreach($column in $subTable.columns) #{item.$column.javaField}#if($velocityCount != $subTable.columns.size()),#end#end)
-        </foreach>
-    </insert>
-#end
->>>>>>> 68ae4df2
 </mapper>