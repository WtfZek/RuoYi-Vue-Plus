<?xml version="1.0" encoding="UTF-8"?>
<project xmlns="http://maven.apache.org/POM/4.0.0"
         xmlns:xsi="http://www.w3.org/2001/XMLSchema-instance"
         xsi:schemaLocation="http://maven.apache.org/POM/4.0.0 http://maven.apache.org/xsd/maven-4.0.0.xsd">
	<modelVersion>4.0.0</modelVersion>

    <groupId>com.ruoyi</groupId>
    <artifactId>ruoyi-vue-plus</artifactId>
<<<<<<< HEAD
    <version>2.5.2</version>
=======
    <version>2.6.0</version>
>>>>>>> 973471c6

    <name>RuoYi-Vue-Plus</name>
    <url>https://gitee.com/JavaLionLi/RuoYi-Vue-Plus</url>
    <description>RuoYi-Vue-Plus后台管理系统</description>

    <properties>
<<<<<<< HEAD
        <ruoyi-vue-plus.version>2.5.2</ruoyi-vue-plus.version>
        <spring-boot.version>2.4.8</spring-boot.version>
=======
        <ruoyi-vue-plus.version>2.6.0</ruoyi-vue-plus.version>
        <spring-boot.version>2.5.3</spring-boot.version>
>>>>>>> 973471c6
        <project.build.sourceEncoding>UTF-8</project.build.sourceEncoding>
        <project.reporting.outputEncoding>UTF-8</project.reporting.outputEncoding>
        <java.version>1.8</java.version>
        <maven-jar-plugin.version>3.1.1</maven-jar-plugin.version>
        <druid.version>1.2.6</druid.version>
        <knife4j.version>3.0.3</knife4j.version>
        <poi.version>4.1.2</poi.version>
        <velocity.version>1.7</velocity.version>
        <jwt.version>0.9.1</jwt.version>
        <mybatis-plus.version>3.4.3</mybatis-plus.version>
        <hutool.version>5.7.6</hutool.version>
        <feign.version>3.0.3</feign.version>
        <feign-okhttp.version>11.0</feign-okhttp.version>
        <spring-boot-admin.version>2.4.3</spring-boot-admin.version>
        <redisson.version>3.16.1</redisson.version>
        <lock4j.version>2.2.1</lock4j.version>
        <datasource.version>3.4.1</datasource.version>

        <!-- OSS 配置 -->
        <qiniu.version>7.8.0</qiniu.version>
        <aliyun.oss.version>3.13.0</aliyun.oss.version>
        <qcloud.cos.version>5.6.47</qcloud.cos.version>
        <minio.version>8.3.0</minio.version>

        <!-- docker 配置 -->
        <docker.registry.url>localhost</docker.registry.url>
        <docker.registry.host>http://${docker.registry.url}:2375</docker.registry.host>
        <docker.namespace>ruoyi</docker.namespace>
        <docker.plugin.version>1.2.2</docker.plugin.version>
    </properties>

    <!-- 依赖声明 -->
    <dependencyManagement>
        <dependencies>

            <!-- SpringBoot的依赖配置-->
            <dependency>
                <groupId>org.springframework.boot</groupId>
                <artifactId>spring-boot-dependencies</artifactId>
                <version>${spring-boot.version}</version>
                <type>pom</type>
                <scope>import</scope>
            </dependency>

            <!-- 阿里数据库连接池 -->
            <dependency>
                <groupId>com.alibaba</groupId>
                <artifactId>druid-spring-boot-starter</artifactId>
                <version>${druid.version}</version>
            </dependency>

            <dependency>
                <groupId>com.github.xiaoymin</groupId>
                <artifactId>knife4j-spring-boot-starter</artifactId>
                <version>${knife4j.version}</version>
            </dependency>

            <!-- excel工具 -->
            <dependency>
                <groupId>org.apache.poi</groupId>
                <artifactId>poi-ooxml</artifactId>
                <version>${poi.version}</version>
            </dependency>

            <!-- velocity代码生成使用模板 -->
            <dependency>
                <groupId>org.apache.velocity</groupId>
                <artifactId>velocity</artifactId>
                <version>${velocity.version}</version>
            </dependency>

            <!-- Token生成与解析-->
            <dependency>
                <groupId>io.jsonwebtoken</groupId>
                <artifactId>jjwt</artifactId>
                <version>${jwt.version}</version>
            </dependency>

            <!-- dynamic-datasource 多数据源-->
            <dependency>
                <groupId>com.baomidou</groupId>
                <artifactId>dynamic-datasource-spring-boot-starter</artifactId>
                <version>${datasource.version}</version>
            </dependency>

            <dependency>
                <groupId>com.baomidou</groupId>
                <artifactId>mybatis-plus-boot-starter</artifactId>
                <version>${mybatis-plus.version}</version>
            </dependency>
            <dependency>
                <groupId>com.baomidou</groupId>
                <artifactId>mybatis-plus-extension</artifactId>
                <version>${mybatis-plus.version}</version>
            </dependency>

            <dependency>
                <groupId>cn.hutool</groupId>
                <artifactId>hutool-all</artifactId>
                <version>${hutool.version}</version>
            </dependency>

            <dependency>
                <groupId>org.springframework.cloud</groupId>
                <artifactId>spring-cloud-starter-openfeign</artifactId>
                <version>${feign.version}</version>
            </dependency>

            <dependency>
                <groupId>io.github.openfeign</groupId>
                <artifactId>feign-okhttp</artifactId>
                <version>${feign-okhttp.version}</version>
            </dependency>

            <dependency>
                <groupId>de.codecentric</groupId>
                <artifactId>spring-boot-admin-starter-server</artifactId>
                <version>${spring-boot-admin.version}</version>
            </dependency>
            <dependency>
                <groupId>de.codecentric</groupId>
                <artifactId>spring-boot-admin-starter-client</artifactId>
                <version>${spring-boot-admin.version}</version>
            </dependency>

            <!--redisson-->
            <dependency>
                <groupId>org.redisson</groupId>
                <artifactId>redisson-spring-boot-starter</artifactId>
                <version>${redisson.version}</version>
            </dependency>
            <dependency>
                <groupId>com.baomidou</groupId>
                <artifactId>lock4j-redisson-spring-boot-starter</artifactId>
                <version>${lock4j.version}</version>
            </dependency>
            <!-- 定时任务-->
            <dependency>
                <groupId>com.ruoyi</groupId>
                <artifactId>ruoyi-quartz</artifactId>
                <version>${ruoyi-vue-plus.version}</version>
            </dependency>

            <!-- 代码生成-->
            <dependency>
                <groupId>com.ruoyi</groupId>
                <artifactId>ruoyi-generator</artifactId>
                <version>${ruoyi-vue-plus.version}</version>
            </dependency>

            <!-- 核心模块-->
            <dependency>
                <groupId>com.ruoyi</groupId>
                <artifactId>ruoyi-framework</artifactId>
                <version>${ruoyi-vue-plus.version}</version>
            </dependency>

            <!-- 系统模块-->
            <dependency>
                <groupId>com.ruoyi</groupId>
                <artifactId>ruoyi-system</artifactId>
                <version>${ruoyi-vue-plus.version}</version>
            </dependency>

            <!-- 通用工具-->
            <dependency>
                <groupId>com.ruoyi</groupId>
                <artifactId>ruoyi-common</artifactId>
                <version>${ruoyi-vue-plus.version}</version>
            </dependency>

            <!-- demo模块 -->
            <dependency>
                <groupId>com.ruoyi</groupId>
                <artifactId>ruoyi-oss</artifactId>
                <version>${ruoyi-vue-plus.version}</version>
            </dependency>

            <!-- demo模块 -->
            <dependency>
                <groupId>com.ruoyi</groupId>
                <artifactId>ruoyi-demo</artifactId>
                <version>${ruoyi-vue-plus.version}</version>
            </dependency>

        </dependencies>
    </dependencyManagement>

    <modules>
        <module>ruoyi-admin</module>
        <module>ruoyi-framework</module>
        <module>ruoyi-system</module>
        <module>ruoyi-quartz</module>
        <module>ruoyi-generator</module>
        <module>ruoyi-common</module>
        <module>ruoyi-demo</module>
        <module>ruoyi-extend</module>
        <module>ruoyi-oss</module>
    </modules>
    <packaging>pom</packaging>


    <dependencies>

    </dependencies>

    <build>
        <plugins>
            <plugin>
                <groupId>org.apache.maven.plugins</groupId>
                <artifactId>maven-compiler-plugin</artifactId>
                <version>3.1</version>
                <configuration>
                    <source>${java.version}</source>
                    <target>${java.version}</target>
                    <encoding>${project.build.sourceEncoding}</encoding>
                </configuration>
            </plugin>
        </plugins>
        <resources>
            <resource>
                <!--打包该目录下的 application.yml -->
                <directory>src/main/resources</directory>
                <!-- 启用过滤 即该资源中的变量将会被过滤器中的值替换 -->
                <filtering>true</filtering>
            </resource>
        </resources>
    </build>

    <repositories>
        <repository>
            <id>public</id>
            <name>aliyun nexus</name>
            <url>http://maven.aliyun.com/nexus/content/groups/public/</url>
            <releases>
                <enabled>true</enabled>
            </releases>
        </repository>
    </repositories>

    <pluginRepositories>
        <pluginRepository>
            <id>public</id>
            <name>aliyun nexus</name>
            <url>http://maven.aliyun.com/nexus/content/groups/public/</url>
            <releases>
                <enabled>true</enabled>
            </releases>
            <snapshots>
                <enabled>false</enabled>
            </snapshots>
        </pluginRepository>
    </pluginRepositories>

    <profiles>
        <profile>
            <id>local</id>
            <properties>
                <!-- 环境标识，需要与配置文件的名称相对应 -->
                <profiles.active>local</profiles.active>
                <logging.level>debug</logging.level>
            </properties>
        </profile>
        <profile>
            <id>dev</id>
            <properties>
                <!-- 环境标识，需要与配置文件的名称相对应 -->
                <profiles.active>dev</profiles.active>
                <logging.level>debug</logging.level>
            </properties>
            <activation>
                <!-- 默认环境 -->
                <activeByDefault>true</activeByDefault>
            </activation>
        </profile>
        <profile>
            <id>prod</id>
            <properties>
                <profiles.active>prod</profiles.active>
                <logging.level>warn</logging.level>
            </properties>
        </profile>

        <!-- jdk多版本配置 -->
        <profile>
            <id>jdk8</id>
            <activation>
                <activeByDefault>true</activeByDefault>
                <jdk>1.8</jdk>
            </activation>
            <properties>
                <java.version>1.8</java.version>
            </properties>
        </profile>
        <profile>
            <id>jdk11</id>
            <activation>
                <jdk>11</jdk>
            </activation>
            <properties>
                <java.version>11</java.version>
                <jaxb.version>3.0.1</jaxb.version>
            </properties>
            <dependencyManagement>
                <dependencies>
                    <!-- jdk11 缺失依赖 jaxb-->
                    <dependency>
                        <groupId>com.sun.xml.bind</groupId>
                        <artifactId>jaxb-impl</artifactId>
                        <version>${jaxb.version}</version>
                    </dependency>
                </dependencies>
            </dependencyManagement>
            <dependencies>
                <!--jaxb-->
                <dependency>
                    <groupId>com.sun.xml.bind</groupId>
                    <artifactId>jaxb-impl</artifactId>
                </dependency>
            </dependencies>
        </profile>
    </profiles>

</project><|MERGE_RESOLUTION|>--- conflicted
+++ resolved
@@ -6,24 +6,15 @@
 
     <groupId>com.ruoyi</groupId>
     <artifactId>ruoyi-vue-plus</artifactId>
-<<<<<<< HEAD
-    <version>2.5.2</version>
-=======
     <version>2.6.0</version>
->>>>>>> 973471c6
 
     <name>RuoYi-Vue-Plus</name>
     <url>https://gitee.com/JavaLionLi/RuoYi-Vue-Plus</url>
     <description>RuoYi-Vue-Plus后台管理系统</description>
 
     <properties>
-<<<<<<< HEAD
-        <ruoyi-vue-plus.version>2.5.2</ruoyi-vue-plus.version>
-        <spring-boot.version>2.4.8</spring-boot.version>
-=======
         <ruoyi-vue-plus.version>2.6.0</ruoyi-vue-plus.version>
         <spring-boot.version>2.5.3</spring-boot.version>
->>>>>>> 973471c6
         <project.build.sourceEncoding>UTF-8</project.build.sourceEncoding>
         <project.reporting.outputEncoding>UTF-8</project.reporting.outputEncoding>
         <java.version>1.8</java.version>
