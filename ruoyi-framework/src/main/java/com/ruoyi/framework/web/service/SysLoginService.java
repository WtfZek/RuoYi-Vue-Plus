--- conflicted
+++ resolved
@@ -1,93 +1,3 @@
-<<<<<<< HEAD
-package com.ruoyi.framework.web.service;
-
-import javax.annotation.Resource;
-import org.springframework.beans.factory.annotation.Autowired;
-import org.springframework.security.authentication.AuthenticationManager;
-import org.springframework.security.authentication.BadCredentialsException;
-import org.springframework.security.authentication.UsernamePasswordAuthenticationToken;
-import org.springframework.security.core.Authentication;
-import org.springframework.stereotype.Component;
-import com.ruoyi.common.constant.Constants;
-import com.ruoyi.common.core.domain.model.LoginUser;
-import com.ruoyi.common.core.redis.RedisCache;
-import com.ruoyi.common.exception.CustomException;
-import com.ruoyi.common.exception.user.CaptchaException;
-import com.ruoyi.common.exception.user.CaptchaExpireException;
-import com.ruoyi.common.exception.user.UserPasswordNotMatchException;
-import com.ruoyi.common.utils.MessageUtils;
-import com.ruoyi.framework.manager.AsyncManager;
-import com.ruoyi.framework.manager.factory.AsyncFactory;
-
-/**
- * 登录校验方法
- * 
- * @author ruoyi
- */
-@Component
-public class SysLoginService
-{
-    @Autowired
-    private TokenService tokenService;
-
-    @Resource
-    private AuthenticationManager authenticationManager;
-
-    @Autowired
-    private RedisCache redisCache;
-
-    /**
-     * 登录验证
-     * 
-     * @param username 用户名
-     * @param password 密码
-     * @param code 验证码
-     * @param uuid 唯一标识
-     * @return 结果
-     */
-    public String login(String username, String password, String code, String uuid)
-    {
-        String verifyKey = Constants.CAPTCHA_CODE_KEY + uuid;
-        String captcha = redisCache.getCacheObject(verifyKey);
-        redisCache.deleteObject(verifyKey);
-        if (captcha == null)
-        {
-            AsyncManager.me().execute(AsyncFactory.recordLogininfor(username, Constants.LOGIN_FAIL, MessageUtils.message("user.jcaptcha.expire")));
-            throw new CaptchaExpireException();
-        }
-        if (!code.equalsIgnoreCase(captcha))
-        {
-            AsyncManager.me().execute(AsyncFactory.recordLogininfor(username, Constants.LOGIN_FAIL, MessageUtils.message("user.jcaptcha.error")));
-            throw new CaptchaException();
-        }
-        // 用户验证
-        Authentication authentication = null;
-        try
-        {
-            // 该方法会去调用UserDetailsServiceImpl.loadUserByUsername
-            authentication = authenticationManager
-                    .authenticate(new UsernamePasswordAuthenticationToken(username, password));
-        }
-        catch (Exception e)
-        {
-            if (e instanceof BadCredentialsException)
-            {
-                AsyncManager.me().execute(AsyncFactory.recordLogininfor(username, Constants.LOGIN_FAIL, MessageUtils.message("user.password.not.match")));
-                throw new UserPasswordNotMatchException();
-            }
-            else
-            {
-                AsyncManager.me().execute(AsyncFactory.recordLogininfor(username, Constants.LOGIN_FAIL, e.getMessage()));
-                throw new CustomException(e.getMessage());
-            }
-        }
-        AsyncManager.me().execute(AsyncFactory.recordLogininfor(username, Constants.LOGIN_SUCCESS, MessageUtils.message("user.login.success")));
-        LoginUser loginUser = (LoginUser) authentication.getPrincipal();
-        // 生成token
-        return tokenService.createToken(loginUser);
-    }
-}
-=======
 package com.ruoyi.framework.web.service;
 
 import javax.annotation.Resource;
@@ -115,7 +25,7 @@
 
 /**
  * 登录校验方法
- * 
+ *
  * @author ruoyi
  */
 @Component
@@ -129,13 +39,13 @@
 
     @Autowired
     private RedisCache redisCache;
-    
+
     @Autowired
     private ISysUserService userService;
 
     /**
      * 登录验证
-     * 
+     *
      * @param username 用户名
      * @param password 密码
      * @param code 验证码
@@ -194,5 +104,4 @@
         user.setLoginDate(DateUtils.getNowDate());
         userService.updateUserProfile(user);
     }
-}
->>>>>>> 5e64a93d
+}