<<<<<<< HEAD
package com.ruoyi.framework.web.service;

import com.ruoyi.common.constant.Constants;
import com.ruoyi.common.core.domain.entity.SysUser;
import com.ruoyi.common.core.domain.model.LoginUser;
import com.ruoyi.common.core.redis.RedisCache;
import com.ruoyi.common.exception.CustomException;
import com.ruoyi.common.exception.user.CaptchaException;
import com.ruoyi.common.exception.user.CaptchaExpireException;
import com.ruoyi.common.exception.user.UserPasswordNotMatchException;
import com.ruoyi.common.utils.DateUtils;
import com.ruoyi.common.utils.MessageUtils;
import com.ruoyi.common.utils.ServletUtils;
import com.ruoyi.system.service.ISysConfigService;
import com.ruoyi.system.service.ISysUserService;
import org.springframework.beans.factory.annotation.Autowired;
import org.springframework.security.authentication.AuthenticationManager;
import org.springframework.security.authentication.BadCredentialsException;
import org.springframework.security.authentication.UsernamePasswordAuthenticationToken;
import org.springframework.security.core.Authentication;
import org.springframework.stereotype.Component;

import javax.annotation.Resource;
import javax.servlet.http.HttpServletRequest;

/**
 * 登录校验方法
 *
 * @author ruoyi
 */
@Component
public class SysLoginService
{
    @Autowired
    private TokenService tokenService;

    @Resource
    private AuthenticationManager authenticationManager;

    @Autowired
    private RedisCache redisCache;

	@Autowired
    private ISysUserService userService;

	@Autowired
	private ISysConfigService configService;

	@Autowired
	private AsyncService asyncService;

    /**
     * 登录验证
     *
     * @param username 用户名
     * @param password 密码
     * @param code 验证码
     * @param uuid 唯一标识
     * @return 结果
     */
    public String login(String username, String password, String code, String uuid)
    {
		HttpServletRequest request = ServletUtils.getRequest();
		boolean captchaOnOff = configService.selectCaptchaOnOff();
        // 验证码开关
        if (captchaOnOff)
        {
            validateCapcha(username, code, uuid, request);
        }
        // 用户验证
        Authentication authentication = null;
        try
        {
            // 该方法会去调用UserDetailsServiceImpl.loadUserByUsername
            authentication = authenticationManager
                    .authenticate(new UsernamePasswordAuthenticationToken(username, password));
        }
        catch (Exception e)
        {
            if (e instanceof BadCredentialsException)
            {
				asyncService.recordLogininfor(username, Constants.LOGIN_FAIL, MessageUtils.message("user.password.not.match"), request);
                throw new UserPasswordNotMatchException();
            }
            else
            {
				asyncService.recordLogininfor(username, Constants.LOGIN_FAIL, e.getMessage(), request);
                throw new CustomException(e.getMessage());
            }
        }
		asyncService.recordLogininfor(username, Constants.LOGIN_SUCCESS, MessageUtils.message("user.login.success"), request);
        LoginUser loginUser = (LoginUser) authentication.getPrincipal();
        recordLoginInfo(loginUser.getUser());
        // 生成token
        return tokenService.createToken(loginUser);
    }

    /**
     * 校验验证码
     *
     * @param username 用户名
     * @param code 验证码
     * @param uuid 唯一标识
     * @return 结果
     */
    public void validateCapcha(String username, String code, String uuid, HttpServletRequest request) {
		String verifyKey = Constants.CAPTCHA_CODE_KEY + uuid;
		String captcha = redisCache.getCacheObject(verifyKey);
		redisCache.deleteObject(verifyKey);
		if (captcha == null) {
			asyncService.recordLogininfor(username, Constants.LOGIN_FAIL, MessageUtils.message("user.jcaptcha.expire"), request);
			throw new CaptchaExpireException();
		}
		if (!code.equalsIgnoreCase(captcha)) {
			asyncService.recordLogininfor(username, Constants.LOGIN_FAIL, MessageUtils.message("user.jcaptcha.error"), request);
			throw new CaptchaException();
		}
    }

    /**
     * 记录登录信息
     */
    public void recordLoginInfo(SysUser user)
    {
        user.setLoginIp(ServletUtils.getClientIP());
        user.setLoginDate(DateUtils.getNowDate());
		user.setUpdateBy(user.getUserName());
        userService.updateUserProfile(user);
    }
}
=======
package com.ruoyi.framework.web.service;

import javax.annotation.Resource;
import org.springframework.beans.factory.annotation.Autowired;
import org.springframework.security.authentication.AuthenticationManager;
import org.springframework.security.authentication.BadCredentialsException;
import org.springframework.security.authentication.UsernamePasswordAuthenticationToken;
import org.springframework.security.core.Authentication;
import org.springframework.stereotype.Component;
import com.ruoyi.common.constant.Constants;
import com.ruoyi.common.core.domain.entity.SysUser;
import com.ruoyi.common.core.domain.model.LoginUser;
import com.ruoyi.common.core.redis.RedisCache;
import com.ruoyi.common.exception.CustomException;
import com.ruoyi.common.exception.user.CaptchaException;
import com.ruoyi.common.exception.user.CaptchaExpireException;
import com.ruoyi.common.exception.user.UserPasswordNotMatchException;
import com.ruoyi.common.utils.DateUtils;
import com.ruoyi.common.utils.MessageUtils;
import com.ruoyi.common.utils.ServletUtils;
import com.ruoyi.common.utils.ip.IpUtils;
import com.ruoyi.framework.manager.AsyncManager;
import com.ruoyi.framework.manager.factory.AsyncFactory;
import com.ruoyi.system.service.ISysConfigService;
import com.ruoyi.system.service.ISysUserService;

/**
 * 登录校验方法
 * 
 * @author ruoyi
 */
@Component
public class SysLoginService
{
    @Autowired
    private TokenService tokenService;

    @Resource
    private AuthenticationManager authenticationManager;

    @Autowired
    private RedisCache redisCache;
    
    @Autowired
    private ISysUserService userService;

    @Autowired
    private ISysConfigService configService;

    /**
     * 登录验证
     * 
     * @param username 用户名
     * @param password 密码
     * @param code 验证码
     * @param uuid 唯一标识
     * @return 结果
     */
    public String login(String username, String password, String code, String uuid)
    {
        boolean captchaOnOff = configService.selectCaptchaOnOff();
        // 验证码开关
        if (captchaOnOff)
        {
            validateCaptcha(username, code, uuid);
        }
        // 用户验证
        Authentication authentication = null;
        try
        {
            // 该方法会去调用UserDetailsServiceImpl.loadUserByUsername
            authentication = authenticationManager
                    .authenticate(new UsernamePasswordAuthenticationToken(username, password));
        }
        catch (Exception e)
        {
            if (e instanceof BadCredentialsException)
            {
                AsyncManager.me().execute(AsyncFactory.recordLogininfor(username, Constants.LOGIN_FAIL, MessageUtils.message("user.password.not.match")));
                throw new UserPasswordNotMatchException();
            }
            else
            {
                AsyncManager.me().execute(AsyncFactory.recordLogininfor(username, Constants.LOGIN_FAIL, e.getMessage()));
                throw new CustomException(e.getMessage());
            }
        }
        AsyncManager.me().execute(AsyncFactory.recordLogininfor(username, Constants.LOGIN_SUCCESS, MessageUtils.message("user.login.success")));
        LoginUser loginUser = (LoginUser) authentication.getPrincipal();
        recordLoginInfo(loginUser.getUser());
        // 生成token
        return tokenService.createToken(loginUser);
    }

    /**
     * 校验验证码
     * 
     * @param username 用户名
     * @param code 验证码
     * @param uuid 唯一标识
     * @return 结果
     */
    public void validateCaptcha(String username, String code, String uuid)
    {
        String verifyKey = Constants.CAPTCHA_CODE_KEY + uuid;
        String captcha = redisCache.getCacheObject(verifyKey);
        redisCache.deleteObject(verifyKey);
        if (captcha == null)
        {
            AsyncManager.me().execute(AsyncFactory.recordLogininfor(username, Constants.LOGIN_FAIL, MessageUtils.message("user.jcaptcha.expire")));
            throw new CaptchaExpireException();
        }
        if (!code.equalsIgnoreCase(captcha))
        {
            AsyncManager.me().execute(AsyncFactory.recordLogininfor(username, Constants.LOGIN_FAIL, MessageUtils.message("user.jcaptcha.error")));
            throw new CaptchaException();
        }
    }

    /**
     * 记录登录信息
     */
    public void recordLoginInfo(SysUser user)
    {
        user.setLoginIp(IpUtils.getIpAddr(ServletUtils.getRequest()));
        user.setLoginDate(DateUtils.getNowDate());
        userService.updateUserProfile(user);
    }
}
>>>>>>> c43f9bc3
<|MERGE_RESOLUTION|>--- conflicted
+++ resolved
@@ -1,4 +1,3 @@
-<<<<<<< HEAD
 package com.ruoyi.framework.web.service;
 
 import com.ruoyi.common.constant.Constants;
@@ -66,7 +65,7 @@
         // 验证码开关
         if (captchaOnOff)
         {
-            validateCapcha(username, code, uuid, request);
+            validateCaptcha(username, code, uuid, request);
         }
         // 用户验证
         Authentication authentication = null;
@@ -104,7 +103,7 @@
      * @param uuid 唯一标识
      * @return 结果
      */
-    public void validateCapcha(String username, String code, String uuid, HttpServletRequest request) {
+    public void validateCaptcha(String username, String code, String uuid, HttpServletRequest request) {
 		String verifyKey = Constants.CAPTCHA_CODE_KEY + uuid;
 		String captcha = redisCache.getCacheObject(verifyKey);
 		redisCache.deleteObject(verifyKey);
@@ -128,135 +127,4 @@
 		user.setUpdateBy(user.getUserName());
         userService.updateUserProfile(user);
     }
-}
-=======
-package com.ruoyi.framework.web.service;
-
-import javax.annotation.Resource;
-import org.springframework.beans.factory.annotation.Autowired;
-import org.springframework.security.authentication.AuthenticationManager;
-import org.springframework.security.authentication.BadCredentialsException;
-import org.springframework.security.authentication.UsernamePasswordAuthenticationToken;
-import org.springframework.security.core.Authentication;
-import org.springframework.stereotype.Component;
-import com.ruoyi.common.constant.Constants;
-import com.ruoyi.common.core.domain.entity.SysUser;
-import com.ruoyi.common.core.domain.model.LoginUser;
-import com.ruoyi.common.core.redis.RedisCache;
-import com.ruoyi.common.exception.CustomException;
-import com.ruoyi.common.exception.user.CaptchaException;
-import com.ruoyi.common.exception.user.CaptchaExpireException;
-import com.ruoyi.common.exception.user.UserPasswordNotMatchException;
-import com.ruoyi.common.utils.DateUtils;
-import com.ruoyi.common.utils.MessageUtils;
-import com.ruoyi.common.utils.ServletUtils;
-import com.ruoyi.common.utils.ip.IpUtils;
-import com.ruoyi.framework.manager.AsyncManager;
-import com.ruoyi.framework.manager.factory.AsyncFactory;
-import com.ruoyi.system.service.ISysConfigService;
-import com.ruoyi.system.service.ISysUserService;
-
-/**
- * 登录校验方法
- * 
- * @author ruoyi
- */
-@Component
-public class SysLoginService
-{
-    @Autowired
-    private TokenService tokenService;
-
-    @Resource
-    private AuthenticationManager authenticationManager;
-
-    @Autowired
-    private RedisCache redisCache;
-    
-    @Autowired
-    private ISysUserService userService;
-
-    @Autowired
-    private ISysConfigService configService;
-
-    /**
-     * 登录验证
-     * 
-     * @param username 用户名
-     * @param password 密码
-     * @param code 验证码
-     * @param uuid 唯一标识
-     * @return 结果
-     */
-    public String login(String username, String password, String code, String uuid)
-    {
-        boolean captchaOnOff = configService.selectCaptchaOnOff();
-        // 验证码开关
-        if (captchaOnOff)
-        {
-            validateCaptcha(username, code, uuid);
-        }
-        // 用户验证
-        Authentication authentication = null;
-        try
-        {
-            // 该方法会去调用UserDetailsServiceImpl.loadUserByUsername
-            authentication = authenticationManager
-                    .authenticate(new UsernamePasswordAuthenticationToken(username, password));
-        }
-        catch (Exception e)
-        {
-            if (e instanceof BadCredentialsException)
-            {
-                AsyncManager.me().execute(AsyncFactory.recordLogininfor(username, Constants.LOGIN_FAIL, MessageUtils.message("user.password.not.match")));
-                throw new UserPasswordNotMatchException();
-            }
-            else
-            {
-                AsyncManager.me().execute(AsyncFactory.recordLogininfor(username, Constants.LOGIN_FAIL, e.getMessage()));
-                throw new CustomException(e.getMessage());
-            }
-        }
-        AsyncManager.me().execute(AsyncFactory.recordLogininfor(username, Constants.LOGIN_SUCCESS, MessageUtils.message("user.login.success")));
-        LoginUser loginUser = (LoginUser) authentication.getPrincipal();
-        recordLoginInfo(loginUser.getUser());
-        // 生成token
-        return tokenService.createToken(loginUser);
-    }
-
-    /**
-     * 校验验证码
-     * 
-     * @param username 用户名
-     * @param code 验证码
-     * @param uuid 唯一标识
-     * @return 结果
-     */
-    public void validateCaptcha(String username, String code, String uuid)
-    {
-        String verifyKey = Constants.CAPTCHA_CODE_KEY + uuid;
-        String captcha = redisCache.getCacheObject(verifyKey);
-        redisCache.deleteObject(verifyKey);
-        if (captcha == null)
-        {
-            AsyncManager.me().execute(AsyncFactory.recordLogininfor(username, Constants.LOGIN_FAIL, MessageUtils.message("user.jcaptcha.expire")));
-            throw new CaptchaExpireException();
-        }
-        if (!code.equalsIgnoreCase(captcha))
-        {
-            AsyncManager.me().execute(AsyncFactory.recordLogininfor(username, Constants.LOGIN_FAIL, MessageUtils.message("user.jcaptcha.error")));
-            throw new CaptchaException();
-        }
-    }
-
-    /**
-     * 记录登录信息
-     */
-    public void recordLoginInfo(SysUser user)
-    {
-        user.setLoginIp(IpUtils.getIpAddr(ServletUtils.getRequest()));
-        user.setLoginDate(DateUtils.getNowDate());
-        userService.updateUserProfile(user);
-    }
-}
->>>>>>> c43f9bc3
+}