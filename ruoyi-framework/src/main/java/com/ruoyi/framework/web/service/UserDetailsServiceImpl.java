--- conflicted
+++ resolved
@@ -1,65 +1,3 @@
-<<<<<<< HEAD
-package com.ruoyi.framework.web.service;
-
-import org.slf4j.Logger;
-import org.slf4j.LoggerFactory;
-import org.springframework.beans.factory.annotation.Autowired;
-import org.springframework.security.core.userdetails.UserDetails;
-import org.springframework.security.core.userdetails.UserDetailsService;
-import org.springframework.security.core.userdetails.UsernameNotFoundException;
-import org.springframework.stereotype.Service;
-import com.ruoyi.common.core.domain.entity.SysUser;
-import com.ruoyi.common.core.domain.model.LoginUser;
-import com.ruoyi.common.enums.UserStatus;
-import com.ruoyi.common.exception.BaseException;
-import com.ruoyi.common.utils.StringUtils;
-import com.ruoyi.system.service.ISysUserService;
-
-/**
- * 用户验证处理
- *
- * @author ruoyi
- */
-@Service
-public class UserDetailsServiceImpl implements UserDetailsService
-{
-    private static final Logger log = LoggerFactory.getLogger(UserDetailsServiceImpl.class);
-
-    @Autowired
-    private ISysUserService userService;
-
-    @Autowired
-    private SysPermissionService permissionService;
-
-    @Override
-    public UserDetails loadUserByUsername(String username) throws UsernameNotFoundException
-    {
-        SysUser user = userService.selectUserByUserName(username);
-        if (StringUtils.isNull(user))
-        {
-            log.info("登录用户：{} 不存在.", username);
-            throw new UsernameNotFoundException("登录用户：" + username + " 不存在");
-        }
-        else if (UserStatus.DELETED.getCode().equals(user.getDelFlag()))
-        {
-            log.info("登录用户：{} 已被删除.", username);
-            throw new BaseException("对不起，您的账号：" + username + " 已被删除");
-        }
-        else if (UserStatus.DISABLE.getCode().equals(user.getStatus()))
-        {
-            log.info("登录用户：{} 已被停用.", username);
-            throw new BaseException("对不起，您的账号：" + username + " 已停用");
-        }
-
-        return createLoginUser(user);
-    }
-
-    public UserDetails createLoginUser(SysUser user)
-    {
-        return new LoginUser(user.getUserId(), user.getDeptId(), user, permissionService.getMenuPermission(user));
-    }
-}
-=======
 package com.ruoyi.framework.web.service;
 
 import org.slf4j.Logger;
@@ -119,5 +57,4 @@
     {
         return new LoginUser(user.getUserId(), user.getDeptId(), user, permissionService.getMenuPermission(user));
     }
-}
->>>>>>> 03cf98d3
+}