--- conflicted
+++ resolved
@@ -1,4 +1,3 @@
-<<<<<<< HEAD
 package com.ruoyi.framework.web.exception;
 
 import cn.hutool.http.HttpStatus;
@@ -10,9 +9,8 @@
 import org.slf4j.Logger;
 import org.slf4j.LoggerFactory;
 import org.springframework.security.access.AccessDeniedException;
-import org.springframework.security.authentication.AccountExpiredException;
-import org.springframework.security.core.userdetails.UsernameNotFoundException;
 import org.springframework.validation.BindException;
+import org.springframework.web.HttpRequestMethodNotSupportedException;
 import org.springframework.web.bind.MethodArgumentNotValidException;
 import org.springframework.web.bind.annotation.ExceptionHandler;
 import org.springframework.web.bind.annotation.RestControllerAdvice;
@@ -31,132 +29,6 @@
     private static final Logger log = LoggerFactory.getLogger(GlobalExceptionHandler.class);
 
     /**
-     * 基础异常
-     */
-    @ExceptionHandler(BaseException.class)
-    public AjaxResult baseException(BaseException e)
-    {
-        return AjaxResult.error(e.getMessage());
-    }
-
-    /**
-     * 业务异常
-     */
-    @ExceptionHandler(CustomException.class)
-    public AjaxResult businessException(CustomException e)
-    {
-        if (StringUtils.isNull(e.getCode()))
-        {
-            return AjaxResult.error(e.getMessage());
-        }
-        return AjaxResult.error(e.getCode(), e.getMessage());
-    }
-
-    @ExceptionHandler(NoHandlerFoundException.class)
-    public AjaxResult handlerNoFoundException(Exception e)
-    {
-        log.error(e.getMessage(), e);
-        return AjaxResult.error(HttpStatus.HTTP_NOT_FOUND, "路径不存在，请检查路径是否正确");
-    }
-
-    @ExceptionHandler(AccessDeniedException.class)
-    public AjaxResult handleAuthorizationException(AccessDeniedException e)
-    {
-        log.error(e.getMessage());
-        return AjaxResult.error(HttpStatus.HTTP_FORBIDDEN, "没有权限，请联系管理员授权");
-    }
-
-    @ExceptionHandler(AccountExpiredException.class)
-    public AjaxResult handleAccountExpiredException(AccountExpiredException e)
-    {
-        log.error(e.getMessage(), e);
-        return AjaxResult.error(e.getMessage());
-    }
-
-    @ExceptionHandler(UsernameNotFoundException.class)
-    public AjaxResult handleUsernameNotFoundException(UsernameNotFoundException e)
-    {
-        log.error(e.getMessage(), e);
-        return AjaxResult.error(e.getMessage());
-    }
-
-    @ExceptionHandler(Exception.class)
-    public AjaxResult handleException(Exception e)
-    {
-        log.error(e.getMessage(), e);
-        return AjaxResult.error(e.getMessage());
-    }
-
-    /**
-     * 自定义验证异常
-     */
-    @ExceptionHandler(BindException.class)
-    public AjaxResult validatedBindException(BindException e)
-    {
-        log.error(e.getMessage(), e);
-        String message = e.getAllErrors().get(0).getDefaultMessage();
-        return AjaxResult.error(message);
-    }
-
-    /**
-     * 自定义验证异常
-     */
-    @ExceptionHandler(ConstraintViolationException.class)
-    public AjaxResult constraintViolationException(ConstraintViolationException e) {
-        log.error(e.getMessage(), e);
-        String message = e.getConstraintViolations().iterator().next().getMessage();
-        return AjaxResult.error(message);
-    }
-
-    /**
-     * 自定义验证异常
-     */
-    @ExceptionHandler(MethodArgumentNotValidException.class)
-    public Object validExceptionHandler(MethodArgumentNotValidException e)
-    {
-        log.error(e.getMessage(), e);
-        String message = e.getBindingResult().getFieldError().getDefaultMessage();
-        return AjaxResult.error(message);
-    }
-
-    /**
-     * 演示模式异常
-     */
-    @ExceptionHandler(DemoModeException.class)
-    public AjaxResult demoModeException(DemoModeException e)
-    {
-        return AjaxResult.error("演示模式，不允许操作");
-    }
-}
-=======
-package com.ruoyi.framework.web.exception;
-
-import javax.servlet.http.HttpServletRequest;
-import org.slf4j.Logger;
-import org.slf4j.LoggerFactory;
-import org.springframework.security.access.AccessDeniedException;
-import org.springframework.validation.BindException;
-import org.springframework.web.HttpRequestMethodNotSupportedException;
-import org.springframework.web.bind.MethodArgumentNotValidException;
-import org.springframework.web.bind.annotation.ExceptionHandler;
-import org.springframework.web.bind.annotation.RestControllerAdvice;
-import com.ruoyi.common.constant.HttpStatus;
-import com.ruoyi.common.core.domain.AjaxResult;
-import com.ruoyi.common.exception.DemoModeException;
-import com.ruoyi.common.exception.ServiceException;
-import com.ruoyi.common.utils.StringUtils;
-
-/**
- * 全局异常处理器
- * 
- * @author ruoyi
- */
-@RestControllerAdvice
-public class GlobalExceptionHandler
-{
-    private static final Logger log = LoggerFactory.getLogger(GlobalExceptionHandler.class);
-
-    /**
      * 权限校验异常
      */
     @ExceptionHandler(AccessDeniedException.class)
@@ -164,7 +36,7 @@
     {
         String requestURI = request.getRequestURI();
         log.error("请求地址'{}',权限校验失败'{}'", requestURI, e.getMessage());
-        return AjaxResult.error(HttpStatus.FORBIDDEN, "没有权限，请联系管理员授权");
+        return AjaxResult.error(HttpStatus.HTTP_FORBIDDEN, "没有权限，请联系管理员授权");
     }
 
     /**
@@ -226,6 +98,16 @@
     /**
      * 自定义验证异常
      */
+    @ExceptionHandler(ConstraintViolationException.class)
+    public AjaxResult constraintViolationException(ConstraintViolationException e) {
+        log.error(e.getMessage(), e);
+        String message = e.getConstraintViolations().iterator().next().getMessage();
+        return AjaxResult.error(message);
+    }
+
+    /**
+     * 自定义验证异常
+     */
     @ExceptionHandler(MethodArgumentNotValidException.class)
     public Object handleMethodArgumentNotValidException(MethodArgumentNotValidException e)
     {
@@ -242,5 +124,4 @@
     {
         return AjaxResult.error("演示模式，不允许操作");
     }
-}
->>>>>>> 03cf98d3
+}