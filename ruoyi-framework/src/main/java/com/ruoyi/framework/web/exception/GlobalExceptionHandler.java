package com.ruoyi.framework.web.exception;

import cn.dev33.satoken.exception.NotLoginException;
import cn.dev33.satoken.exception.NotPermissionException;
import cn.dev33.satoken.exception.NotRoleException;
import cn.hutool.http.HttpStatus;
import com.ruoyi.common.core.domain.AjaxResult;
import com.ruoyi.common.exception.DemoModeException;
import com.ruoyi.common.exception.ServiceException;
import com.ruoyi.common.utils.StringUtils;
<<<<<<< HEAD
import org.slf4j.Logger;
import org.slf4j.LoggerFactory;
=======
import lombok.extern.slf4j.Slf4j;
import org.springframework.security.access.AccessDeniedException;
>>>>>>> dbb2d846
import org.springframework.validation.BindException;
import org.springframework.web.HttpRequestMethodNotSupportedException;
import org.springframework.web.bind.MethodArgumentNotValidException;
import org.springframework.web.bind.annotation.ExceptionHandler;
import org.springframework.web.bind.annotation.RestControllerAdvice;

import javax.servlet.http.HttpServletRequest;
import javax.validation.ConstraintViolationException;

/**
 * 全局异常处理器
 *
 * @author Lion Li
 */
@Slf4j
@RestControllerAdvice
public class GlobalExceptionHandler {

    /**
     * 权限校验异常
     */
<<<<<<< HEAD
    @ExceptionHandler(NotPermissionException.class)
    public AjaxResult handleAccessDeniedException(NotPermissionException e, HttpServletRequest request)
    {
=======
    @ExceptionHandler(AccessDeniedException.class)
    public AjaxResult<Void> handleAccessDeniedException(AccessDeniedException e, HttpServletRequest request) {
>>>>>>> dbb2d846
        String requestURI = request.getRequestURI();
        log.error("请求地址'{}',权限校验失败'{}'", requestURI, e.getMessage());
        return AjaxResult.error(HttpStatus.HTTP_FORBIDDEN, "没有权限，请联系管理员授权");
    }

    /**
     * 角色校验异常
     */
    @ExceptionHandler(NotRoleException.class)
    public AjaxResult handleAccessDeniedException(NotRoleException e, HttpServletRequest request)
    {
        String requestURI = request.getRequestURI();
        log.error("请求地址'{}',角色校验失败'{}'", requestURI, e.getMessage());
        return AjaxResult.error(HttpStatus.HTTP_FORBIDDEN, "没有角色，请联系管理员授权");
    }

    /**
     * 认证失败
     */
    @ExceptionHandler(NotLoginException.class)
    public AjaxResult handleAccessDeniedException(NotLoginException e, HttpServletRequest request)
    {
        String requestURI = request.getRequestURI();
        log.error("请求访问：{}，认证失败，无法访问系统资源", requestURI, e.getMessage());
        return AjaxResult.error(HttpStatus.HTTP_UNAUTHORIZED, StringUtils.format("请求访问：{}，认证失败，无法访问系统资源", requestURI));
    }

    /**
     * 请求方式不支持
     */
    @ExceptionHandler(HttpRequestMethodNotSupportedException.class)
    public AjaxResult<Void> handleHttpRequestMethodNotSupported(HttpRequestMethodNotSupportedException e,
                                                          HttpServletRequest request) {
        String requestURI = request.getRequestURI();
        log.error("请求地址'{}',不支持'{}'请求", requestURI, e.getMethod());
        return AjaxResult.error(e.getMessage());
    }

    /**
     * 业务异常
     */
    @ExceptionHandler(ServiceException.class)
    public AjaxResult<Void> handleServiceException(ServiceException e, HttpServletRequest request) {
        log.error(e.getMessage(), e);
        Integer code = e.getCode();
        return StringUtils.isNotNull(code) ? AjaxResult.error(code, e.getMessage()) : AjaxResult.error(e.getMessage());
    }

    /**
     * 拦截未知的运行时异常
     */
    @ExceptionHandler(RuntimeException.class)
    public AjaxResult<Void> handleRuntimeException(RuntimeException e, HttpServletRequest request) {
        String requestURI = request.getRequestURI();
        log.error("请求地址'{}',发生未知异常.", requestURI, e);
        return AjaxResult.error(e.getMessage());
    }

    /**
     * 系统异常
     */
    @ExceptionHandler(Exception.class)
    public AjaxResult<Void> handleException(Exception e, HttpServletRequest request) {
        String requestURI = request.getRequestURI();
        log.error("请求地址'{}',发生系统异常.", requestURI, e);
        return AjaxResult.error(e.getMessage());
    }

    /**
     * 自定义验证异常
     */
    @ExceptionHandler(BindException.class)
    public AjaxResult<Void> handleBindException(BindException e) {
        log.error(e.getMessage(), e);
        String message = e.getAllErrors().get(0).getDefaultMessage();
        return AjaxResult.error(message);
    }

    /**
     * 自定义验证异常
     */
    @ExceptionHandler(ConstraintViolationException.class)
    public AjaxResult<Void> constraintViolationException(ConstraintViolationException e) {
        log.error(e.getMessage(), e);
        String message = e.getConstraintViolations().iterator().next().getMessage();
        return AjaxResult.error(message);
    }

    /**
     * 自定义验证异常
     */
    @ExceptionHandler(MethodArgumentNotValidException.class)
    public AjaxResult<Void> handleMethodArgumentNotValidException(MethodArgumentNotValidException e) {
        log.error(e.getMessage(), e);
        String message = e.getBindingResult().getFieldError().getDefaultMessage();
        return AjaxResult.error(message);
    }

    /**
     * 演示模式异常
     */
    @ExceptionHandler(DemoModeException.class)
    public AjaxResult<Void> handleDemoModeException(DemoModeException e) {
        return AjaxResult.error("演示模式，不允许操作");
    }
}<|MERGE_RESOLUTION|>--- conflicted
+++ resolved
@@ -8,13 +8,8 @@
 import com.ruoyi.common.exception.DemoModeException;
 import com.ruoyi.common.exception.ServiceException;
 import com.ruoyi.common.utils.StringUtils;
-<<<<<<< HEAD
-import org.slf4j.Logger;
-import org.slf4j.LoggerFactory;
-=======
 import lombok.extern.slf4j.Slf4j;
 import org.springframework.security.access.AccessDeniedException;
->>>>>>> dbb2d846
 import org.springframework.validation.BindException;
 import org.springframework.web.HttpRequestMethodNotSupportedException;
 import org.springframework.web.bind.MethodArgumentNotValidException;
@@ -36,14 +31,8 @@
     /**
      * 权限校验异常
      */
-<<<<<<< HEAD
     @ExceptionHandler(NotPermissionException.class)
-    public AjaxResult handleAccessDeniedException(NotPermissionException e, HttpServletRequest request)
-    {
-=======
-    @ExceptionHandler(AccessDeniedException.class)
-    public AjaxResult<Void> handleAccessDeniedException(AccessDeniedException e, HttpServletRequest request) {
->>>>>>> dbb2d846
+    public AjaxResult<Void> handleAccessDeniedException(NotPermissionException e, HttpServletRequest request) {
         String requestURI = request.getRequestURI();
         log.error("请求地址'{}',权限校验失败'{}'", requestURI, e.getMessage());
         return AjaxResult.error(HttpStatus.HTTP_FORBIDDEN, "没有权限，请联系管理员授权");
