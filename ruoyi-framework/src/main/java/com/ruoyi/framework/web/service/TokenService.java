--- conflicted
+++ resolved
@@ -1,4 +1,3 @@
-<<<<<<< HEAD
 package com.ruoyi.framework.web.service;
 
 import cn.hutool.core.lang.Validator;
@@ -51,12 +50,15 @@
         // 获取请求携带的令牌
         String token = getToken(request);
         if (Validator.isNotEmpty(token)) {
-            Claims claims = parseToken(token);
-            // 解析对应的权限以及用户信息
-            String uuid = (String) claims.get(Constants.LOGIN_USER_KEY);
-            String userKey = getTokenKey(uuid);
-            LoginUser user = redisCache.getCacheObject(userKey);
-            return user;
+			try {
+				Claims claims = parseToken(token);
+				// 解析对应的权限以及用户信息
+				String uuid = (String) claims.get(Constants.LOGIN_USER_KEY);
+				String userKey = getTokenKey(uuid);
+				LoginUser user = redisCache.getCacheObject(userKey);
+				return user;
+            catch (Exception e) {
+			}
         }
         return null;
     }
@@ -192,231 +194,4 @@
     private String getTokenKey(String uuid) {
         return Constants.LOGIN_TOKEN_KEY + uuid;
     }
-}
-=======
-package com.ruoyi.framework.web.service;
-
-import java.util.HashMap;
-import java.util.Map;
-import java.util.concurrent.TimeUnit;
-import javax.servlet.http.HttpServletRequest;
-import org.springframework.beans.factory.annotation.Autowired;
-import org.springframework.beans.factory.annotation.Value;
-import org.springframework.stereotype.Component;
-import com.ruoyi.common.constant.Constants;
-import com.ruoyi.common.core.domain.model.LoginUser;
-import com.ruoyi.common.core.redis.RedisCache;
-import com.ruoyi.common.utils.ServletUtils;
-import com.ruoyi.common.utils.StringUtils;
-import com.ruoyi.common.utils.ip.AddressUtils;
-import com.ruoyi.common.utils.ip.IpUtils;
-import com.ruoyi.common.utils.uuid.IdUtils;
-import eu.bitwalker.useragentutils.UserAgent;
-import io.jsonwebtoken.Claims;
-import io.jsonwebtoken.Jwts;
-import io.jsonwebtoken.SignatureAlgorithm;
-
-/**
- * token验证处理
- *
- * @author ruoyi
- */
-@Component
-public class TokenService
-{
-    // 令牌自定义标识
-    @Value("${token.header}")
-    private String header;
-
-    // 令牌秘钥
-    @Value("${token.secret}")
-    private String secret;
-
-    // 令牌有效期（默认30分钟）
-    @Value("${token.expireTime}")
-    private int expireTime;
-
-    protected static final long MILLIS_SECOND = 1000;
-
-    protected static final long MILLIS_MINUTE = 60 * MILLIS_SECOND;
-
-    private static final Long MILLIS_MINUTE_TEN = 20 * 60 * 1000L;
-
-    @Autowired
-    private RedisCache redisCache;
-
-    /**
-     * 获取用户身份信息
-     *
-     * @return 用户信息
-     */
-    public LoginUser getLoginUser(HttpServletRequest request)
-    {
-        // 获取请求携带的令牌
-        String token = getToken(request);
-        if (StringUtils.isNotEmpty(token))
-        {
-            try
-            {
-                Claims claims = parseToken(token);
-                // 解析对应的权限以及用户信息
-                String uuid = (String) claims.get(Constants.LOGIN_USER_KEY);
-                String userKey = getTokenKey(uuid);
-                LoginUser user = redisCache.getCacheObject(userKey);
-                return user;
-            }
-            catch (Exception e)
-            {
-            }
-        }
-        return null;
-    }
-
-    /**
-     * 设置用户身份信息
-     */
-    public void setLoginUser(LoginUser loginUser)
-    {
-        if (StringUtils.isNotNull(loginUser) && StringUtils.isNotEmpty(loginUser.getToken()))
-        {
-            refreshToken(loginUser);
-        }
-    }
-
-    /**
-     * 删除用户身份信息
-     */
-    public void delLoginUser(String token)
-    {
-        if (StringUtils.isNotEmpty(token))
-        {
-            String userKey = getTokenKey(token);
-            redisCache.deleteObject(userKey);
-        }
-    }
-
-    /**
-     * 创建令牌
-     *
-     * @param loginUser 用户信息
-     * @return 令牌
-     */
-    public String createToken(LoginUser loginUser)
-    {
-        String token = IdUtils.fastUUID();
-        loginUser.setToken(token);
-        setUserAgent(loginUser);
-        refreshToken(loginUser);
-
-        Map<String, Object> claims = new HashMap<>();
-        claims.put(Constants.LOGIN_USER_KEY, token);
-        return createToken(claims);
-    }
-
-    /**
-     * 验证令牌有效期，相差不足20分钟，自动刷新缓存
-     *
-     * @param loginUser
-     * @return 令牌
-     */
-    public void verifyToken(LoginUser loginUser)
-    {
-        long expireTime = loginUser.getExpireTime();
-        long currentTime = System.currentTimeMillis();
-        if (expireTime - currentTime <= MILLIS_MINUTE_TEN)
-        {
-            refreshToken(loginUser);
-        }
-    }
-
-    /**
-     * 刷新令牌有效期
-     *
-     * @param loginUser 登录信息
-     */
-    public void refreshToken(LoginUser loginUser)
-    {
-        loginUser.setLoginTime(System.currentTimeMillis());
-        loginUser.setExpireTime(loginUser.getLoginTime() + expireTime * MILLIS_MINUTE);
-        // 根据uuid将loginUser缓存
-        String userKey = getTokenKey(loginUser.getToken());
-        redisCache.setCacheObject(userKey, loginUser, expireTime, TimeUnit.MINUTES);
-    }
-
-    /**
-     * 设置用户代理信息
-     *
-     * @param loginUser 登录信息
-     */
-    public void setUserAgent(LoginUser loginUser)
-    {
-        UserAgent userAgent = UserAgent.parseUserAgentString(ServletUtils.getRequest().getHeader("User-Agent"));
-        String ip = IpUtils.getIpAddr(ServletUtils.getRequest());
-        loginUser.setIpaddr(ip);
-        loginUser.setLoginLocation(AddressUtils.getRealAddressByIP(ip));
-        loginUser.setBrowser(userAgent.getBrowser().getName());
-        loginUser.setOs(userAgent.getOperatingSystem().getName());
-    }
-
-    /**
-     * 从数据声明生成令牌
-     *
-     * @param claims 数据声明
-     * @return 令牌
-     */
-    private String createToken(Map<String, Object> claims)
-    {
-        String token = Jwts.builder()
-                .setClaims(claims)
-                .signWith(SignatureAlgorithm.HS512, secret).compact();
-        return token;
-    }
-
-    /**
-     * 从令牌中获取数据声明
-     *
-     * @param token 令牌
-     * @return 数据声明
-     */
-    private Claims parseToken(String token)
-    {
-        return Jwts.parser()
-                .setSigningKey(secret)
-                .parseClaimsJws(token)
-                .getBody();
-    }
-
-    /**
-     * 从令牌中获取用户名
-     *
-     * @param token 令牌
-     * @return 用户名
-     */
-    public String getUsernameFromToken(String token)
-    {
-        Claims claims = parseToken(token);
-        return claims.getSubject();
-    }
-
-    /**
-     * 获取请求token
-     *
-     * @param request
-     * @return token
-     */
-    private String getToken(HttpServletRequest request)
-    {
-        String token = request.getHeader(header);
-        if (StringUtils.isNotEmpty(token) && token.startsWith(Constants.TOKEN_PREFIX))
-        {
-            token = token.replace(Constants.TOKEN_PREFIX, "");
-        }
-        return token;
-    }
-
-    private String getTokenKey(String uuid)
-    {
-        return Constants.LOGIN_TOKEN_KEY + uuid;
-    }
-}
->>>>>>> 68ae4df2
+}