--- conflicted
+++ resolved
@@ -160,10 +160,6 @@
 		}
 	}
 
-<<<<<<< HEAD
-	@SuppressWarnings("unchecked")
-=======
->>>>>>> 01c34b83
 	private static void putDataScope(JoinPoint joinPoint, String sql) {
 		Object params = joinPoint.getArgs()[0];
 		if (Validator.isNotNull(params)) {
@@ -171,18 +167,8 @@
 				BaseEntity baseEntity = (BaseEntity) params;
 				baseEntity.getParams().put(DATA_SCOPE, sql);
 			} else {
-<<<<<<< HEAD
-				try {
-					Method getParams = params.getClass().getDeclaredMethod("getParams");
-					Map<String, Object> invoke = (Map<String, Object>) getParams.invoke(params);
-					invoke.put(DATA_SCOPE, sql);
-				} catch (Exception e) {
-					// 方法未找到 不处理
-				}
-=======
 				Map<String, Object> invoke = ReflectUtils.invokeGetter(params, "params");
 				invoke.put(DATA_SCOPE, sql);
->>>>>>> 01c34b83
 			}
 		}
 	}
