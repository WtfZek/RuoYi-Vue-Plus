--- conflicted
+++ resolved
@@ -56,15 +56,8 @@
         String url = request.getRequestURI();
 
         // 唯一值（没有消息头则使用请求地址）
-<<<<<<< HEAD
-        String submitKey = StringUtils.trimToEmpty(request.getHeader(tokenProperties.getHeader()));
+        String submitKey = StringUtils.trimToEmpty(request.getHeader(SaManager.getConfig().getTokenName()));
 
-=======
-        String submitKey = request.getHeader(SaManager.getConfig().getTokenName());
-        if (StringUtils.isEmpty(submitKey)) {
-            submitKey = url;
-        }
->>>>>>> 29f0ded8
         submitKey = SecureUtil.md5(submitKey + ":" + nowParams);
         // 唯一标识（指定key + url + 消息头）
         String cacheRepeatKey = Constants.REPEAT_SUBMIT_KEY + url + submitKey;
