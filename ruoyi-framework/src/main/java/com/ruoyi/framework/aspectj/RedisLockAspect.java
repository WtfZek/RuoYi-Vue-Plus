package com.ruoyi.framework.aspectj;


import com.ruoyi.common.annotation.RedisLock;
import com.ruoyi.common.constant.Constants;
<<<<<<< HEAD
=======
import com.ruoyi.common.core.redis.RedisLockManager;
>>>>>>> a51f7d52
import lombok.extern.slf4j.Slf4j;
import org.aspectj.lang.ProceedingJoinPoint;
import org.aspectj.lang.annotation.Around;
import org.aspectj.lang.annotation.Aspect;
import org.aspectj.lang.annotation.Pointcut;
import org.aspectj.lang.reflect.MethodSignature;
import org.springframework.beans.factory.annotation.Autowired;
import org.springframework.core.annotation.Order;
import org.springframework.stereotype.Component;

import java.lang.reflect.Method;
import java.util.ArrayList;
import java.util.List;
import java.util.concurrent.TimeUnit;

/**
 * 分布式锁（注解实现版本）
 *
 * @author shenxinquan
 */

@Slf4j
@Aspect
@Order(9)
@Component
public class RedisLockAspect {

	@Autowired
<<<<<<< HEAD
	private RedissonClient redissonClient;
=======
	private RedisLockManager redisLockManager;
>>>>>>> a51f7d52

	@Pointcut("@annotation(com.ruoyi.common.annotation.RedisLock)")
	public void annotationPointcut() {
	}

	@Around("annotationPointcut()")
	public Object doAround(ProceedingJoinPoint joinPoint) throws Throwable {
		// 获得当前访问的class
		Class<?> className = joinPoint.getTarget().getClass();
		// 获得访问的方法名
		String methodName = joinPoint.getSignature().getName();
		// 得到方法的参数的类型
		Class<?>[] argClass = ((MethodSignature) joinPoint.getSignature()).getParameterTypes();
		Object[] args = joinPoint.getArgs();
		String key = "";
		// 默认30秒过期时间
		int expireTime = 30;

		try {
			// 得到访问的方法对象
			Method method = className.getMethod(methodName, argClass);
			method.setAccessible(true);
			// 判断是否存在@RedisLock注解
			if (method.isAnnotationPresent(RedisLock.class)) {
				RedisLock annotation = method.getAnnotation(RedisLock.class);
				key = getRedisKey(args, annotation.key());
				expireTime = getExpireTime(annotation);
			}
		} catch (Exception e) {
			throw new RuntimeException("redis分布式锁注解参数异常", e);
		}

		// 声明锁名称
		key = Constants.REDIS_LOCK_KEY + key;
		Object res;
		try {
			if (redisLockManager.getLock(key, expireTime, TimeUnit.SECONDS)) {
				log.info("lock => key : " + key + " , ThreadName : " + Thread.currentThread().getName());
				try {
					res = joinPoint.proceed();
					return res;
				} catch (Exception e) {
					throw new RuntimeException(e);
				} finally {
					redisLockManager.unLock(key);
					log.info("unlock => key : " + key + " , ThreadName : " + Thread.currentThread().getName());
				}
			} else {
				throw new RuntimeException("redis分布式锁注解参数异常");
			}
		} catch (IllegalMonitorStateException e) {
			log.error("lock timeout => key : " + key + " , ThreadName : " + Thread.currentThread().getName());
			throw new RuntimeException("lock timeout => key : " + key);
		} catch (Exception e) {
			throw new Exception("redis分布式未知异常", e);
		}
	}

	private int getExpireTime(RedisLock annotation) {
		return annotation.expireTime();
	}

	private String getRedisKey(Object[] args, String primalKey) {
		if (args.length == 0) {
			return primalKey;
		}
		// 获取#p0...集合
		List<String> keyList = getKeyParsList(primalKey);
		for (String keyName : keyList) {
			int keyIndex = Integer.parseInt(keyName.toLowerCase().replace("#p", ""));
			Object parValue = args[keyIndex];
			primalKey = primalKey.replace(keyName, String.valueOf(parValue));
		}
		return primalKey.replace("+", "").replace("'", "");
	}

	/**
	 * 获取key中#p0中的参数名称
	 */
	private static List<String> getKeyParsList(String key) {
		List<String> listPar = new ArrayList<>();
		if (key.contains("#")) {
			int plusIndex = key.substring(key.indexOf("#")).indexOf("+");
			int indexNext = 0;
			String parName;
			int indexPre = key.indexOf("#");
			if (plusIndex > 0) {
				indexNext = key.indexOf("#") + plusIndex;
				parName = key.substring(indexPre, indexNext);
			} else {
				parName = key.substring(indexPre);
			}
			listPar.add(parName.trim());
			key = key.substring(indexNext + 1);
			if (key.contains("#")) {
				listPar.addAll(getKeyParsList(key));
			}
		}
		return listPar;
	}

<<<<<<< HEAD
	/**
	 * 加锁（RLock）带超时时间的
	 */
	private boolean acquire(String key, long expire, TimeUnit expireUnit) {
		try {
			//获取锁对象
			RLock mylock = redissonClient.getLock(key);
			//加锁，并且设置锁过期时间，防止死锁的产生
			mylock.tryLock(expire, expire, expireUnit);
		} catch (InterruptedException e) {
			return false;
		}
		log.info("lock => key : " + key + " , ThreadName : " + Thread.currentThread().getName());
		//加锁成功
		return true;
	}

	/**
	 * 锁的释放
	 */
	private void release(String lockName) {
		//获取所对象
		RLock mylock = redissonClient.getLock(lockName);
		//释放锁（解锁）
		mylock.unlock();
		log.info("unlock => key : " + lockName + " , ThreadName : " + Thread.currentThread().getName());
	}

=======
>>>>>>> a51f7d52
}<|MERGE_RESOLUTION|>--- conflicted
+++ resolved
@@ -3,16 +3,15 @@
 
 import com.ruoyi.common.annotation.RedisLock;
 import com.ruoyi.common.constant.Constants;
-<<<<<<< HEAD
-=======
 import com.ruoyi.common.core.redis.RedisLockManager;
->>>>>>> a51f7d52
 import lombok.extern.slf4j.Slf4j;
 import org.aspectj.lang.ProceedingJoinPoint;
 import org.aspectj.lang.annotation.Around;
 import org.aspectj.lang.annotation.Aspect;
 import org.aspectj.lang.annotation.Pointcut;
 import org.aspectj.lang.reflect.MethodSignature;
+import org.redisson.api.RLock;
+import org.redisson.api.RedissonClient;
 import org.springframework.beans.factory.annotation.Autowired;
 import org.springframework.core.annotation.Order;
 import org.springframework.stereotype.Component;
@@ -35,11 +34,7 @@
 public class RedisLockAspect {
 
 	@Autowired
-<<<<<<< HEAD
-	private RedissonClient redissonClient;
-=======
 	private RedisLockManager redisLockManager;
->>>>>>> a51f7d52
 
 	@Pointcut("@annotation(com.ruoyi.common.annotation.RedisLock)")
 	public void annotationPointcut() {
@@ -141,35 +136,4 @@
 		return listPar;
 	}
 
-<<<<<<< HEAD
-	/**
-	 * 加锁（RLock）带超时时间的
-	 */
-	private boolean acquire(String key, long expire, TimeUnit expireUnit) {
-		try {
-			//获取锁对象
-			RLock mylock = redissonClient.getLock(key);
-			//加锁，并且设置锁过期时间，防止死锁的产生
-			mylock.tryLock(expire, expire, expireUnit);
-		} catch (InterruptedException e) {
-			return false;
-		}
-		log.info("lock => key : " + key + " , ThreadName : " + Thread.currentThread().getName());
-		//加锁成功
-		return true;
-	}
-
-	/**
-	 * 锁的释放
-	 */
-	private void release(String lockName) {
-		//获取所对象
-		RLock mylock = redissonClient.getLock(lockName);
-		//释放锁（解锁）
-		mylock.unlock();
-		log.info("unlock => key : " + lockName + " , ThreadName : " + Thread.currentThread().getName());
-	}
-
-=======
->>>>>>> a51f7d52
 }