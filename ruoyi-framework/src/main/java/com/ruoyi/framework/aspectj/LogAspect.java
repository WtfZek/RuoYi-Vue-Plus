<<<<<<< HEAD
package com.ruoyi.framework.aspectj;

import com.ruoyi.common.annotation.Log;
import com.ruoyi.common.core.domain.model.LoginUser;
import com.ruoyi.common.enums.BusinessStatus;
import com.ruoyi.common.enums.HttpMethod;
import com.ruoyi.common.utils.JsonUtils;
import com.ruoyi.common.utils.SecurityUtils;
import com.ruoyi.common.utils.ServletUtils;
import com.ruoyi.common.utils.StringUtils;
import com.ruoyi.common.utils.spring.SpringUtils;
import com.ruoyi.framework.web.service.AsyncService;
import com.ruoyi.system.domain.SysOperLog;
import org.aspectj.lang.JoinPoint;
import org.aspectj.lang.Signature;
import org.aspectj.lang.annotation.AfterReturning;
import org.aspectj.lang.annotation.AfterThrowing;
import org.aspectj.lang.annotation.Aspect;
import org.aspectj.lang.annotation.Pointcut;
import org.aspectj.lang.reflect.MethodSignature;
import org.slf4j.Logger;
import org.slf4j.LoggerFactory;
import org.springframework.stereotype.Component;
import org.springframework.validation.BindingResult;
import org.springframework.web.multipart.MultipartFile;
import org.springframework.web.servlet.HandlerMapping;

import javax.servlet.http.HttpServletRequest;
import javax.servlet.http.HttpServletResponse;
import java.lang.reflect.Method;
import java.util.Collection;
import java.util.Map;

/**
 * 操作日志记录处理
 *
 * @author ruoyi
 */
@Aspect
@Component
public class LogAspect
{
    private static final Logger log = LoggerFactory.getLogger(LogAspect.class);

    // 配置织入点
    @Pointcut("@annotation(com.ruoyi.common.annotation.Log)")
    public void logPointCut()
    {
    }

    /**
     * 处理完请求后执行
     *
     * @param joinPoint 切点
     */
    @AfterReturning(pointcut = "logPointCut()", returning = "jsonResult")
    public void doAfterReturning(JoinPoint joinPoint, Object jsonResult)
    {
        handleLog(joinPoint, null, jsonResult);
    }

    /**
     * 拦截异常操作
     *
     * @param joinPoint 切点
     * @param e 异常
     */
    @AfterThrowing(value = "logPointCut()", throwing = "e")
    public void doAfterThrowing(JoinPoint joinPoint, Exception e)
    {
        handleLog(joinPoint, e, null);
    }

    protected void handleLog(final JoinPoint joinPoint, final Exception e, Object jsonResult)
    {
        try
        {
            // 获得注解
            Log controllerLog = getAnnotationLog(joinPoint);
            if (controllerLog == null)
            {
                return;
            }

            // 获取当前的用户
            LoginUser loginUser = SecurityUtils.getLoginUser();

            // *========数据库日志=========*//
            SysOperLog operLog = new SysOperLog();
            operLog.setStatus(BusinessStatus.SUCCESS.ordinal());
            // 请求的地址
            String ip = ServletUtils.getClientIP();
            operLog.setOperIp(ip);
            // 返回参数
            operLog.setJsonResult(JsonUtils.toJsonString(jsonResult));

            operLog.setOperUrl(ServletUtils.getRequest().getRequestURI());
            if (loginUser != null)
            {
                operLog.setOperName(loginUser.getUsername());
            }

            if (e != null)
            {
                operLog.setStatus(BusinessStatus.FAIL.ordinal());
                operLog.setErrorMsg(StringUtils.substring(e.getMessage(), 0, 2000));
            }
            // 设置方法名称
            String className = joinPoint.getTarget().getClass().getName();
            String methodName = joinPoint.getSignature().getName();
            operLog.setMethod(className + "." + methodName + "()");
            // 设置请求方式
            operLog.setRequestMethod(ServletUtils.getRequest().getMethod());
            // 处理设置注解上的参数
            getControllerMethodDescription(joinPoint, controllerLog, operLog);
            // 保存数据库
			SpringUtils.getBean(AsyncService.class).recordOper(operLog);
        }
        catch (Exception exp)
        {
            // 记录本地异常日志
            log.error("==前置通知异常==");
            log.error("异常信息:{}", exp.getMessage());
            exp.printStackTrace();
        }
    }

    /**
     * 获取注解中对方法的描述信息 用于Controller层注解
     *
     * @param log 日志
     * @param operLog 操作日志
     * @throws Exception
     */
    public void getControllerMethodDescription(JoinPoint joinPoint, Log log, SysOperLog operLog) throws Exception
    {
        // 设置action动作
        operLog.setBusinessType(log.businessType().ordinal());
        // 设置标题
        operLog.setTitle(log.title());
        // 设置操作人类别
        operLog.setOperatorType(log.operatorType().ordinal());
        // 是否需要保存request，参数和值
        if (log.isSaveRequestData())
        {
            // 获取参数的信息，传入到数据库中。
            setRequestValue(joinPoint, operLog);
        }
    }

    /**
     * 获取请求的参数，放到log中
     *
     * @param operLog 操作日志
     * @throws Exception 异常
     */
    private void setRequestValue(JoinPoint joinPoint, SysOperLog operLog) throws Exception
    {
        String requestMethod = operLog.getRequestMethod();
        if (HttpMethod.PUT.name().equals(requestMethod) || HttpMethod.POST.name().equals(requestMethod))
        {
            String params = argsArrayToString(joinPoint.getArgs());
            operLog.setOperParam(StringUtils.substring(params, 0, 2000));
        }
        else
        {
            Map<?, ?> paramsMap = (Map<?, ?>) ServletUtils.getRequest().getAttribute(HandlerMapping.URI_TEMPLATE_VARIABLES_ATTRIBUTE);
            operLog.setOperParam(StringUtils.substring(paramsMap.toString(), 0, 2000));
        }
    }

    /**
     * 是否存在注解，如果存在就获取
     */
    private Log getAnnotationLog(JoinPoint joinPoint) throws Exception
    {
        Signature signature = joinPoint.getSignature();
        MethodSignature methodSignature = (MethodSignature) signature;
        Method method = methodSignature.getMethod();

        if (method != null)
        {
            return method.getAnnotation(Log.class);
        }
        return null;
    }

    /**
     * 参数拼装
     */
    private String argsArrayToString(Object[] paramsArray)
    {
        StringBuilder params = new StringBuilder();
        if (paramsArray != null && paramsArray.length > 0)
        {
			for (Object o : paramsArray) {
				if (StringUtils.isNotNull(o) && !isFilterObject(o)) {
					params.append(JsonUtils.toJsonString(o)).append(" ");
				}
			}
        }
        return params.toString().trim();
    }

    /**
     * 判断是否需要过滤的对象。
     *
     * @param o 对象信息。
     * @return 如果是需要过滤的对象，则返回true；否则返回false。
     */
    @SuppressWarnings("rawtypes")
    public boolean isFilterObject(final Object o)
    {
        Class<?> clazz = o.getClass();
        if (clazz.isArray())
        {
            return clazz.getComponentType().isAssignableFrom(MultipartFile.class);
        }
        else if (Collection.class.isAssignableFrom(clazz))
        {
            Collection collection = (Collection) o;
			for (Object value : collection) {
				return value instanceof MultipartFile;
			}
        }
        else if (Map.class.isAssignableFrom(clazz))
        {
            Map map = (Map) o;
			for (Object value : map.entrySet()) {
				Map.Entry entry = (Map.Entry) value;
				return entry.getValue() instanceof MultipartFile;
			}
        }
        return o instanceof MultipartFile || o instanceof HttpServletRequest || o instanceof HttpServletResponse
                || o instanceof BindingResult;
    }
}
=======
package com.ruoyi.framework.aspectj;

import java.lang.reflect.Method;
import java.util.Collection;
import java.util.Iterator;
import java.util.Map;
import javax.servlet.http.HttpServletRequest;
import javax.servlet.http.HttpServletResponse;
import org.aspectj.lang.JoinPoint;
import org.aspectj.lang.Signature;
import org.aspectj.lang.annotation.AfterReturning;
import org.aspectj.lang.annotation.AfterThrowing;
import org.aspectj.lang.annotation.Aspect;
import org.aspectj.lang.annotation.Pointcut;
import org.aspectj.lang.reflect.MethodSignature;
import org.slf4j.Logger;
import org.slf4j.LoggerFactory;
import org.springframework.stereotype.Component;
import org.springframework.validation.BindingResult;
import org.springframework.web.multipart.MultipartFile;
import org.springframework.web.servlet.HandlerMapping;
import com.alibaba.fastjson.JSON;
import com.ruoyi.common.annotation.Log;
import com.ruoyi.common.core.domain.model.LoginUser;
import com.ruoyi.common.enums.BusinessStatus;
import com.ruoyi.common.enums.HttpMethod;
import com.ruoyi.common.utils.ServletUtils;
import com.ruoyi.common.utils.StringUtils;
import com.ruoyi.common.utils.ip.IpUtils;
import com.ruoyi.common.utils.SecurityUtils;
import com.ruoyi.framework.manager.AsyncManager;
import com.ruoyi.framework.manager.factory.AsyncFactory;
import com.ruoyi.system.domain.SysOperLog;

/**
 * 操作日志记录处理
 * 
 * @author ruoyi
 */
@Aspect
@Component
public class LogAspect
{
    private static final Logger log = LoggerFactory.getLogger(LogAspect.class);

    // 配置织入点
    @Pointcut("@annotation(com.ruoyi.common.annotation.Log)")
    public void logPointCut()
    {
    }

    /**
     * 处理完请求后执行
     *
     * @param joinPoint 切点
     */
    @AfterReturning(pointcut = "logPointCut()", returning = "jsonResult")
    public void doAfterReturning(JoinPoint joinPoint, Object jsonResult)
    {
        handleLog(joinPoint, null, jsonResult);
    }

    /**
     * 拦截异常操作
     * 
     * @param joinPoint 切点
     * @param e 异常
     */
    @AfterThrowing(value = "logPointCut()", throwing = "e")
    public void doAfterThrowing(JoinPoint joinPoint, Exception e)
    {
        handleLog(joinPoint, e, null);
    }

    protected void handleLog(final JoinPoint joinPoint, final Exception e, Object jsonResult)
    {
        try
        {
            // 获得注解
            Log controllerLog = getAnnotationLog(joinPoint);
            if (controllerLog == null)
            {
                return;
            }

            // 获取当前的用户
            LoginUser loginUser = SecurityUtils.getLoginUser();

            // *========数据库日志=========*//
            SysOperLog operLog = new SysOperLog();
            operLog.setStatus(BusinessStatus.SUCCESS.ordinal());
            // 请求的地址
            String ip = IpUtils.getIpAddr(ServletUtils.getRequest());
            operLog.setOperIp(ip);
            operLog.setOperUrl(ServletUtils.getRequest().getRequestURI());
            if (loginUser != null)
            {
                operLog.setOperName(loginUser.getUsername());
            }

            if (e != null)
            {
                operLog.setStatus(BusinessStatus.FAIL.ordinal());
                operLog.setErrorMsg(StringUtils.substring(e.getMessage(), 0, 2000));
            }
            // 设置方法名称
            String className = joinPoint.getTarget().getClass().getName();
            String methodName = joinPoint.getSignature().getName();
            operLog.setMethod(className + "." + methodName + "()");
            // 设置请求方式
            operLog.setRequestMethod(ServletUtils.getRequest().getMethod());
            // 处理设置注解上的参数
            getControllerMethodDescription(joinPoint, controllerLog, operLog, jsonResult);
            // 保存数据库
            AsyncManager.me().execute(AsyncFactory.recordOper(operLog));
        }
        catch (Exception exp)
        {
            // 记录本地异常日志
            log.error("==前置通知异常==");
            log.error("异常信息:{}", exp.getMessage());
            exp.printStackTrace();
        }
    }

    /**
     * 获取注解中对方法的描述信息 用于Controller层注解
     * 
     * @param log 日志
     * @param operLog 操作日志
     * @throws Exception
     */
    public void getControllerMethodDescription(JoinPoint joinPoint, Log log, SysOperLog operLog, Object jsonResult) throws Exception
    {
        // 设置action动作
        operLog.setBusinessType(log.businessType().ordinal());
        // 设置标题
        operLog.setTitle(log.title());
        // 设置操作人类别
        operLog.setOperatorType(log.operatorType().ordinal());
        // 是否需要保存request，参数和值
        if (log.isSaveRequestData())
        {
            // 获取参数的信息，传入到数据库中。
            setRequestValue(joinPoint, operLog);
        }
        // 是否需要保存response，参数和值
        if (log.isSaveResponseData() && StringUtils.isNotNull(jsonResult))
        {
            operLog.setJsonResult(StringUtils.substring(JSON.toJSONString(jsonResult), 0, 2000));
        }
    }

    /**
     * 获取请求的参数，放到log中
     * 
     * @param operLog 操作日志
     * @throws Exception 异常
     */
    private void setRequestValue(JoinPoint joinPoint, SysOperLog operLog) throws Exception
    {
        String requestMethod = operLog.getRequestMethod();
        if (HttpMethod.PUT.name().equals(requestMethod) || HttpMethod.POST.name().equals(requestMethod))
        {
            String params = argsArrayToString(joinPoint.getArgs());
            operLog.setOperParam(StringUtils.substring(params, 0, 2000));
        }
        else
        {
            Map<?, ?> paramsMap = (Map<?, ?>) ServletUtils.getRequest().getAttribute(HandlerMapping.URI_TEMPLATE_VARIABLES_ATTRIBUTE);
            operLog.setOperParam(StringUtils.substring(paramsMap.toString(), 0, 2000));
        }
    }

    /**
     * 是否存在注解，如果存在就获取
     */
    private Log getAnnotationLog(JoinPoint joinPoint) throws Exception
    {
        Signature signature = joinPoint.getSignature();
        MethodSignature methodSignature = (MethodSignature) signature;
        Method method = methodSignature.getMethod();

        if (method != null)
        {
            return method.getAnnotation(Log.class);
        }
        return null;
    }

    /**
     * 参数拼装
     */
    private String argsArrayToString(Object[] paramsArray)
    {
        String params = "";
        if (paramsArray != null && paramsArray.length > 0)
        {
            for (int i = 0; i < paramsArray.length; i++)
            {
                if (StringUtils.isNotNull(paramsArray[i]) && !isFilterObject(paramsArray[i]))
                {
                    Object jsonObj = JSON.toJSON(paramsArray[i]);
                    params += jsonObj.toString() + " ";
                }
            }
        }
        return params.trim();
    }

    /**
     * 判断是否需要过滤的对象。
     * 
     * @param o 对象信息。
     * @return 如果是需要过滤的对象，则返回true；否则返回false。
     */
    @SuppressWarnings("rawtypes")
    public boolean isFilterObject(final Object o)
    {
        Class<?> clazz = o.getClass();
        if (clazz.isArray())
        {
            return clazz.getComponentType().isAssignableFrom(MultipartFile.class);
        }
        else if (Collection.class.isAssignableFrom(clazz))
        {
            Collection collection = (Collection) o;
            for (Iterator iter = collection.iterator(); iter.hasNext();)
            {
                return iter.next() instanceof MultipartFile;
            }
        }
        else if (Map.class.isAssignableFrom(clazz))
        {
            Map map = (Map) o;
            for (Iterator iter = map.entrySet().iterator(); iter.hasNext();)
            {
                Map.Entry entry = (Map.Entry) iter.next();
                return entry.getValue() instanceof MultipartFile;
            }
        }
        return o instanceof MultipartFile || o instanceof HttpServletRequest || o instanceof HttpServletResponse
                || o instanceof BindingResult;
    }
}
>>>>>>> 23270c60
<|MERGE_RESOLUTION|>--- conflicted
+++ resolved
@@ -1,4 +1,3 @@
-<<<<<<< HEAD
 package com.ruoyi.framework.aspectj;
 
 import com.ruoyi.common.annotation.Log;
@@ -34,245 +33,6 @@
 
 /**
  * 操作日志记录处理
- *
- * @author ruoyi
- */
-@Aspect
-@Component
-public class LogAspect
-{
-    private static final Logger log = LoggerFactory.getLogger(LogAspect.class);
-
-    // 配置织入点
-    @Pointcut("@annotation(com.ruoyi.common.annotation.Log)")
-    public void logPointCut()
-    {
-    }
-
-    /**
-     * 处理完请求后执行
-     *
-     * @param joinPoint 切点
-     */
-    @AfterReturning(pointcut = "logPointCut()", returning = "jsonResult")
-    public void doAfterReturning(JoinPoint joinPoint, Object jsonResult)
-    {
-        handleLog(joinPoint, null, jsonResult);
-    }
-
-    /**
-     * 拦截异常操作
-     *
-     * @param joinPoint 切点
-     * @param e 异常
-     */
-    @AfterThrowing(value = "logPointCut()", throwing = "e")
-    public void doAfterThrowing(JoinPoint joinPoint, Exception e)
-    {
-        handleLog(joinPoint, e, null);
-    }
-
-    protected void handleLog(final JoinPoint joinPoint, final Exception e, Object jsonResult)
-    {
-        try
-        {
-            // 获得注解
-            Log controllerLog = getAnnotationLog(joinPoint);
-            if (controllerLog == null)
-            {
-                return;
-            }
-
-            // 获取当前的用户
-            LoginUser loginUser = SecurityUtils.getLoginUser();
-
-            // *========数据库日志=========*//
-            SysOperLog operLog = new SysOperLog();
-            operLog.setStatus(BusinessStatus.SUCCESS.ordinal());
-            // 请求的地址
-            String ip = ServletUtils.getClientIP();
-            operLog.setOperIp(ip);
-            // 返回参数
-            operLog.setJsonResult(JsonUtils.toJsonString(jsonResult));
-
-            operLog.setOperUrl(ServletUtils.getRequest().getRequestURI());
-            if (loginUser != null)
-            {
-                operLog.setOperName(loginUser.getUsername());
-            }
-
-            if (e != null)
-            {
-                operLog.setStatus(BusinessStatus.FAIL.ordinal());
-                operLog.setErrorMsg(StringUtils.substring(e.getMessage(), 0, 2000));
-            }
-            // 设置方法名称
-            String className = joinPoint.getTarget().getClass().getName();
-            String methodName = joinPoint.getSignature().getName();
-            operLog.setMethod(className + "." + methodName + "()");
-            // 设置请求方式
-            operLog.setRequestMethod(ServletUtils.getRequest().getMethod());
-            // 处理设置注解上的参数
-            getControllerMethodDescription(joinPoint, controllerLog, operLog);
-            // 保存数据库
-			SpringUtils.getBean(AsyncService.class).recordOper(operLog);
-        }
-        catch (Exception exp)
-        {
-            // 记录本地异常日志
-            log.error("==前置通知异常==");
-            log.error("异常信息:{}", exp.getMessage());
-            exp.printStackTrace();
-        }
-    }
-
-    /**
-     * 获取注解中对方法的描述信息 用于Controller层注解
-     *
-     * @param log 日志
-     * @param operLog 操作日志
-     * @throws Exception
-     */
-    public void getControllerMethodDescription(JoinPoint joinPoint, Log log, SysOperLog operLog) throws Exception
-    {
-        // 设置action动作
-        operLog.setBusinessType(log.businessType().ordinal());
-        // 设置标题
-        operLog.setTitle(log.title());
-        // 设置操作人类别
-        operLog.setOperatorType(log.operatorType().ordinal());
-        // 是否需要保存request，参数和值
-        if (log.isSaveRequestData())
-        {
-            // 获取参数的信息，传入到数据库中。
-            setRequestValue(joinPoint, operLog);
-        }
-    }
-
-    /**
-     * 获取请求的参数，放到log中
-     *
-     * @param operLog 操作日志
-     * @throws Exception 异常
-     */
-    private void setRequestValue(JoinPoint joinPoint, SysOperLog operLog) throws Exception
-    {
-        String requestMethod = operLog.getRequestMethod();
-        if (HttpMethod.PUT.name().equals(requestMethod) || HttpMethod.POST.name().equals(requestMethod))
-        {
-            String params = argsArrayToString(joinPoint.getArgs());
-            operLog.setOperParam(StringUtils.substring(params, 0, 2000));
-        }
-        else
-        {
-            Map<?, ?> paramsMap = (Map<?, ?>) ServletUtils.getRequest().getAttribute(HandlerMapping.URI_TEMPLATE_VARIABLES_ATTRIBUTE);
-            operLog.setOperParam(StringUtils.substring(paramsMap.toString(), 0, 2000));
-        }
-    }
-
-    /**
-     * 是否存在注解，如果存在就获取
-     */
-    private Log getAnnotationLog(JoinPoint joinPoint) throws Exception
-    {
-        Signature signature = joinPoint.getSignature();
-        MethodSignature methodSignature = (MethodSignature) signature;
-        Method method = methodSignature.getMethod();
-
-        if (method != null)
-        {
-            return method.getAnnotation(Log.class);
-        }
-        return null;
-    }
-
-    /**
-     * 参数拼装
-     */
-    private String argsArrayToString(Object[] paramsArray)
-    {
-        StringBuilder params = new StringBuilder();
-        if (paramsArray != null && paramsArray.length > 0)
-        {
-			for (Object o : paramsArray) {
-				if (StringUtils.isNotNull(o) && !isFilterObject(o)) {
-					params.append(JsonUtils.toJsonString(o)).append(" ");
-				}
-			}
-        }
-        return params.toString().trim();
-    }
-
-    /**
-     * 判断是否需要过滤的对象。
-     *
-     * @param o 对象信息。
-     * @return 如果是需要过滤的对象，则返回true；否则返回false。
-     */
-    @SuppressWarnings("rawtypes")
-    public boolean isFilterObject(final Object o)
-    {
-        Class<?> clazz = o.getClass();
-        if (clazz.isArray())
-        {
-            return clazz.getComponentType().isAssignableFrom(MultipartFile.class);
-        }
-        else if (Collection.class.isAssignableFrom(clazz))
-        {
-            Collection collection = (Collection) o;
-			for (Object value : collection) {
-				return value instanceof MultipartFile;
-			}
-        }
-        else if (Map.class.isAssignableFrom(clazz))
-        {
-            Map map = (Map) o;
-			for (Object value : map.entrySet()) {
-				Map.Entry entry = (Map.Entry) value;
-				return entry.getValue() instanceof MultipartFile;
-			}
-        }
-        return o instanceof MultipartFile || o instanceof HttpServletRequest || o instanceof HttpServletResponse
-                || o instanceof BindingResult;
-    }
-}
-=======
-package com.ruoyi.framework.aspectj;
-
-import java.lang.reflect.Method;
-import java.util.Collection;
-import java.util.Iterator;
-import java.util.Map;
-import javax.servlet.http.HttpServletRequest;
-import javax.servlet.http.HttpServletResponse;
-import org.aspectj.lang.JoinPoint;
-import org.aspectj.lang.Signature;
-import org.aspectj.lang.annotation.AfterReturning;
-import org.aspectj.lang.annotation.AfterThrowing;
-import org.aspectj.lang.annotation.Aspect;
-import org.aspectj.lang.annotation.Pointcut;
-import org.aspectj.lang.reflect.MethodSignature;
-import org.slf4j.Logger;
-import org.slf4j.LoggerFactory;
-import org.springframework.stereotype.Component;
-import org.springframework.validation.BindingResult;
-import org.springframework.web.multipart.MultipartFile;
-import org.springframework.web.servlet.HandlerMapping;
-import com.alibaba.fastjson.JSON;
-import com.ruoyi.common.annotation.Log;
-import com.ruoyi.common.core.domain.model.LoginUser;
-import com.ruoyi.common.enums.BusinessStatus;
-import com.ruoyi.common.enums.HttpMethod;
-import com.ruoyi.common.utils.ServletUtils;
-import com.ruoyi.common.utils.StringUtils;
-import com.ruoyi.common.utils.ip.IpUtils;
-import com.ruoyi.common.utils.SecurityUtils;
-import com.ruoyi.framework.manager.AsyncManager;
-import com.ruoyi.framework.manager.factory.AsyncFactory;
-import com.ruoyi.system.domain.SysOperLog;
-
-/**
- * 操作日志记录处理
  * 
  * @author ruoyi
  */
@@ -329,7 +89,7 @@
             SysOperLog operLog = new SysOperLog();
             operLog.setStatus(BusinessStatus.SUCCESS.ordinal());
             // 请求的地址
-            String ip = IpUtils.getIpAddr(ServletUtils.getRequest());
+            String ip = ServletUtils.getClientIP();
             operLog.setOperIp(ip);
             operLog.setOperUrl(ServletUtils.getRequest().getRequestURI());
             if (loginUser != null)
@@ -351,7 +111,7 @@
             // 处理设置注解上的参数
             getControllerMethodDescription(joinPoint, controllerLog, operLog, jsonResult);
             // 保存数据库
-            AsyncManager.me().execute(AsyncFactory.recordOper(operLog));
+			SpringUtils.getBean(AsyncService.class).recordOper(operLog);
         }
         catch (Exception exp)
         {
@@ -386,7 +146,7 @@
         // 是否需要保存response，参数和值
         if (log.isSaveResponseData() && StringUtils.isNotNull(jsonResult))
         {
-            operLog.setJsonResult(StringUtils.substring(JSON.toJSONString(jsonResult), 0, 2000));
+            operLog.setJsonResult(StringUtils.substring(JsonUtils.toJsonString(jsonResult), 0, 2000));
         }
     }
 
@@ -432,24 +192,21 @@
      */
     private String argsArrayToString(Object[] paramsArray)
     {
-        String params = "";
+        StringBuilder params = new StringBuilder();
         if (paramsArray != null && paramsArray.length > 0)
         {
-            for (int i = 0; i < paramsArray.length; i++)
-            {
-                if (StringUtils.isNotNull(paramsArray[i]) && !isFilterObject(paramsArray[i]))
-                {
-                    Object jsonObj = JSON.toJSON(paramsArray[i]);
-                    params += jsonObj.toString() + " ";
-                }
-            }
-        }
-        return params.trim();
+			for (Object o : paramsArray) {
+				if (StringUtils.isNotNull(o) && !isFilterObject(o)) {
+					params.append(JsonUtils.toJsonString(o)).append(" ");
+				}
+			}
+        }
+        return params.toString().trim();
     }
 
     /**
      * 判断是否需要过滤的对象。
-     * 
+     *
      * @param o 对象信息。
      * @return 如果是需要过滤的对象，则返回true；否则返回false。
      */
@@ -464,22 +221,19 @@
         else if (Collection.class.isAssignableFrom(clazz))
         {
             Collection collection = (Collection) o;
-            for (Iterator iter = collection.iterator(); iter.hasNext();)
-            {
-                return iter.next() instanceof MultipartFile;
-            }
+			for (Object value : collection) {
+				return value instanceof MultipartFile;
+			}
         }
         else if (Map.class.isAssignableFrom(clazz))
         {
             Map map = (Map) o;
-            for (Iterator iter = map.entrySet().iterator(); iter.hasNext();)
-            {
-                Map.Entry entry = (Map.Entry) iter.next();
-                return entry.getValue() instanceof MultipartFile;
-            }
+			for (Object value : map.entrySet()) {
+				Map.Entry entry = (Map.Entry) value;
+				return entry.getValue() instanceof MultipartFile;
+			}
         }
         return o instanceof MultipartFile || o instanceof HttpServletRequest || o instanceof HttpServletResponse
                 || o instanceof BindingResult;
     }
-}
->>>>>>> 23270c60
+}