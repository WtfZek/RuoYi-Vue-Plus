<<<<<<< HEAD
package com.ruoyi.framework.config;

import org.springframework.cache.annotation.CachingConfigurerSupport;
import org.springframework.cache.annotation.EnableCaching;
import org.springframework.context.annotation.Bean;
import org.springframework.context.annotation.Configuration;
import org.springframework.data.redis.connection.RedisConnectionFactory;
import org.springframework.data.redis.core.RedisTemplate;
import org.springframework.data.redis.serializer.StringRedisSerializer;
import com.fasterxml.jackson.annotation.JsonAutoDetect;
import com.fasterxml.jackson.annotation.PropertyAccessor;
import com.fasterxml.jackson.databind.ObjectMapper;

/**
 * redis配置
 * 
 * @author ruoyi
 */
@Configuration
@EnableCaching
public class RedisConfig extends CachingConfigurerSupport
{
    @Bean
    @SuppressWarnings(value = { "unchecked", "rawtypes" })
    public RedisTemplate<Object, Object> redisTemplate(RedisConnectionFactory connectionFactory)
    {
        RedisTemplate<Object, Object> template = new RedisTemplate<>();
        template.setConnectionFactory(connectionFactory);

        FastJson2JsonRedisSerializer serializer = new FastJson2JsonRedisSerializer(Object.class);

        ObjectMapper mapper = new ObjectMapper();
        mapper.setVisibility(PropertyAccessor.ALL, JsonAutoDetect.Visibility.ANY);
        mapper.enableDefaultTyping(ObjectMapper.DefaultTyping.NON_FINAL);
        serializer.setObjectMapper(mapper);

        template.setValueSerializer(serializer);
        // 使用StringRedisSerializer来序列化和反序列化redis的key值
        template.setKeySerializer(new StringRedisSerializer());
        template.afterPropertiesSet();
        return template;
    }
}
=======
package com.ruoyi.framework.config;

import org.springframework.cache.annotation.CachingConfigurerSupport;
import org.springframework.cache.annotation.EnableCaching;
import org.springframework.context.annotation.Bean;
import org.springframework.context.annotation.Configuration;
import org.springframework.data.redis.connection.RedisConnectionFactory;
import org.springframework.data.redis.core.RedisTemplate;
import org.springframework.data.redis.serializer.StringRedisSerializer;
import com.fasterxml.jackson.annotation.JsonAutoDetect;
import com.fasterxml.jackson.annotation.JsonTypeInfo;
import com.fasterxml.jackson.annotation.PropertyAccessor;
import com.fasterxml.jackson.databind.ObjectMapper;
import com.fasterxml.jackson.databind.jsontype.impl.LaissezFaireSubTypeValidator;

/**
 * redis配置
 * 
 * @author ruoyi
 */
@Configuration
@EnableCaching
public class RedisConfig extends CachingConfigurerSupport
{
    @Bean
    @SuppressWarnings(value = { "unchecked", "rawtypes" })
    public RedisTemplate<Object, Object> redisTemplate(RedisConnectionFactory connectionFactory)
    {
        RedisTemplate<Object, Object> template = new RedisTemplate<>();
        template.setConnectionFactory(connectionFactory);

        FastJson2JsonRedisSerializer serializer = new FastJson2JsonRedisSerializer(Object.class);

        ObjectMapper mapper = new ObjectMapper();
        mapper.setVisibility(PropertyAccessor.ALL, JsonAutoDetect.Visibility.ANY);
        mapper.activateDefaultTyping(LaissezFaireSubTypeValidator.instance, ObjectMapper.DefaultTyping.NON_FINAL, JsonTypeInfo.As.PROPERTY);
        serializer.setObjectMapper(mapper);

        template.setValueSerializer(serializer);
        // 使用StringRedisSerializer来序列化和反序列化redis的key值
        template.setKeySerializer(new StringRedisSerializer());
        template.afterPropertiesSet();
        return template;
    }
}
>>>>>>> e23ad201
<|MERGE_RESOLUTION|>--- conflicted
+++ resolved
@@ -1,48 +1,3 @@
-<<<<<<< HEAD
-package com.ruoyi.framework.config;
-
-import org.springframework.cache.annotation.CachingConfigurerSupport;
-import org.springframework.cache.annotation.EnableCaching;
-import org.springframework.context.annotation.Bean;
-import org.springframework.context.annotation.Configuration;
-import org.springframework.data.redis.connection.RedisConnectionFactory;
-import org.springframework.data.redis.core.RedisTemplate;
-import org.springframework.data.redis.serializer.StringRedisSerializer;
-import com.fasterxml.jackson.annotation.JsonAutoDetect;
-import com.fasterxml.jackson.annotation.PropertyAccessor;
-import com.fasterxml.jackson.databind.ObjectMapper;
-
-/**
- * redis配置
- * 
- * @author ruoyi
- */
-@Configuration
-@EnableCaching
-public class RedisConfig extends CachingConfigurerSupport
-{
-    @Bean
-    @SuppressWarnings(value = { "unchecked", "rawtypes" })
-    public RedisTemplate<Object, Object> redisTemplate(RedisConnectionFactory connectionFactory)
-    {
-        RedisTemplate<Object, Object> template = new RedisTemplate<>();
-        template.setConnectionFactory(connectionFactory);
-
-        FastJson2JsonRedisSerializer serializer = new FastJson2JsonRedisSerializer(Object.class);
-
-        ObjectMapper mapper = new ObjectMapper();
-        mapper.setVisibility(PropertyAccessor.ALL, JsonAutoDetect.Visibility.ANY);
-        mapper.enableDefaultTyping(ObjectMapper.DefaultTyping.NON_FINAL);
-        serializer.setObjectMapper(mapper);
-
-        template.setValueSerializer(serializer);
-        // 使用StringRedisSerializer来序列化和反序列化redis的key值
-        template.setKeySerializer(new StringRedisSerializer());
-        template.afterPropertiesSet();
-        return template;
-    }
-}
-=======
 package com.ruoyi.framework.config;
 
 import org.springframework.cache.annotation.CachingConfigurerSupport;
@@ -87,5 +42,4 @@
         template.afterPropertiesSet();
         return template;
     }
-}
->>>>>>> e23ad201
+}