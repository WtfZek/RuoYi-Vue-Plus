--- conflicted
+++ resolved
@@ -1,4 +1,3 @@
-<<<<<<< HEAD
 package com.ruoyi.framework.config;
 
 import org.springframework.cache.annotation.CachingConfigurerSupport;
@@ -38,52 +37,6 @@
         mapper.activateDefaultTyping(LaissezFaireSubTypeValidator.instance, ObjectMapper.DefaultTyping.NON_FINAL, JsonTypeInfo.As.PROPERTY);
         serializer.setObjectMapper(mapper);
 
-        template.setValueSerializer(serializer);
-        // 使用StringRedisSerializer来序列化和反序列化redis的key值
-        template.setKeySerializer(new StringRedisSerializer());
-        template.afterPropertiesSet();
-        return template;
-    }
-}
-=======
-package com.ruoyi.framework.config;
-
-import org.springframework.cache.annotation.CachingConfigurerSupport;
-import org.springframework.cache.annotation.EnableCaching;
-import org.springframework.context.annotation.Bean;
-import org.springframework.context.annotation.Configuration;
-import org.springframework.data.redis.connection.RedisConnectionFactory;
-import org.springframework.data.redis.core.RedisTemplate;
-import org.springframework.data.redis.serializer.StringRedisSerializer;
-import com.fasterxml.jackson.annotation.JsonAutoDetect;
-import com.fasterxml.jackson.annotation.JsonTypeInfo;
-import com.fasterxml.jackson.annotation.PropertyAccessor;
-import com.fasterxml.jackson.databind.ObjectMapper;
-import com.fasterxml.jackson.databind.jsontype.impl.LaissezFaireSubTypeValidator;
-
-/**
- * redis配置
- * 
- * @author ruoyi
- */
-@Configuration
-@EnableCaching
-public class RedisConfig extends CachingConfigurerSupport
-{
-    @Bean
-    @SuppressWarnings(value = { "unchecked", "rawtypes" })
-    public RedisTemplate<Object, Object> redisTemplate(RedisConnectionFactory connectionFactory)
-    {
-        RedisTemplate<Object, Object> template = new RedisTemplate<>();
-        template.setConnectionFactory(connectionFactory);
-
-        FastJson2JsonRedisSerializer serializer = new FastJson2JsonRedisSerializer(Object.class);
-
-        ObjectMapper mapper = new ObjectMapper();
-        mapper.setVisibility(PropertyAccessor.ALL, JsonAutoDetect.Visibility.ANY);
-        mapper.activateDefaultTyping(LaissezFaireSubTypeValidator.instance, ObjectMapper.DefaultTyping.NON_FINAL, JsonTypeInfo.As.PROPERTY);
-        serializer.setObjectMapper(mapper);
-
         // 使用StringRedisSerializer来序列化和反序列化redis的key值
         template.setKeySerializer(new StringRedisSerializer());
         template.setValueSerializer(serializer);
@@ -95,5 +48,4 @@
         template.afterPropertiesSet();
         return template;
     }
-}
->>>>>>> 5e64a93d
+}