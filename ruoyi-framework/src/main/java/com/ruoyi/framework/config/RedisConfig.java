<<<<<<< HEAD
package com.ruoyi.framework.config;

import com.ruoyi.common.utils.StringUtils;
import com.ruoyi.framework.config.properties.RedissonProperties;
import org.redisson.Redisson;
import org.redisson.api.RedissonClient;
import org.redisson.codec.JsonJacksonCodec;
import org.redisson.config.Config;
import org.redisson.spring.cache.CacheConfig;
import org.redisson.spring.cache.RedissonSpringCacheManager;
import org.springframework.beans.factory.annotation.Autowired;
import org.springframework.boot.autoconfigure.condition.ConditionalOnMissingBean;
import org.springframework.boot.autoconfigure.data.redis.RedisProperties;
import org.springframework.cache.CacheManager;
import org.springframework.cache.annotation.CachingConfigurerSupport;
import org.springframework.cache.annotation.EnableCaching;
import org.springframework.context.annotation.Bean;
import org.springframework.context.annotation.Configuration;

import java.io.IOException;
import java.util.HashMap;
import java.util.List;
import java.util.Map;

/**
 * redis配置
 *
 * @author Lion Li
 */
@Configuration
@EnableCaching
public class RedisConfig extends CachingConfigurerSupport {

	private static final String REDIS_PROTOCOL_PREFIX = "redis://";
	private static final String REDISS_PROTOCOL_PREFIX = "rediss://";

	@Autowired
	private RedisProperties redisProperties;

	@Autowired
	private RedissonProperties redissonProperties;

	@Bean(destroyMethod = "shutdown")
	@ConditionalOnMissingBean(RedissonClient.class)
	public RedissonClient redisson() throws IOException {
		String prefix = REDIS_PROTOCOL_PREFIX;
		if (redisProperties.isSsl()) {
			prefix = REDISS_PROTOCOL_PREFIX;
		}
		Config config = new Config();
		config.setThreads(redissonProperties.getThreads())
			.setNettyThreads(redissonProperties.getNettyThreads())
			.setCodec(JsonJacksonCodec.INSTANCE)
			.setTransportMode(redissonProperties.getTransportMode());

		RedissonProperties.SingleServerConfig singleServerConfig = redissonProperties.getSingleServerConfig();
		// 使用单机模式
		config.useSingleServer()
			.setAddress(prefix + redisProperties.getHost() + ":" + redisProperties.getPort())
			.setConnectTimeout(((Long) redisProperties.getTimeout().toMillis()).intValue())
			.setDatabase(redisProperties.getDatabase())
			.setPassword(StringUtils.isNotBlank(redisProperties.getPassword()) ? redisProperties.getPassword() : null)
			.setTimeout(singleServerConfig.getTimeout())
			.setRetryAttempts(singleServerConfig.getRetryAttempts())
			.setRetryInterval(singleServerConfig.getRetryInterval())
			.setSubscriptionsPerConnection(singleServerConfig.getSubscriptionsPerConnection())
			.setClientName(singleServerConfig.getClientName())
			.setIdleConnectionTimeout(singleServerConfig.getIdleConnectionTimeout())
			.setSubscriptionConnectionMinimumIdleSize(singleServerConfig.getSubscriptionConnectionMinimumIdleSize())
			.setSubscriptionConnectionPoolSize(singleServerConfig.getSubscriptionConnectionPoolSize())
			.setConnectionMinimumIdleSize(singleServerConfig.getConnectionMinimumIdleSize())
			.setConnectionPoolSize(singleServerConfig.getConnectionPoolSize())
			.setDnsMonitoringInterval(singleServerConfig.getDnsMonitoringInterval());
		return Redisson.create(config);
	}

	/**
	 * 整合spring-cache
	 */
	@Bean
	public CacheManager cacheManager(RedissonClient redissonClient) {
		List<RedissonProperties.CacheGroup> cacheGroup = redissonProperties.getCacheGroup();
		Map<String, CacheConfig> config = new HashMap<>();
		for (RedissonProperties.CacheGroup group : cacheGroup) {
			CacheConfig cacheConfig = new CacheConfig(group.getTtl(), group.getMaxIdleTime());
			cacheConfig.setMaxSize(group.getMaxSize());
			config.put(group.getGroupId(), cacheConfig);
		}
		return new RedissonSpringCacheManager(redissonClient, config, JsonJacksonCodec.INSTANCE);
	}

}
=======
package com.ruoyi.framework.config;

import org.springframework.cache.annotation.CachingConfigurerSupport;
import org.springframework.cache.annotation.EnableCaching;
import org.springframework.context.annotation.Bean;
import org.springframework.context.annotation.Configuration;
import org.springframework.data.redis.connection.RedisConnectionFactory;
import org.springframework.data.redis.core.RedisTemplate;
import org.springframework.data.redis.core.script.DefaultRedisScript;
import org.springframework.data.redis.serializer.StringRedisSerializer;
import com.fasterxml.jackson.annotation.JsonAutoDetect;
import com.fasterxml.jackson.annotation.JsonTypeInfo;
import com.fasterxml.jackson.annotation.PropertyAccessor;
import com.fasterxml.jackson.databind.ObjectMapper;
import com.fasterxml.jackson.databind.jsontype.impl.LaissezFaireSubTypeValidator;

/**
 * redis配置
 * 
 * @author ruoyi
 */
@Configuration
@EnableCaching
public class RedisConfig extends CachingConfigurerSupport
{
    @Bean
    @SuppressWarnings(value = { "unchecked", "rawtypes" })
    public RedisTemplate<Object, Object> redisTemplate(RedisConnectionFactory connectionFactory)
    {
        RedisTemplate<Object, Object> template = new RedisTemplate<>();
        template.setConnectionFactory(connectionFactory);

        FastJson2JsonRedisSerializer serializer = new FastJson2JsonRedisSerializer(Object.class);

        ObjectMapper mapper = new ObjectMapper();
        mapper.setVisibility(PropertyAccessor.ALL, JsonAutoDetect.Visibility.ANY);
        mapper.activateDefaultTyping(LaissezFaireSubTypeValidator.instance, ObjectMapper.DefaultTyping.NON_FINAL, JsonTypeInfo.As.PROPERTY);
        serializer.setObjectMapper(mapper);

        // 使用StringRedisSerializer来序列化和反序列化redis的key值
        template.setKeySerializer(new StringRedisSerializer());
        template.setValueSerializer(serializer);

        // Hash的key也采用StringRedisSerializer的序列化方式
        template.setHashKeySerializer(new StringRedisSerializer());
        template.setHashValueSerializer(serializer);

        template.afterPropertiesSet();
        return template;
    }

    @Bean
    public DefaultRedisScript<Long> limitScript()
    {
        DefaultRedisScript<Long> redisScript = new DefaultRedisScript<>();
        redisScript.setScriptText(limitScriptText());
        redisScript.setResultType(Long.class);
        return redisScript;
    }

    /**
     * 限流脚本
     */
    private String limitScriptText()
    {
        return "local key = KEYS[1]\n" +
                "local count = tonumber(ARGV[1])\n" +
                "local time = tonumber(ARGV[2])\n" +
                "local current = redis.call('get', key);\n" +
                "if current and tonumber(current) > count then\n" +
                "    return current;\n" +
                "end\n" +
                "current = redis.call('incr', key)\n" +
                "if tonumber(current) == 1 then\n" +
                "    redis.call('expire', key, time)\n" +
                "end\n" +
                "return current;";
    }
}
>>>>>>> 5c155f5f
<|MERGE_RESOLUTION|>--- conflicted
+++ resolved
@@ -1,4 +1,3 @@
-<<<<<<< HEAD
 package com.ruoyi.framework.config;
 
 import com.ruoyi.common.utils.StringUtils;
@@ -90,85 +89,32 @@
 		return new RedissonSpringCacheManager(redissonClient, config, JsonJacksonCodec.INSTANCE);
 	}
 
-}
-=======
-package com.ruoyi.framework.config;
+	@Bean
+	public DefaultRedisScript<Long> limitScript()
+	{
+		DefaultRedisScript<Long> redisScript = new DefaultRedisScript<>();
+		redisScript.setScriptText(limitScriptText());
+		redisScript.setResultType(Long.class);
+		return redisScript;
+	}
 
-import org.springframework.cache.annotation.CachingConfigurerSupport;
-import org.springframework.cache.annotation.EnableCaching;
-import org.springframework.context.annotation.Bean;
-import org.springframework.context.annotation.Configuration;
-import org.springframework.data.redis.connection.RedisConnectionFactory;
-import org.springframework.data.redis.core.RedisTemplate;
-import org.springframework.data.redis.core.script.DefaultRedisScript;
-import org.springframework.data.redis.serializer.StringRedisSerializer;
-import com.fasterxml.jackson.annotation.JsonAutoDetect;
-import com.fasterxml.jackson.annotation.JsonTypeInfo;
-import com.fasterxml.jackson.annotation.PropertyAccessor;
-import com.fasterxml.jackson.databind.ObjectMapper;
-import com.fasterxml.jackson.databind.jsontype.impl.LaissezFaireSubTypeValidator;
+	/**
+	 * 限流脚本
+	 */
+	private String limitScriptText()
+	{
+		return "local key = KEYS[1]\n" +
+			"local count = tonumber(ARGV[1])\n" +
+			"local time = tonumber(ARGV[2])\n" +
+			"local current = redis.call('get', key);\n" +
+			"if current and tonumber(current) > count then\n" +
+			"    return current;\n" +
+			"end\n" +
+			"current = redis.call('incr', key)\n" +
+			"if tonumber(current) == 1 then\n" +
+			"    redis.call('expire', key, time)\n" +
+			"end\n" +
+			"return current;";
+	}
 
-/**
- * redis配置
- * 
- * @author ruoyi
- */
-@Configuration
-@EnableCaching
-public class RedisConfig extends CachingConfigurerSupport
-{
-    @Bean
-    @SuppressWarnings(value = { "unchecked", "rawtypes" })
-    public RedisTemplate<Object, Object> redisTemplate(RedisConnectionFactory connectionFactory)
-    {
-        RedisTemplate<Object, Object> template = new RedisTemplate<>();
-        template.setConnectionFactory(connectionFactory);
-
-        FastJson2JsonRedisSerializer serializer = new FastJson2JsonRedisSerializer(Object.class);
-
-        ObjectMapper mapper = new ObjectMapper();
-        mapper.setVisibility(PropertyAccessor.ALL, JsonAutoDetect.Visibility.ANY);
-        mapper.activateDefaultTyping(LaissezFaireSubTypeValidator.instance, ObjectMapper.DefaultTyping.NON_FINAL, JsonTypeInfo.As.PROPERTY);
-        serializer.setObjectMapper(mapper);
-
-        // 使用StringRedisSerializer来序列化和反序列化redis的key值
-        template.setKeySerializer(new StringRedisSerializer());
-        template.setValueSerializer(serializer);
-
-        // Hash的key也采用StringRedisSerializer的序列化方式
-        template.setHashKeySerializer(new StringRedisSerializer());
-        template.setHashValueSerializer(serializer);
-
-        template.afterPropertiesSet();
-        return template;
-    }
-
-    @Bean
-    public DefaultRedisScript<Long> limitScript()
-    {
-        DefaultRedisScript<Long> redisScript = new DefaultRedisScript<>();
-        redisScript.setScriptText(limitScriptText());
-        redisScript.setResultType(Long.class);
-        return redisScript;
-    }
-
-    /**
-     * 限流脚本
-     */
-    private String limitScriptText()
-    {
-        return "local key = KEYS[1]\n" +
-                "local count = tonumber(ARGV[1])\n" +
-                "local time = tonumber(ARGV[2])\n" +
-                "local current = redis.call('get', key);\n" +
-                "if current and tonumber(current) > count then\n" +
-                "    return current;\n" +
-                "end\n" +
-                "current = redis.call('incr', key)\n" +
-                "if tonumber(current) == 1 then\n" +
-                "    redis.call('expire', key, time)\n" +
-                "end\n" +
-                "return current;";
-    }
-}
->>>>>>> 5c155f5f
+}