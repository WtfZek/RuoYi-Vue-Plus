<<<<<<< HEAD
package com.ruoyi.framework.config;

import com.ruoyi.framework.security.filter.JwtAuthenticationTokenFilter;
import com.ruoyi.framework.security.handle.AuthenticationEntryPointImpl;
import com.ruoyi.framework.security.handle.LogoutSuccessHandlerImpl;
import org.springframework.beans.factory.annotation.Autowired;
import org.springframework.context.annotation.Bean;
import org.springframework.http.HttpMethod;
import org.springframework.security.authentication.AuthenticationManager;
import org.springframework.security.config.annotation.authentication.builders.AuthenticationManagerBuilder;
import org.springframework.security.config.annotation.method.configuration.EnableGlobalMethodSecurity;
import org.springframework.security.config.annotation.web.builders.HttpSecurity;
import org.springframework.security.config.annotation.web.configuration.WebSecurityConfigurerAdapter;
import org.springframework.security.config.http.SessionCreationPolicy;
import org.springframework.security.core.userdetails.UserDetailsService;
import org.springframework.security.crypto.bcrypt.BCryptPasswordEncoder;
import org.springframework.security.web.authentication.UsernamePasswordAuthenticationFilter;
import org.springframework.security.web.authentication.logout.LogoutFilter;
import org.springframework.web.filter.CorsFilter;

/**
 * spring security配置
 *
 * @author ruoyi
 */
@EnableGlobalMethodSecurity(prePostEnabled = true, securedEnabled = true)
public class SecurityConfig extends WebSecurityConfigurerAdapter
{
    /**
     * 自定义用户认证逻辑
     */
    @Autowired
    private UserDetailsService userDetailsService;

    /**
     * 认证失败处理类
     */
    @Autowired
    private AuthenticationEntryPointImpl unauthorizedHandler;

    /**
     * 退出处理类
     */
    @Autowired
    private LogoutSuccessHandlerImpl logoutSuccessHandler;

    /**
     * token认证过滤器
     */
    @Autowired
    private JwtAuthenticationTokenFilter authenticationTokenFilter;

    /**
     * 跨域过滤器
     */
    @Autowired
    private CorsFilter corsFilter;

    /**
     * 解决 无法直接注入 AuthenticationManager
     *
     * @return
     * @throws Exception
     */
    @Bean
    @Override
    public AuthenticationManager authenticationManagerBean() throws Exception
    {
        return super.authenticationManagerBean();
    }

    /**
     * anyRequest          |   匹配所有请求路径
     * access              |   SpringEl表达式结果为true时可以访问
     * anonymous           |   匿名可以访问
     * denyAll             |   用户不能访问
     * fullyAuthenticated  |   用户完全认证可以访问（非remember-me下自动登录）
     * hasAnyAuthority     |   如果有参数，参数表示权限，则其中任何一个权限可以访问
     * hasAnyRole          |   如果有参数，参数表示角色，则其中任何一个角色可以访问
     * hasAuthority        |   如果有参数，参数表示权限，则其权限可以访问
     * hasIpAddress        |   如果有参数，参数表示IP地址，如果用户IP和参数匹配，则可以访问
     * hasRole             |   如果有参数，参数表示角色，则其角色可以访问
     * permitAll           |   用户可以任意访问
     * rememberMe          |   允许通过remember-me登录的用户访问
     * authenticated       |   用户登录后可访问
     */
    @Override
    protected void configure(HttpSecurity httpSecurity) throws Exception
    {
        httpSecurity
                // CSRF禁用，因为不使用session
                .csrf().disable()
                // 认证失败处理类
                .exceptionHandling().authenticationEntryPoint(unauthorizedHandler).and()
                // 基于token，所以不需要session
                .sessionManagement().sessionCreationPolicy(SessionCreationPolicy.STATELESS).and()
                // 过滤请求
                .authorizeRequests()
                // 对于登录login 验证码captchaImage 允许匿名访问
                .antMatchers("/login", "/captchaImage").anonymous()
                .antMatchers(
                        HttpMethod.GET,
                        "/*.html",
                        "/**/*.html",
                        "/**/*.css",
                        "/**/*.js"
                ).permitAll()
                .antMatchers("/profile/**").anonymous()
                .antMatchers("/common/download**").anonymous()
                .antMatchers("/common/download/resource**").anonymous()
                .antMatchers("/doc.html").anonymous()
                .antMatchers("/swagger-resources/**").anonymous()
                .antMatchers("/webjars/**").anonymous()
                .antMatchers("/*/api-docs").anonymous()
                .antMatchers("/druid/**").anonymous()
                // Spring Boot Actuator 的安全配置
                .antMatchers("/actuator").anonymous()
                .antMatchers("/actuator/**").anonymous()
                // 除上面外的所有请求全部需要鉴权认证
                .anyRequest().authenticated()
                .and()
                .headers().frameOptions().disable();
        httpSecurity.logout().logoutUrl("/logout").logoutSuccessHandler(logoutSuccessHandler);
        // 添加JWT filter
        httpSecurity.addFilterBefore(authenticationTokenFilter, UsernamePasswordAuthenticationFilter.class);
        // 添加CORS filter
        httpSecurity.addFilterBefore(corsFilter, JwtAuthenticationTokenFilter.class);
        httpSecurity.addFilterBefore(corsFilter, LogoutFilter.class);
    }


    /**
     * 强散列哈希加密实现
     */
    @Bean
    public BCryptPasswordEncoder bCryptPasswordEncoder()
    {
        return new BCryptPasswordEncoder();
    }

    /**
     * 身份认证接口
     */
    @Override
    protected void configure(AuthenticationManagerBuilder auth) throws Exception
    {
        auth.userDetailsService(userDetailsService).passwordEncoder(bCryptPasswordEncoder());
    }
}
=======
package com.ruoyi.framework.config;

import org.springframework.beans.factory.annotation.Autowired;
import org.springframework.context.annotation.Bean;
import org.springframework.http.HttpMethod;
import org.springframework.security.authentication.AuthenticationManager;
import org.springframework.security.config.annotation.authentication.builders.AuthenticationManagerBuilder;
import org.springframework.security.config.annotation.method.configuration.EnableGlobalMethodSecurity;
import org.springframework.security.config.annotation.web.builders.HttpSecurity;
import org.springframework.security.config.annotation.web.configuration.WebSecurityConfigurerAdapter;
import org.springframework.security.config.http.SessionCreationPolicy;
import org.springframework.security.core.userdetails.UserDetailsService;
import org.springframework.security.crypto.bcrypt.BCryptPasswordEncoder;
import org.springframework.security.web.authentication.UsernamePasswordAuthenticationFilter;
import org.springframework.security.web.authentication.logout.LogoutFilter;
import org.springframework.web.filter.CorsFilter;
import com.ruoyi.framework.security.filter.JwtAuthenticationTokenFilter;
import com.ruoyi.framework.security.handle.AuthenticationEntryPointImpl;
import com.ruoyi.framework.security.handle.LogoutSuccessHandlerImpl;

/**
 * spring security配置
 * 
 * @author ruoyi
 */
@EnableGlobalMethodSecurity(prePostEnabled = true, securedEnabled = true)
public class SecurityConfig extends WebSecurityConfigurerAdapter
{
    /**
     * 自定义用户认证逻辑
     */
    @Autowired
    private UserDetailsService userDetailsService;
    
    /**
     * 认证失败处理类
     */
    @Autowired
    private AuthenticationEntryPointImpl unauthorizedHandler;

    /**
     * 退出处理类
     */
    @Autowired
    private LogoutSuccessHandlerImpl logoutSuccessHandler;

    /**
     * token认证过滤器
     */
    @Autowired
    private JwtAuthenticationTokenFilter authenticationTokenFilter;

    /**
     * 跨域过滤器
     */
    @Autowired
    private CorsFilter corsFilter;
    
    /**
     * 解决 无法直接注入 AuthenticationManager
     *
     * @return
     * @throws Exception
     */
    @Bean
    @Override
    public AuthenticationManager authenticationManagerBean() throws Exception
    {
        return super.authenticationManagerBean();
    }

    /**
     * anyRequest          |   匹配所有请求路径
     * access              |   SpringEl表达式结果为true时可以访问
     * anonymous           |   匿名可以访问
     * denyAll             |   用户不能访问
     * fullyAuthenticated  |   用户完全认证可以访问（非remember-me下自动登录）
     * hasAnyAuthority     |   如果有参数，参数表示权限，则其中任何一个权限可以访问
     * hasAnyRole          |   如果有参数，参数表示角色，则其中任何一个角色可以访问
     * hasAuthority        |   如果有参数，参数表示权限，则其权限可以访问
     * hasIpAddress        |   如果有参数，参数表示IP地址，如果用户IP和参数匹配，则可以访问
     * hasRole             |   如果有参数，参数表示角色，则其角色可以访问
     * permitAll           |   用户可以任意访问
     * rememberMe          |   允许通过remember-me登录的用户访问
     * authenticated       |   用户登录后可访问
     */
    @Override
    protected void configure(HttpSecurity httpSecurity) throws Exception
    {
        httpSecurity
                // CSRF禁用，因为不使用session
                .csrf().disable()
                // 认证失败处理类
                .exceptionHandling().authenticationEntryPoint(unauthorizedHandler).and()
                // 基于token，所以不需要session
                .sessionManagement().sessionCreationPolicy(SessionCreationPolicy.STATELESS).and()
                // 过滤请求
                .authorizeRequests()
                // 对于登录login 验证码captchaImage 允许匿名访问
                .antMatchers("/login", "/captchaImage").anonymous()
                .antMatchers(
                        HttpMethod.GET,
                        "/",
                        "/*.html",
                        "/**/*.html",
                        "/**/*.css",
                        "/**/*.js",
                        "/profile/**"
                ).permitAll()
                .antMatchers("/common/download**").anonymous()
                .antMatchers("/common/download/resource**").anonymous()
                .antMatchers("/swagger-ui.html").anonymous()
                .antMatchers("/swagger-resources/**").anonymous()
                .antMatchers("/webjars/**").anonymous()
                .antMatchers("/*/api-docs").anonymous()
                .antMatchers("/druid/**").anonymous()
                // 除上面外的所有请求全部需要鉴权认证
                .anyRequest().authenticated()
                .and()
                .headers().frameOptions().disable();
        httpSecurity.logout().logoutUrl("/logout").logoutSuccessHandler(logoutSuccessHandler);
        // 添加JWT filter
        httpSecurity.addFilterBefore(authenticationTokenFilter, UsernamePasswordAuthenticationFilter.class);
        // 添加CORS filter
        httpSecurity.addFilterBefore(corsFilter, JwtAuthenticationTokenFilter.class);
        httpSecurity.addFilterBefore(corsFilter, LogoutFilter.class);
    }

    
    /**
     * 强散列哈希加密实现
     */
    @Bean
    public BCryptPasswordEncoder bCryptPasswordEncoder()
    {
        return new BCryptPasswordEncoder();
    }

    /**
     * 身份认证接口
     */
    @Override
    protected void configure(AuthenticationManagerBuilder auth) throws Exception
    {
        auth.userDetailsService(userDetailsService).passwordEncoder(bCryptPasswordEncoder());
    }
}
>>>>>>> 170cfb35
<|MERGE_RESOLUTION|>--- conflicted
+++ resolved
@@ -1,4 +1,3 @@
-<<<<<<< HEAD
 package com.ruoyi.framework.config;
 
 import com.ruoyi.framework.security.filter.JwtAuthenticationTokenFilter;
@@ -101,12 +100,13 @@
                 .antMatchers("/login", "/captchaImage").anonymous()
                 .antMatchers(
                         HttpMethod.GET,
+                        "/",
                         "/*.html",
                         "/**/*.html",
                         "/**/*.css",
-                        "/**/*.js"
+                        "/**/*.js",
+                        "/profile/**"
                 ).permitAll()
-                .antMatchers("/profile/**").anonymous()
                 .antMatchers("/common/download**").anonymous()
                 .antMatchers("/common/download/resource**").anonymous()
                 .antMatchers("/doc.html").anonymous()
@@ -147,153 +147,4 @@
     {
         auth.userDetailsService(userDetailsService).passwordEncoder(bCryptPasswordEncoder());
     }
-}
-=======
-package com.ruoyi.framework.config;
-
-import org.springframework.beans.factory.annotation.Autowired;
-import org.springframework.context.annotation.Bean;
-import org.springframework.http.HttpMethod;
-import org.springframework.security.authentication.AuthenticationManager;
-import org.springframework.security.config.annotation.authentication.builders.AuthenticationManagerBuilder;
-import org.springframework.security.config.annotation.method.configuration.EnableGlobalMethodSecurity;
-import org.springframework.security.config.annotation.web.builders.HttpSecurity;
-import org.springframework.security.config.annotation.web.configuration.WebSecurityConfigurerAdapter;
-import org.springframework.security.config.http.SessionCreationPolicy;
-import org.springframework.security.core.userdetails.UserDetailsService;
-import org.springframework.security.crypto.bcrypt.BCryptPasswordEncoder;
-import org.springframework.security.web.authentication.UsernamePasswordAuthenticationFilter;
-import org.springframework.security.web.authentication.logout.LogoutFilter;
-import org.springframework.web.filter.CorsFilter;
-import com.ruoyi.framework.security.filter.JwtAuthenticationTokenFilter;
-import com.ruoyi.framework.security.handle.AuthenticationEntryPointImpl;
-import com.ruoyi.framework.security.handle.LogoutSuccessHandlerImpl;
-
-/**
- * spring security配置
- * 
- * @author ruoyi
- */
-@EnableGlobalMethodSecurity(prePostEnabled = true, securedEnabled = true)
-public class SecurityConfig extends WebSecurityConfigurerAdapter
-{
-    /**
-     * 自定义用户认证逻辑
-     */
-    @Autowired
-    private UserDetailsService userDetailsService;
-    
-    /**
-     * 认证失败处理类
-     */
-    @Autowired
-    private AuthenticationEntryPointImpl unauthorizedHandler;
-
-    /**
-     * 退出处理类
-     */
-    @Autowired
-    private LogoutSuccessHandlerImpl logoutSuccessHandler;
-
-    /**
-     * token认证过滤器
-     */
-    @Autowired
-    private JwtAuthenticationTokenFilter authenticationTokenFilter;
-
-    /**
-     * 跨域过滤器
-     */
-    @Autowired
-    private CorsFilter corsFilter;
-    
-    /**
-     * 解决 无法直接注入 AuthenticationManager
-     *
-     * @return
-     * @throws Exception
-     */
-    @Bean
-    @Override
-    public AuthenticationManager authenticationManagerBean() throws Exception
-    {
-        return super.authenticationManagerBean();
-    }
-
-    /**
-     * anyRequest          |   匹配所有请求路径
-     * access              |   SpringEl表达式结果为true时可以访问
-     * anonymous           |   匿名可以访问
-     * denyAll             |   用户不能访问
-     * fullyAuthenticated  |   用户完全认证可以访问（非remember-me下自动登录）
-     * hasAnyAuthority     |   如果有参数，参数表示权限，则其中任何一个权限可以访问
-     * hasAnyRole          |   如果有参数，参数表示角色，则其中任何一个角色可以访问
-     * hasAuthority        |   如果有参数，参数表示权限，则其权限可以访问
-     * hasIpAddress        |   如果有参数，参数表示IP地址，如果用户IP和参数匹配，则可以访问
-     * hasRole             |   如果有参数，参数表示角色，则其角色可以访问
-     * permitAll           |   用户可以任意访问
-     * rememberMe          |   允许通过remember-me登录的用户访问
-     * authenticated       |   用户登录后可访问
-     */
-    @Override
-    protected void configure(HttpSecurity httpSecurity) throws Exception
-    {
-        httpSecurity
-                // CSRF禁用，因为不使用session
-                .csrf().disable()
-                // 认证失败处理类
-                .exceptionHandling().authenticationEntryPoint(unauthorizedHandler).and()
-                // 基于token，所以不需要session
-                .sessionManagement().sessionCreationPolicy(SessionCreationPolicy.STATELESS).and()
-                // 过滤请求
-                .authorizeRequests()
-                // 对于登录login 验证码captchaImage 允许匿名访问
-                .antMatchers("/login", "/captchaImage").anonymous()
-                .antMatchers(
-                        HttpMethod.GET,
-                        "/",
-                        "/*.html",
-                        "/**/*.html",
-                        "/**/*.css",
-                        "/**/*.js",
-                        "/profile/**"
-                ).permitAll()
-                .antMatchers("/common/download**").anonymous()
-                .antMatchers("/common/download/resource**").anonymous()
-                .antMatchers("/swagger-ui.html").anonymous()
-                .antMatchers("/swagger-resources/**").anonymous()
-                .antMatchers("/webjars/**").anonymous()
-                .antMatchers("/*/api-docs").anonymous()
-                .antMatchers("/druid/**").anonymous()
-                // 除上面外的所有请求全部需要鉴权认证
-                .anyRequest().authenticated()
-                .and()
-                .headers().frameOptions().disable();
-        httpSecurity.logout().logoutUrl("/logout").logoutSuccessHandler(logoutSuccessHandler);
-        // 添加JWT filter
-        httpSecurity.addFilterBefore(authenticationTokenFilter, UsernamePasswordAuthenticationFilter.class);
-        // 添加CORS filter
-        httpSecurity.addFilterBefore(corsFilter, JwtAuthenticationTokenFilter.class);
-        httpSecurity.addFilterBefore(corsFilter, LogoutFilter.class);
-    }
-
-    
-    /**
-     * 强散列哈希加密实现
-     */
-    @Bean
-    public BCryptPasswordEncoder bCryptPasswordEncoder()
-    {
-        return new BCryptPasswordEncoder();
-    }
-
-    /**
-     * 身份认证接口
-     */
-    @Override
-    protected void configure(AuthenticationManagerBuilder auth) throws Exception
-    {
-        auth.userDetailsService(userDetailsService).passwordEncoder(bCryptPasswordEncoder());
-    }
-}
->>>>>>> 170cfb35
+}