--- conflicted
+++ resolved
@@ -1,6 +1,5 @@
 package com.ruoyi.framework.config;
 
-<<<<<<< HEAD
 import cn.dev33.satoken.interceptor.SaAnnotationInterceptor;
 import cn.dev33.satoken.interceptor.SaRouteInterceptor;
 import cn.dev33.satoken.router.SaRouter;
@@ -8,11 +7,9 @@
 import com.ruoyi.common.utils.SecurityUtils;
 import com.ruoyi.common.utils.StringUtils;
 import com.ruoyi.framework.config.properties.SecurityProperties;
-import org.springframework.beans.factory.annotation.Autowired;
-=======
 import com.ruoyi.framework.Interceptor.PlusWebInvokeTimeInterceptor;
 import com.yomahub.tlog.web.interceptor.TLogWebInterceptor;
->>>>>>> dbb2d846
+import org.springframework.beans.factory.annotation.Autowired;
 import org.springframework.context.annotation.Bean;
 import org.springframework.context.annotation.Configuration;
 import org.springframework.web.cors.CorsConfiguration;
@@ -39,6 +36,10 @@
     // 注册sa-token的拦截器
     @Override
     public void addInterceptors(InterceptorRegistry registry) {
+        // 全局链路跟踪拦截器
+        registry.addInterceptor(new TLogWebInterceptor());
+        // 全局访问性能拦截
+        registry.addInterceptor(new PlusWebInvokeTimeInterceptor());
         // 注册路由拦截器，自定义验证规则
         registry.addInterceptor(new SaRouteInterceptor((request, response, handler) -> {
             // 登录验证 -- 排除多个路径
@@ -64,14 +65,6 @@
     public void addResourceHandlers(ResourceHandlerRegistry registry) {
     }
 
-    @Override
-    public void addInterceptors(InterceptorRegistry registry) {
-        // 全局链路跟踪拦截器
-        registry.addInterceptor(new TLogWebInterceptor());
-        // 全局访问性能拦截
-        registry.addInterceptor(new PlusWebInvokeTimeInterceptor());
-    }
-
     /**
      * 跨域配置
      */
