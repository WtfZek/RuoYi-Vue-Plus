--- conflicted
+++ resolved
@@ -1,4 +1,3 @@
-<<<<<<< HEAD
 package com.ruoyi.framework.config;
 
 import org.springframework.context.annotation.Bean;
@@ -26,73 +25,6 @@
      */
     @Bean
     public CorsFilter corsFilter() {
-        UrlBasedCorsConfigurationSource source = new UrlBasedCorsConfigurationSource();
-        CorsConfiguration config = new CorsConfiguration();
-        config.setAllowCredentials(true);
-        // 设置访问源地址
-        config.addAllowedOriginPattern("*");
-        // 设置访问源请求头
-        config.addAllowedHeader("*");
-        // 设置访问源请求方法
-        config.addAllowedMethod("*");
-        // 对接口配置跨域设置
-        source.registerCorsConfiguration("/**", config);
-        return new CorsFilter(source);
-    }
-=======
-package com.ruoyi.framework.config;
-
-import org.springframework.beans.factory.annotation.Autowired;
-import org.springframework.context.annotation.Bean;
-import org.springframework.context.annotation.Configuration;
-import org.springframework.web.cors.CorsConfiguration;
-import org.springframework.web.cors.UrlBasedCorsConfigurationSource;
-import org.springframework.web.filter.CorsFilter;
-import org.springframework.web.servlet.config.annotation.InterceptorRegistry;
-import org.springframework.web.servlet.config.annotation.ResourceHandlerRegistry;
-import org.springframework.web.servlet.config.annotation.WebMvcConfigurer;
-import com.ruoyi.common.config.RuoYiConfig;
-import com.ruoyi.common.constant.Constants;
-import com.ruoyi.framework.interceptor.RepeatSubmitInterceptor;
-
-/**
- * 通用配置
- * 
- * @author ruoyi
- */
-@Configuration
-public class ResourcesConfig implements WebMvcConfigurer
-{
-    @Autowired
-    private RepeatSubmitInterceptor repeatSubmitInterceptor;
-
-    @Override
-    public void addResourceHandlers(ResourceHandlerRegistry registry)
-    {
-        /** 本地文件上传路径 */
-        registry.addResourceHandler(Constants.RESOURCE_PREFIX + "/**")
-                .addResourceLocations("file:" + RuoYiConfig.getProfile() + "/");
-
-        /** swagger配置 */
-        registry.addResourceHandler("/swagger-ui/**")
-                .addResourceLocations("classpath:/META-INF/resources/webjars/springfox-swagger-ui/");
-    }
-
-    /**
-     * 自定义拦截规则
-     */
-    @Override
-    public void addInterceptors(InterceptorRegistry registry)
-    {
-        registry.addInterceptor(repeatSubmitInterceptor).addPathPatterns("/**");
-    }
-
-    /**
-     * 跨域配置
-     */
-    @Bean
-    public CorsFilter corsFilter()
-    {
         CorsConfiguration config = new CorsConfiguration();
         config.setAllowCredentials(true);
         // 设置访问源地址
@@ -109,5 +41,4 @@
         // 返回新的CorsFilter
         return new CorsFilter(source);
     }
->>>>>>> eb4376b6
 }