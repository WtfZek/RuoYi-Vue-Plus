--- conflicted
+++ resolved
@@ -1,46 +1,3 @@
-<<<<<<< HEAD
-package com.ruoyi.framework.config;
-
-import org.springframework.beans.factory.annotation.Autowired;
-import org.springframework.context.annotation.Configuration;
-import org.springframework.web.servlet.config.annotation.InterceptorRegistry;
-import org.springframework.web.servlet.config.annotation.ResourceHandlerRegistry;
-import org.springframework.web.servlet.config.annotation.WebMvcConfigurer;
-import com.ruoyi.common.config.RuoYiConfig;
-import com.ruoyi.common.constant.Constants;
-import com.ruoyi.framework.interceptor.RepeatSubmitInterceptor;
-
-/**
- * 通用配置
- * 
- * @author ruoyi
- */
-@Configuration
-public class ResourcesConfig implements WebMvcConfigurer
-{
-    @Autowired
-    private RepeatSubmitInterceptor repeatSubmitInterceptor;
-
-    @Override
-    public void addResourceHandlers(ResourceHandlerRegistry registry)
-    {
-        /** 本地文件上传路径 */
-        registry.addResourceHandler(Constants.RESOURCE_PREFIX + "/**").addResourceLocations("file:" + RuoYiConfig.getProfile() + "/");
-
-        /** swagger配置 */
-        registry.addResourceHandler("swagger-ui.html").addResourceLocations("classpath:/META-INF/resources/");
-        registry.addResourceHandler("/webjars/**").addResourceLocations("classpath:/META-INF/resources/webjars/");
-    }
-
-    /**
-     * 自定义拦截规则
-     */
-    @Override
-    public void addInterceptors(InterceptorRegistry registry)
-    {
-        registry.addInterceptor(repeatSubmitInterceptor).addPathPatterns("/**");
-    }
-=======
 package com.ruoyi.framework.config;
 
 import org.springframework.beans.factory.annotation.Autowired;
@@ -106,5 +63,4 @@
         source.registerCorsConfiguration("/**", config);
         return new CorsFilter(source);
     }
->>>>>>> 1e40e60d
 }