--- conflicted
+++ resolved
@@ -1,10 +1,10 @@
-<<<<<<< HEAD
 package com.ruoyi.framework.config;
 
 import com.ruoyi.framework.interceptor.PlusWebInvokeTimeInterceptor;
 import com.yomahub.tlog.web.interceptor.TLogWebInterceptor;
 import org.springframework.context.annotation.Bean;
 import org.springframework.context.annotation.Configuration;
+import org.springframework.http.CacheControl;
 import org.springframework.web.cors.CorsConfiguration;
 import org.springframework.web.cors.UrlBasedCorsConfigurationSource;
 import org.springframework.web.filter.CorsFilter;
@@ -53,78 +53,4 @@
         // 返回新的CorsFilter
         return new CorsFilter(source);
     }
-=======
-package com.ruoyi.framework.config;
-
-import java.util.concurrent.TimeUnit;
-import org.springframework.beans.factory.annotation.Autowired;
-import org.springframework.context.annotation.Bean;
-import org.springframework.context.annotation.Configuration;
-import org.springframework.http.CacheControl;
-import org.springframework.web.cors.CorsConfiguration;
-import org.springframework.web.cors.UrlBasedCorsConfigurationSource;
-import org.springframework.web.filter.CorsFilter;
-import org.springframework.web.servlet.config.annotation.InterceptorRegistry;
-import org.springframework.web.servlet.config.annotation.ResourceHandlerRegistry;
-import org.springframework.web.servlet.config.annotation.WebMvcConfigurer;
-import com.ruoyi.common.config.RuoYiConfig;
-import com.ruoyi.common.constant.Constants;
-import com.ruoyi.framework.interceptor.RepeatSubmitInterceptor;
-
-/**
- * 通用配置
- * 
- * @author ruoyi
- */
-@Configuration
-public class ResourcesConfig implements WebMvcConfigurer
-{
-    @Autowired
-    private RepeatSubmitInterceptor repeatSubmitInterceptor;
-
-    @Override
-    public void addResourceHandlers(ResourceHandlerRegistry registry)
-    {
-        /** 本地文件上传路径 */
-        registry.addResourceHandler(Constants.RESOURCE_PREFIX + "/**")
-                .addResourceLocations("file:" + RuoYiConfig.getProfile() + "/");
-
-        /** swagger配置 */
-        registry.addResourceHandler("/swagger-ui/**")
-                .addResourceLocations("classpath:/META-INF/resources/webjars/springfox-swagger-ui/")
-                .setCacheControl(CacheControl.maxAge(5, TimeUnit.HOURS).cachePublic());;
-    }
-
-    /**
-     * 自定义拦截规则
-     */
-    @Override
-    public void addInterceptors(InterceptorRegistry registry)
-    {
-        registry.addInterceptor(repeatSubmitInterceptor).addPathPatterns("/**");
-    }
-
-    /**
-     * 跨域配置
-     */
-    @Bean
-    public CorsFilter corsFilter()
-    {
-        CorsConfiguration config = new CorsConfiguration();
-        config.setAllowCredentials(true);
-        // 设置访问源地址
-        config.addAllowedOriginPattern("*");
-        // 设置访问源请求头
-        config.addAllowedHeader("*");
-        // 设置访问源请求方法
-        config.addAllowedMethod("*");
-        // 有效期 1800秒
-        config.setMaxAge(1800L);
-        // 添加映射路径，拦截一切请求
-        UrlBasedCorsConfigurationSource source = new UrlBasedCorsConfigurationSource();
-        source.registerCorsConfiguration("/**", config);
-        // 返回新的CorsFilter
-        return new CorsFilter(source);
-    }
->>>>>>> e2139687
 }