<<<<<<< HEAD
<?xml version="1.0" encoding="UTF-8"?>
<project xmlns="http://maven.apache.org/POM/4.0.0"
         xmlns:xsi="http://www.w3.org/2001/XMLSchema-instance"
         xsi:schemaLocation="http://maven.apache.org/POM/4.0.0 http://maven.apache.org/xsd/maven-4.0.0.xsd">
    <parent>
        <artifactId>ruoyi-vue-plus</artifactId>
        <groupId>com.ruoyi</groupId>
        <version>3.1.0</version>
    </parent>
    <modelVersion>4.0.0</modelVersion>

    <artifactId>ruoyi-framework</artifactId>

    <description>
        framework框架核心
    </description>

    <dependencies>

        <!-- BEGIN 如果想使用 Tomcat 注释掉以下代码 -->
        <!-- SpringBoot Web容器 -->
         <dependency>
            <groupId>org.springframework.boot</groupId>
            <artifactId>spring-boot-starter-web</artifactId>
             <exclusions>
                 <exclusion>
                     <artifactId>spring-boot-starter-tomcat</artifactId>
                     <groupId>org.springframework.boot</groupId>
                 </exclusion>
             </exclusions>
        </dependency>
        <!-- web 容器使用 undertow 性能更强 -->
        <dependency>
            <groupId>org.springframework.boot</groupId>
            <artifactId>spring-boot-starter-undertow</artifactId>
        </dependency>
        <!-- END -->

        <!-- BEGIN 如果想使用 Tomcat 解除以下代码注释 -->
<!--        <dependency>-->
<!--            <groupId>org.springframework.boot</groupId>-->
<!--            <artifactId>spring-boot-starter-web</artifactId>-->
<!--        </dependency>-->
        <!-- END -->

        <!-- SpringBoot 拦截器 -->
        <dependency>
            <groupId>org.springframework.boot</groupId>
            <artifactId>spring-boot-starter-aop</artifactId>
        </dependency>

        <!-- SpringBoot 校验框架 -->
        <dependency>
            <groupId>org.springframework.boot</groupId>
            <artifactId>spring-boot-starter-validation</artifactId>
        </dependency>

        <!-- 阿里数据库连接池 -->
        <dependency>
            <groupId>com.alibaba</groupId>
            <artifactId>druid-spring-boot-starter</artifactId>
        </dependency>

        <!-- 系统模块-->
        <dependency>
            <groupId>com.ruoyi</groupId>
            <artifactId>ruoyi-system</artifactId>
        </dependency>

    </dependencies>

=======
<?xml version="1.0" encoding="UTF-8"?>
<project xmlns="http://maven.apache.org/POM/4.0.0"
         xmlns:xsi="http://www.w3.org/2001/XMLSchema-instance"
         xsi:schemaLocation="http://maven.apache.org/POM/4.0.0 http://maven.apache.org/xsd/maven-4.0.0.xsd">
    <parent>
        <artifactId>ruoyi</artifactId>
        <groupId>com.ruoyi</groupId>
        <version>3.7.0</version>
    </parent>
    <modelVersion>4.0.0</modelVersion>

    <artifactId>ruoyi-framework</artifactId>

    <description>
        framework框架核心
    </description>

    <dependencies>

        <!-- SpringBoot Web容器 -->
         <dependency>
            <groupId>org.springframework.boot</groupId>
            <artifactId>spring-boot-starter-web</artifactId>
        </dependency>

        <!-- SpringBoot 拦截器 -->
        <dependency>
            <groupId>org.springframework.boot</groupId>
            <artifactId>spring-boot-starter-aop</artifactId>
        </dependency>

        <!-- 阿里数据库连接池 -->
        <dependency>
            <groupId>com.alibaba</groupId>
            <artifactId>druid-spring-boot-starter</artifactId>
        </dependency>

        <!-- 验证码 -->
        <dependency>
            <groupId>com.github.penggle</groupId>
            <artifactId>kaptcha</artifactId>
            <exclusions>
                <exclusion>
                    <artifactId>javax.servlet-api</artifactId>
                    <groupId>javax.servlet</groupId>
                </exclusion>
            </exclusions>
        </dependency>

        <!-- 获取系统信息 -->
        <dependency>
            <groupId>com.github.oshi</groupId>
            <artifactId>oshi-core</artifactId>
        </dependency>

        <!-- 系统模块-->
        <dependency>
            <groupId>com.ruoyi</groupId>
            <artifactId>ruoyi-system</artifactId>
        </dependency>

    </dependencies>

>>>>>>> db193a46
</project><|MERGE_RESOLUTION|>--- conflicted
+++ resolved
@@ -1,4 +1,3 @@
-<<<<<<< HEAD
 <?xml version="1.0" encoding="UTF-8"?>
 <project xmlns="http://maven.apache.org/POM/4.0.0"
          xmlns:xsi="http://www.w3.org/2001/XMLSchema-instance"
@@ -70,69 +69,4 @@
 
     </dependencies>
 
-=======
-<?xml version="1.0" encoding="UTF-8"?>
-<project xmlns="http://maven.apache.org/POM/4.0.0"
-         xmlns:xsi="http://www.w3.org/2001/XMLSchema-instance"
-         xsi:schemaLocation="http://maven.apache.org/POM/4.0.0 http://maven.apache.org/xsd/maven-4.0.0.xsd">
-    <parent>
-        <artifactId>ruoyi</artifactId>
-        <groupId>com.ruoyi</groupId>
-        <version>3.7.0</version>
-    </parent>
-    <modelVersion>4.0.0</modelVersion>
-
-    <artifactId>ruoyi-framework</artifactId>
-
-    <description>
-        framework框架核心
-    </description>
-
-    <dependencies>
-
-        <!-- SpringBoot Web容器 -->
-         <dependency>
-            <groupId>org.springframework.boot</groupId>
-            <artifactId>spring-boot-starter-web</artifactId>
-        </dependency>
-
-        <!-- SpringBoot 拦截器 -->
-        <dependency>
-            <groupId>org.springframework.boot</groupId>
-            <artifactId>spring-boot-starter-aop</artifactId>
-        </dependency>
-
-        <!-- 阿里数据库连接池 -->
-        <dependency>
-            <groupId>com.alibaba</groupId>
-            <artifactId>druid-spring-boot-starter</artifactId>
-        </dependency>
-
-        <!-- 验证码 -->
-        <dependency>
-            <groupId>com.github.penggle</groupId>
-            <artifactId>kaptcha</artifactId>
-            <exclusions>
-                <exclusion>
-                    <artifactId>javax.servlet-api</artifactId>
-                    <groupId>javax.servlet</groupId>
-                </exclusion>
-            </exclusions>
-        </dependency>
-
-        <!-- 获取系统信息 -->
-        <dependency>
-            <groupId>com.github.oshi</groupId>
-            <artifactId>oshi-core</artifactId>
-        </dependency>
-
-        <!-- 系统模块-->
-        <dependency>
-            <groupId>com.ruoyi</groupId>
-            <artifactId>ruoyi-system</artifactId>
-        </dependency>
-
-    </dependencies>
-
->>>>>>> db193a46
 </project>