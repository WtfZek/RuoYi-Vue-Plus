<?xml version="1.0" encoding="UTF-8"?>
<project xmlns="http://maven.apache.org/POM/4.0.0"
         xmlns:xsi="http://www.w3.org/2001/XMLSchema-instance"
         xsi:schemaLocation="http://maven.apache.org/POM/4.0.0 http://maven.apache.org/xsd/maven-4.0.0.xsd">
    <parent>
        <artifactId>ruoyi-vue-plus</artifactId>
        <groupId>com.ruoyi</groupId>
<<<<<<< HEAD
        <version>2.5.2</version>
=======
        <version>2.6.0</version>
>>>>>>> 973471c6
    </parent>
    <modelVersion>4.0.0</modelVersion>

    <artifactId>ruoyi-framework</artifactId>

    <description>
        framework框架核心
    </description>

    <dependencies>

        <!-- BEGIN 如果想使用 Tomcat 注释掉以下代码 -->
        <!-- SpringBoot Web容器 -->
         <dependency>
            <groupId>org.springframework.boot</groupId>
            <artifactId>spring-boot-starter-web</artifactId>
             <exclusions>
                 <exclusion>
                     <artifactId>spring-boot-starter-tomcat</artifactId>
                     <groupId>org.springframework.boot</groupId>
                 </exclusion>
             </exclusions>
        </dependency>
        <!-- web 容器使用 undertow 性能更强 -->
        <dependency>
            <groupId>org.springframework.boot</groupId>
            <artifactId>spring-boot-starter-undertow</artifactId>
        </dependency>
        <!-- END -->

        <!-- BEGIN 如果想使用 Tomcat 解除以下代码注释 -->
<!--        <dependency>-->
<!--            <groupId>org.springframework.boot</groupId>-->
<!--            <artifactId>spring-boot-starter-web</artifactId>-->
<!--        </dependency>-->
        <!-- END -->

        <!-- SpringBoot 拦截器 -->
        <dependency>
            <groupId>org.springframework.boot</groupId>
            <artifactId>spring-boot-starter-aop</artifactId>
        </dependency>

        <!-- SpringBoot 校验框架 -->
        <dependency>
            <groupId>org.springframework.boot</groupId>
            <artifactId>spring-boot-starter-validation</artifactId>
        </dependency>

        <!-- 阿里数据库连接池 -->
        <dependency>
            <groupId>com.alibaba</groupId>
            <artifactId>druid-spring-boot-starter</artifactId>
        </dependency>

        <!-- 系统模块-->
        <dependency>
            <groupId>com.ruoyi</groupId>
            <artifactId>ruoyi-system</artifactId>
        </dependency>

    </dependencies>

</project><|MERGE_RESOLUTION|>--- conflicted
+++ resolved
@@ -5,11 +5,7 @@
     <parent>
         <artifactId>ruoyi-vue-plus</artifactId>
         <groupId>com.ruoyi</groupId>
-<<<<<<< HEAD
-        <version>2.5.2</version>
-=======
         <version>2.6.0</version>
->>>>>>> 973471c6
     </parent>
     <modelVersion>4.0.0</modelVersion>
 
