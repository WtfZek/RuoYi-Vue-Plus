--- conflicted
+++ resolved
@@ -80,19 +80,11 @@
             <artifactId>snakeyaml</artifactId>
         </dependency>
 
-<<<<<<< HEAD
 <!--        &lt;!&ndash;Token生成与解析&ndash;&gt;-->
 <!--        <dependency>-->
 <!--            <groupId>io.jsonwebtoken</groupId>-->
 <!--            <artifactId>jjwt</artifactId>-->
 <!--        </dependency>-->
-=======
-        <!-- Token生成与解析-->
-        <dependency>
-            <groupId>io.jsonwebtoken</groupId>
-            <artifactId>jjwt</artifactId>
-        </dependency>
->>>>>>> 3353ead5
 
         <!-- jdk11 缺失依赖 jaxb-->
         <dependency>
