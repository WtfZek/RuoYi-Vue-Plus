--- conflicted
+++ resolved
@@ -1,4 +1,3 @@
-<<<<<<< HEAD
 package com.ruoyi.common.annotation;
 
 import java.lang.annotation.Documented;
@@ -21,43 +20,15 @@
 public @interface RepeatSubmit {
 
 	/**
-	 * 默认使用全局配置
+	 * 间隔时间(ms)，小于此时间视为重复提交
 	 */
-	int intervalTime() default 0;
+	int interval() default 5000;
 
 	TimeUnit timeUnit() default TimeUnit.MILLISECONDS;
-
-}
-=======
-package com.ruoyi.common.annotation;
-
-import java.lang.annotation.Documented;
-import java.lang.annotation.ElementType;
-import java.lang.annotation.Inherited;
-import java.lang.annotation.Retention;
-import java.lang.annotation.RetentionPolicy;
-import java.lang.annotation.Target;
-
-/**
- * 自定义注解防止表单重复提交
- * 
- * @author ruoyi
- *
- */
-@Inherited
-@Target(ElementType.METHOD)
-@Retention(RetentionPolicy.RUNTIME)
-@Documented
-public @interface RepeatSubmit
-{
-    /**
-     * 间隔时间(ms)，小于此时间视为重复提交
-     */
-    public int interval() default 5000;
 
     /**
      * 提示消息
      */
-    public String message() default "不允许重复提交，请稍后再试";
-}
->>>>>>> 3b42abef
+    String message() default "不允许重复提交，请稍后再试";
+
+}