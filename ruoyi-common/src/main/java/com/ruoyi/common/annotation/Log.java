<<<<<<< HEAD
package com.ruoyi.common.annotation;

import java.lang.annotation.Documented;
import java.lang.annotation.ElementType;
import java.lang.annotation.Retention;
import java.lang.annotation.RetentionPolicy;
import java.lang.annotation.Target;
import com.ruoyi.common.enums.BusinessType;
import com.ruoyi.common.enums.OperatorType;

/**
 * 自定义操作日志记录注解
 * 
 * @author ruoyi
 *
 */
@Target({ ElementType.PARAMETER, ElementType.METHOD })
@Retention(RetentionPolicy.RUNTIME)
@Documented
public @interface Log
{
    /**
     * 模块 
     */
    public String title() default "";

    /**
     * 功能
     */
    public BusinessType businessType() default BusinessType.OTHER;

    /**
     * 操作人类别
     */
    public OperatorType operatorType() default OperatorType.MANAGE;

    /**
     * 是否保存请求的参数
     */
    public boolean isSaveRequestData() default true;
}
=======
package com.ruoyi.common.annotation;

import java.lang.annotation.Documented;
import java.lang.annotation.ElementType;
import java.lang.annotation.Retention;
import java.lang.annotation.RetentionPolicy;
import java.lang.annotation.Target;
import com.ruoyi.common.enums.BusinessType;
import com.ruoyi.common.enums.OperatorType;

/**
 * 自定义操作日志记录注解
 * 
 * @author ruoyi
 *
 */
@Target({ ElementType.PARAMETER, ElementType.METHOD })
@Retention(RetentionPolicy.RUNTIME)
@Documented
public @interface Log
{
    /**
     * 模块 
     */
    public String title() default "";

    /**
     * 功能
     */
    public BusinessType businessType() default BusinessType.OTHER;

    /**
     * 操作人类别
     */
    public OperatorType operatorType() default OperatorType.MANAGE;

    /**
     * 是否保存请求的参数
     */
    public boolean isSaveRequestData() default true;

    /**
     * 是否保存响应的参数
     */
    public boolean isSaveResponseData() default true;
}
>>>>>>> 23270c60
<|MERGE_RESOLUTION|>--- conflicted
+++ resolved
@@ -1,46 +1,3 @@
-<<<<<<< HEAD
-package com.ruoyi.common.annotation;
-
-import java.lang.annotation.Documented;
-import java.lang.annotation.ElementType;
-import java.lang.annotation.Retention;
-import java.lang.annotation.RetentionPolicy;
-import java.lang.annotation.Target;
-import com.ruoyi.common.enums.BusinessType;
-import com.ruoyi.common.enums.OperatorType;
-
-/**
- * 自定义操作日志记录注解
- * 
- * @author ruoyi
- *
- */
-@Target({ ElementType.PARAMETER, ElementType.METHOD })
-@Retention(RetentionPolicy.RUNTIME)
-@Documented
-public @interface Log
-{
-    /**
-     * 模块 
-     */
-    public String title() default "";
-
-    /**
-     * 功能
-     */
-    public BusinessType businessType() default BusinessType.OTHER;
-
-    /**
-     * 操作人类别
-     */
-    public OperatorType operatorType() default OperatorType.MANAGE;
-
-    /**
-     * 是否保存请求的参数
-     */
-    public boolean isSaveRequestData() default true;
-}
-=======
 package com.ruoyi.common.annotation;
 
 import java.lang.annotation.Documented;
@@ -86,5 +43,4 @@
      * 是否保存响应的参数
      */
     public boolean isSaveResponseData() default true;
-}
->>>>>>> 23270c60
+}