<<<<<<< HEAD
package com.ruoyi.common.core.domain.entity;

import com.baomidou.mybatisplus.annotation.TableField;
import com.baomidou.mybatisplus.annotation.TableId;
import com.baomidou.mybatisplus.annotation.TableName;
import com.ruoyi.common.core.domain.TreeEntity;
import io.swagger.annotations.ApiModel;
import io.swagger.annotations.ApiModelProperty;
import lombok.Data;
import lombok.EqualsAndHashCode;
import lombok.experimental.Accessors;

import javax.validation.constraints.NotBlank;
import javax.validation.constraints.Size;

/**
 * 菜单权限表 sys_menu
 *
 * @author Lion Li
 */

@Data
@EqualsAndHashCode(callSuper = true)
@Accessors(chain = true)
@TableName("sys_menu")
@ApiModel("菜单权限业务对象")
public class SysMenu extends TreeEntity {

    /**
     * 菜单ID
     */
    @ApiModelProperty(value = "菜单ID")
    @TableId(value = "menu_id")
    private Long menuId;

    /**
     * 菜单名称
     */
    @ApiModelProperty(value = "菜单名称")
    @NotBlank(message = "菜单名称不能为空")
    @Size(min = 0, max = 50, message = "菜单名称长度不能超过50个字符")
    private String menuName;

    /**
     * 显示顺序
     */
    @ApiModelProperty(value = "显示顺序")
    @NotBlank(message = "显示顺序不能为空")
    private String orderNum;

    /**
     * 路由地址
     */
    @ApiModelProperty(value = "路由地址")
    @Size(min = 0, max = 200, message = "路由地址不能超过200个字符")
    private String path;

    /**
     * 组件路径
     */
    @ApiModelProperty(value = "组件路径")
    @Size(min = 0, max = 200, message = "组件路径不能超过255个字符")
    private String component;

    /**
     * 路由参数
     */
    @ApiModelProperty(value = "路由参数")
    @TableField("`query`")
    private String query;

    /**
     * 是否为外链（0是 1否）
     */
    @ApiModelProperty(value = "是否为外链（0是 1否）")
    private String isFrame;

    /**
     * 是否缓存（0缓存 1不缓存）
     */
    @ApiModelProperty(value = "是否缓存（0缓存 1不缓存）")
    private String isCache;

    /**
     * 类型（M目录 C菜单 F按钮）
     */
    @ApiModelProperty(value = "类型（M目录 C菜单 F按钮）")
    @NotBlank(message = "菜单类型不能为空")
    private String menuType;

    /**
     * 显示状态（0显示 1隐藏）
     */
    @ApiModelProperty(value = "显示状态（0显示 1隐藏）")
    private String visible;

    /**
     * 菜单状态（0显示 1隐藏）
     */
    @ApiModelProperty(value = "菜单状态（0显示 1隐藏）")
    private String status;

    /**
     * 权限字符串
     */
    @ApiModelProperty(value = "权限字符串")
    @Size(min = 0, max = 100, message = "权限标识长度不能超过100个字符")
    private String perms;

    /**
     * 菜单图标
     */
    @ApiModelProperty(value = "菜单图标")
    private String icon;

    /**
     * 备注
     */
    @ApiModelProperty(value = "备注")
    private String remark;

}
=======
package com.ruoyi.common.core.domain.entity;

import java.util.ArrayList;
import java.util.List;
import javax.validation.constraints.NotBlank;
import javax.validation.constraints.NotNull;
import javax.validation.constraints.Size;
import org.apache.commons.lang3.builder.ToStringBuilder;
import org.apache.commons.lang3.builder.ToStringStyle;
import com.ruoyi.common.core.domain.BaseEntity;

/**
 * 菜单权限表 sys_menu
 * 
 * @author ruoyi
 */
public class SysMenu extends BaseEntity
{
    private static final long serialVersionUID = 1L;

    /** 菜单ID */
    private Long menuId;

    /** 菜单名称 */
    private String menuName;

    /** 父菜单名称 */
    private String parentName;

    /** 父菜单ID */
    private Long parentId;

    /** 显示顺序 */
    private Integer orderNum;

    /** 路由地址 */
    private String path;

    /** 组件路径 */
    private String component;

    /** 路由参数 */
    private String query;

    /** 是否为外链（0是 1否） */
    private String isFrame;

    /** 是否缓存（0缓存 1不缓存） */
    private String isCache;

    /** 类型（M目录 C菜单 F按钮） */
    private String menuType;

    /** 显示状态（0显示 1隐藏） */
    private String visible;
    
    /** 菜单状态（0显示 1隐藏） */
    private String status;

    /** 权限字符串 */
    private String perms;

    /** 菜单图标 */
    private String icon;

    /** 子菜单 */
    private List<SysMenu> children = new ArrayList<SysMenu>();

    public Long getMenuId()
    {
        return menuId;
    }

    public void setMenuId(Long menuId)
    {
        this.menuId = menuId;
    }

    @NotBlank(message = "菜单名称不能为空")
    @Size(min = 0, max = 50, message = "菜单名称长度不能超过50个字符")
    public String getMenuName()
    {
        return menuName;
    }

    public void setMenuName(String menuName)
    {
        this.menuName = menuName;
    }

    public String getParentName()
    {
        return parentName;
    }

    public void setParentName(String parentName)
    {
        this.parentName = parentName;
    }

    public Long getParentId()
    {
        return parentId;
    }

    public void setParentId(Long parentId)
    {
        this.parentId = parentId;
    }

    @NotNull(message = "显示顺序不能为空")
    public Integer getOrderNum()
    {
        return orderNum;
    }

    public void setOrderNum(Integer orderNum)
    {
        this.orderNum = orderNum;
    }

    @Size(min = 0, max = 200, message = "路由地址不能超过200个字符")
    public String getPath()
    {
        return path;
    }

    public void setPath(String path)
    {
        this.path = path;
    }

    @Size(min = 0, max = 200, message = "组件路径不能超过255个字符")
    public String getComponent()
    {
        return component;
    }

    public void setComponent(String component)
    {
        this.component = component;
    }

    public String getQuery()
    {
        return query;
    }

    public void setQuery(String query)
    {
        this.query = query;
    }

    public String getIsFrame()
    {
        return isFrame;
    }

    public void setIsFrame(String isFrame)
    {
        this.isFrame = isFrame;
    }

    public String getIsCache()
    {
        return isCache;
    }

    public void setIsCache(String isCache)
    {
        this.isCache = isCache;
    }

    @NotBlank(message = "菜单类型不能为空")
    public String getMenuType()
    {
        return menuType;
    }

    public void setMenuType(String menuType)
    {
        this.menuType = menuType;
    }

    public String getVisible()
    {
        return visible;
    }

    public void setVisible(String visible)
    {
        this.visible = visible;
    }

    public String getStatus()
    {
        return status;
    }

    public void setStatus(String status)
    {
        this.status = status;
    }

    @Size(min = 0, max = 100, message = "权限标识长度不能超过100个字符")
    public String getPerms()
    {
        return perms;
    }

    public void setPerms(String perms)
    {
        this.perms = perms;
    }

    public String getIcon()
    {
        return icon;
    }

    public void setIcon(String icon)
    {
        this.icon = icon;
    }

    public List<SysMenu> getChildren()
    {
        return children;
    }

    public void setChildren(List<SysMenu> children)
    {
        this.children = children;
    }
    
    @Override
    public String toString() {
        return new ToStringBuilder(this,ToStringStyle.MULTI_LINE_STYLE)
            .append("menuId", getMenuId())
            .append("menuName", getMenuName())
            .append("parentId", getParentId())
            .append("orderNum", getOrderNum())
            .append("path", getPath())
            .append("component", getComponent())
            .append("isFrame", getIsFrame())
            .append("IsCache", getIsCache())
            .append("menuType", getMenuType())
            .append("visible", getVisible())
            .append("status ", getStatus())
            .append("perms", getPerms())
            .append("icon", getIcon())
            .append("createBy", getCreateBy())
            .append("createTime", getCreateTime())
            .append("updateBy", getUpdateBy())
            .append("updateTime", getUpdateTime())
            .append("remark", getRemark())
            .toString();
    }
}
>>>>>>> dccb3ac6
<|MERGE_RESOLUTION|>--- conflicted
+++ resolved
@@ -1,4 +1,3 @@
-<<<<<<< HEAD
 package com.ruoyi.common.core.domain.entity;
 
 import com.baomidou.mybatisplus.annotation.TableField;
@@ -12,6 +11,7 @@
 import lombok.experimental.Accessors;
 
 import javax.validation.constraints.NotBlank;
+import javax.validation.constraints.NotNull;
 import javax.validation.constraints.Size;
 
 /**
@@ -120,265 +120,4 @@
     @ApiModelProperty(value = "备注")
     private String remark;
 
-}
-=======
-package com.ruoyi.common.core.domain.entity;
-
-import java.util.ArrayList;
-import java.util.List;
-import javax.validation.constraints.NotBlank;
-import javax.validation.constraints.NotNull;
-import javax.validation.constraints.Size;
-import org.apache.commons.lang3.builder.ToStringBuilder;
-import org.apache.commons.lang3.builder.ToStringStyle;
-import com.ruoyi.common.core.domain.BaseEntity;
-
-/**
- * 菜单权限表 sys_menu
- * 
- * @author ruoyi
- */
-public class SysMenu extends BaseEntity
-{
-    private static final long serialVersionUID = 1L;
-
-    /** 菜单ID */
-    private Long menuId;
-
-    /** 菜单名称 */
-    private String menuName;
-
-    /** 父菜单名称 */
-    private String parentName;
-
-    /** 父菜单ID */
-    private Long parentId;
-
-    /** 显示顺序 */
-    private Integer orderNum;
-
-    /** 路由地址 */
-    private String path;
-
-    /** 组件路径 */
-    private String component;
-
-    /** 路由参数 */
-    private String query;
-
-    /** 是否为外链（0是 1否） */
-    private String isFrame;
-
-    /** 是否缓存（0缓存 1不缓存） */
-    private String isCache;
-
-    /** 类型（M目录 C菜单 F按钮） */
-    private String menuType;
-
-    /** 显示状态（0显示 1隐藏） */
-    private String visible;
-    
-    /** 菜单状态（0显示 1隐藏） */
-    private String status;
-
-    /** 权限字符串 */
-    private String perms;
-
-    /** 菜单图标 */
-    private String icon;
-
-    /** 子菜单 */
-    private List<SysMenu> children = new ArrayList<SysMenu>();
-
-    public Long getMenuId()
-    {
-        return menuId;
-    }
-
-    public void setMenuId(Long menuId)
-    {
-        this.menuId = menuId;
-    }
-
-    @NotBlank(message = "菜单名称不能为空")
-    @Size(min = 0, max = 50, message = "菜单名称长度不能超过50个字符")
-    public String getMenuName()
-    {
-        return menuName;
-    }
-
-    public void setMenuName(String menuName)
-    {
-        this.menuName = menuName;
-    }
-
-    public String getParentName()
-    {
-        return parentName;
-    }
-
-    public void setParentName(String parentName)
-    {
-        this.parentName = parentName;
-    }
-
-    public Long getParentId()
-    {
-        return parentId;
-    }
-
-    public void setParentId(Long parentId)
-    {
-        this.parentId = parentId;
-    }
-
-    @NotNull(message = "显示顺序不能为空")
-    public Integer getOrderNum()
-    {
-        return orderNum;
-    }
-
-    public void setOrderNum(Integer orderNum)
-    {
-        this.orderNum = orderNum;
-    }
-
-    @Size(min = 0, max = 200, message = "路由地址不能超过200个字符")
-    public String getPath()
-    {
-        return path;
-    }
-
-    public void setPath(String path)
-    {
-        this.path = path;
-    }
-
-    @Size(min = 0, max = 200, message = "组件路径不能超过255个字符")
-    public String getComponent()
-    {
-        return component;
-    }
-
-    public void setComponent(String component)
-    {
-        this.component = component;
-    }
-
-    public String getQuery()
-    {
-        return query;
-    }
-
-    public void setQuery(String query)
-    {
-        this.query = query;
-    }
-
-    public String getIsFrame()
-    {
-        return isFrame;
-    }
-
-    public void setIsFrame(String isFrame)
-    {
-        this.isFrame = isFrame;
-    }
-
-    public String getIsCache()
-    {
-        return isCache;
-    }
-
-    public void setIsCache(String isCache)
-    {
-        this.isCache = isCache;
-    }
-
-    @NotBlank(message = "菜单类型不能为空")
-    public String getMenuType()
-    {
-        return menuType;
-    }
-
-    public void setMenuType(String menuType)
-    {
-        this.menuType = menuType;
-    }
-
-    public String getVisible()
-    {
-        return visible;
-    }
-
-    public void setVisible(String visible)
-    {
-        this.visible = visible;
-    }
-
-    public String getStatus()
-    {
-        return status;
-    }
-
-    public void setStatus(String status)
-    {
-        this.status = status;
-    }
-
-    @Size(min = 0, max = 100, message = "权限标识长度不能超过100个字符")
-    public String getPerms()
-    {
-        return perms;
-    }
-
-    public void setPerms(String perms)
-    {
-        this.perms = perms;
-    }
-
-    public String getIcon()
-    {
-        return icon;
-    }
-
-    public void setIcon(String icon)
-    {
-        this.icon = icon;
-    }
-
-    public List<SysMenu> getChildren()
-    {
-        return children;
-    }
-
-    public void setChildren(List<SysMenu> children)
-    {
-        this.children = children;
-    }
-    
-    @Override
-    public String toString() {
-        return new ToStringBuilder(this,ToStringStyle.MULTI_LINE_STYLE)
-            .append("menuId", getMenuId())
-            .append("menuName", getMenuName())
-            .append("parentId", getParentId())
-            .append("orderNum", getOrderNum())
-            .append("path", getPath())
-            .append("component", getComponent())
-            .append("isFrame", getIsFrame())
-            .append("IsCache", getIsCache())
-            .append("menuType", getMenuType())
-            .append("visible", getVisible())
-            .append("status ", getStatus())
-            .append("perms", getPerms())
-            .append("icon", getIcon())
-            .append("createBy", getCreateBy())
-            .append("createTime", getCreateTime())
-            .append("updateBy", getUpdateBy())
-            .append("updateTime", getUpdateTime())
-            .append("remark", getRemark())
-            .toString();
-    }
-}
->>>>>>> dccb3ac6
+}