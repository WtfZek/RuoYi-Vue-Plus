--- conflicted
+++ resolved
@@ -1,4 +1,3 @@
-<<<<<<< HEAD
 package com.ruoyi.common.core.domain.entity;
 
 import com.alibaba.excel.annotation.ExcelIgnoreUnannotated;
@@ -15,6 +14,7 @@
 import lombok.experimental.Accessors;
 
 import javax.validation.constraints.NotBlank;
+import javax.validation.constraints.Pattern;
 import javax.validation.constraints.Size;
 
 /**
@@ -54,6 +54,7 @@
     @ExcelProperty(value = "字典类型")
     @NotBlank(message = "字典类型不能为空")
     @Size(min = 0, max = 100, message = "字典类型类型长度不能超过100个字符")
+    @Pattern(regexp = "^[a-z][a-z0-9_]*$", message = "字典类型必须以字母开头，且只能为（小写字母，数字，下滑线）")
     private String dictType;
 
     /**
@@ -70,102 +71,4 @@
     @ApiModelProperty(value = "备注")
     private String remark;
 
-}
-=======
-package com.ruoyi.common.core.domain.entity;
-
-import javax.validation.constraints.NotBlank;
-import javax.validation.constraints.Pattern;
-import javax.validation.constraints.Size;
-import org.apache.commons.lang3.builder.ToStringBuilder;
-import org.apache.commons.lang3.builder.ToStringStyle;
-import com.ruoyi.common.annotation.Excel;
-import com.ruoyi.common.annotation.Excel.ColumnType;
-import com.ruoyi.common.core.domain.BaseEntity;
-
-/**
- * 字典类型表 sys_dict_type
- * 
- * @author ruoyi
- */
-public class SysDictType extends BaseEntity
-{
-    private static final long serialVersionUID = 1L;
-
-    /** 字典主键 */
-    @Excel(name = "字典主键", cellType = ColumnType.NUMERIC)
-    private Long dictId;
-
-    /** 字典名称 */
-    @Excel(name = "字典名称")
-    private String dictName;
-
-    /** 字典类型 */
-    @Excel(name = "字典类型")
-    private String dictType;
-
-    /** 状态（0正常 1停用） */
-    @Excel(name = "状态", readConverterExp = "0=正常,1=停用")
-    private String status;
-
-    public Long getDictId()
-    {
-        return dictId;
-    }
-
-    public void setDictId(Long dictId)
-    {
-        this.dictId = dictId;
-    }
-
-    @NotBlank(message = "字典名称不能为空")
-    @Size(min = 0, max = 100, message = "字典类型名称长度不能超过100个字符")
-    public String getDictName()
-    {
-        return dictName;
-    }
-
-    public void setDictName(String dictName)
-    {
-        this.dictName = dictName;
-    }
-
-    @NotBlank(message = "字典类型不能为空")
-    @Size(min = 0, max = 100, message = "字典类型类型长度不能超过100个字符")
-    @Pattern(regexp = "^[a-z][a-z0-9_]*$", message = "字典类型必须以字母开头，且只能为（小写字母，数字，下滑线）")
-    public String getDictType()
-    {
-        return dictType;
-    }
-
-    public void setDictType(String dictType)
-    {
-        this.dictType = dictType;
-    }
-
-    public String getStatus()
-    {
-        return status;
-    }
-
-    public void setStatus(String status)
-    {
-        this.status = status;
-    }
-    
-    @Override
-    public String toString() {
-        return new ToStringBuilder(this,ToStringStyle.MULTI_LINE_STYLE)
-            .append("dictId", getDictId())
-            .append("dictName", getDictName())
-            .append("dictType", getDictType())
-            .append("status", getStatus())
-            .append("createBy", getCreateBy())
-            .append("createTime", getCreateTime())
-            .append("updateBy", getUpdateBy())
-            .append("updateTime", getUpdateTime())
-            .append("remark", getRemark())
-            .toString();
-    }
-}
->>>>>>> 328d4b91
+}