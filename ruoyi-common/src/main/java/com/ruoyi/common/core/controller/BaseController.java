package com.ruoyi.common.core.controller;

import com.ruoyi.common.core.domain.AjaxResult;
import com.ruoyi.common.core.domain.entity.SysUser;
import com.ruoyi.common.utils.SecurityUtils;
import com.ruoyi.common.utils.StringUtils;

/**
 * web层通用数据处理
 *
 * @author ruoyi
 */
public class BaseController {

    /**
     * 返回成功
     */
    public AjaxResult<Void> success() {
        return AjaxResult.success();
    }

    /**
     * 返回失败消息
     */
    public AjaxResult<Void> error() {
        return AjaxResult.error();
    }

    /**
     * 返回成功消息
     */
    public AjaxResult<Void> success(String message) {
        return AjaxResult.success(message);
    }

    /**
     * 返回失败消息
     */
    public AjaxResult<Void> error(String message) {
        return AjaxResult.error(message);
    }

    /**
     * 响应返回结果
     *
     * @param rows 影响行数
     * @return 操作结果
     */
    protected AjaxResult<Void> toAjax(int rows) {
        return rows > 0 ? AjaxResult.success() : AjaxResult.error();
    }

    /**
     * 响应返回结果
     *
     * @param result 结果
     * @return 操作结果
     */
    protected AjaxResult<Void> toAjax(boolean result) {
        return result ? success() : error();
    }

    /**
     * 页面跳转
     */
    public String redirect(String url) {
        return StringUtils.format("redirect:{}", url);
    }

    /**
     * 获取用户缓存信息
     */
<<<<<<< HEAD
    public SysUser getUser()
    {
        return SecurityUtils.getUser();
=======
    public LoginUser getLoginUser() {
        return SecurityUtils.getLoginUser();
>>>>>>> dbb2d846
    }

    /**
     * 获取登录用户id
     */
    public Long getUserId() {
<<<<<<< HEAD
        return SecurityUtils.getUserId();
=======
        return getLoginUser().getUserId();
>>>>>>> dbb2d846
    }

    /**
     * 获取登录部门id
     */
<<<<<<< HEAD
    public Long getDeptId()
    {
        return SecurityUtils.getDeptId();
    }

    /**
     * 获取登录用户名
     */
    public String getUsername()
    {
        return SecurityUtils.getUsername();
=======
    public Long getDeptId() {
        return getLoginUser().getDeptId();
    }

    /**
     * 获取登录用户名
     */
    public String getUsername() {
        return getLoginUser().getUsername();
>>>>>>> dbb2d846
    }
}<|MERGE_RESOLUTION|>--- conflicted
+++ resolved
@@ -70,52 +70,28 @@
     /**
      * 获取用户缓存信息
      */
-<<<<<<< HEAD
-    public SysUser getUser()
-    {
+    public SysUser getUser() {
         return SecurityUtils.getUser();
-=======
-    public LoginUser getLoginUser() {
-        return SecurityUtils.getLoginUser();
->>>>>>> dbb2d846
     }
 
     /**
      * 获取登录用户id
      */
     public Long getUserId() {
-<<<<<<< HEAD
         return SecurityUtils.getUserId();
-=======
-        return getLoginUser().getUserId();
->>>>>>> dbb2d846
     }
 
     /**
      * 获取登录部门id
      */
-<<<<<<< HEAD
-    public Long getDeptId()
-    {
+    public Long getDeptId() {
         return SecurityUtils.getDeptId();
     }
 
     /**
      * 获取登录用户名
      */
-    public String getUsername()
-    {
+    public String getUsername() {
         return SecurityUtils.getUsername();
-=======
-    public Long getDeptId() {
-        return getLoginUser().getDeptId();
-    }
-
-    /**
-     * 获取登录用户名
-     */
-    public String getUsername() {
-        return getLoginUser().getUsername();
->>>>>>> dbb2d846
     }
 }