--- conflicted
+++ resolved
@@ -1,4 +1,3 @@
-<<<<<<< HEAD
 package com.ruoyi.common.core.controller;
 
 import com.ruoyi.common.core.domain.AjaxResult;
@@ -16,28 +15,6 @@
 public class BaseController
 {
     protected final Logger logger = LoggerFactory.getLogger(this.getClass());
-
-    /**
-     * 响应返回结果
-     *
-     * @param rows 影响行数
-     * @return 操作结果
-     */
-    protected AjaxResult<Void> toAjax(int rows)
-    {
-        return rows > 0 ? AjaxResult.success() : AjaxResult.error();
-    }
-
-    /**
-     * 响应返回结果
-     *
-     * @param result 结果
-     * @return 操作结果
-     */
-    protected AjaxResult<Void> toAjax(boolean result)
-    {
-        return result ? success() : error();
-    }
 
     /**
      * 返回成功
@@ -72,187 +49,23 @@
     }
 
     /**
-     * 页面跳转
-     */
-    public String redirect(String url)
-    {
-        return StringUtils.format("redirect:{}", url);
-    }
-
-    /**
-     * 获取用户缓存信息
-     */
-    public LoginUser getLoginUser()
-    {
-        return SecurityUtils.getLoginUser();
-    }
-
-    /**
-     * 获取登录用户id
-     */
-    public Long getUserId()
-    {
-        return getLoginUser().getUserId();
-    }
-
-    /**
-     * 获取登录部门id
-     */
-    public Long getDeptId()
-    {
-        return getLoginUser().getDeptId();
-    }
-
-    /**
-     * 获取登录用户名
-     */
-    public String getUsername()
-    {
-        return getLoginUser().getUsername();
-    }
-}
-=======
-package com.ruoyi.common.core.controller;
-
-import java.beans.PropertyEditorSupport;
-import java.util.Date;
-import java.util.List;
-import org.slf4j.Logger;
-import org.slf4j.LoggerFactory;
-import org.springframework.web.bind.WebDataBinder;
-import org.springframework.web.bind.annotation.InitBinder;
-import com.github.pagehelper.PageHelper;
-import com.github.pagehelper.PageInfo;
-import com.ruoyi.common.constant.HttpStatus;
-import com.ruoyi.common.core.domain.AjaxResult;
-import com.ruoyi.common.core.domain.model.LoginUser;
-import com.ruoyi.common.core.page.PageDomain;
-import com.ruoyi.common.core.page.TableDataInfo;
-import com.ruoyi.common.core.page.TableSupport;
-import com.ruoyi.common.utils.DateUtils;
-import com.ruoyi.common.utils.SecurityUtils;
-import com.ruoyi.common.utils.StringUtils;
-import com.ruoyi.common.utils.sql.SqlUtil;
-
-/**
- * web层通用数据处理
- * 
- * @author ruoyi
- */
-public class BaseController
-{
-    protected final Logger logger = LoggerFactory.getLogger(this.getClass());
-
-    /**
-     * 将前台传递过来的日期格式的字符串，自动转化为Date类型
-     */
-    @InitBinder
-    public void initBinder(WebDataBinder binder)
-    {
-        // Date 类型转换
-        binder.registerCustomEditor(Date.class, new PropertyEditorSupport()
-        {
-            @Override
-            public void setAsText(String text)
-            {
-                setValue(DateUtils.parseDate(text));
-            }
-        });
-    }
-
-    /**
-     * 设置请求分页数据
-     */
-    protected void startPage()
-    {
-        PageDomain pageDomain = TableSupport.buildPageRequest();
-        Integer pageNum = pageDomain.getPageNum();
-        Integer pageSize = pageDomain.getPageSize();
-        if (StringUtils.isNotNull(pageNum) && StringUtils.isNotNull(pageSize))
-        {
-            String orderBy = SqlUtil.escapeOrderBySql(pageDomain.getOrderBy());
-            Boolean reasonable = pageDomain.getReasonable();
-            PageHelper.startPage(pageNum, pageSize, orderBy).setReasonable(reasonable);
-        }
-    }
-
-    /**
-     * 设置请求排序数据
-     */
-    protected void startOrderBy()
-    {
-        PageDomain pageDomain = TableSupport.buildPageRequest();
-        if (StringUtils.isNotEmpty(pageDomain.getOrderBy()))
-        {
-            String orderBy = SqlUtil.escapeOrderBySql(pageDomain.getOrderBy());
-            PageHelper.orderBy(orderBy);
-        }
-    }
-
-    /**
-     * 响应请求分页数据
-     */
-    @SuppressWarnings({ "rawtypes", "unchecked" })
-    protected TableDataInfo getDataTable(List<?> list)
-    {
-        TableDataInfo rspData = new TableDataInfo();
-        rspData.setCode(HttpStatus.SUCCESS);
-        rspData.setMsg("查询成功");
-        rspData.setRows(list);
-        rspData.setTotal(new PageInfo(list).getTotal());
-        return rspData;
-    }
-
-    /**
-     * 返回成功
-     */
-    public AjaxResult success()
-    {
-        return AjaxResult.success();
-    }
-
-    /**
-     * 返回失败消息
-     */
-    public AjaxResult error()
-    {
-        return AjaxResult.error();
-    }
-
-    /**
-     * 返回成功消息
-     */
-    public AjaxResult success(String message)
-    {
-        return AjaxResult.success(message);
-    }
-
-    /**
-     * 返回失败消息
-     */
-    public AjaxResult error(String message)
-    {
-        return AjaxResult.error(message);
-    }
-
-    /**
      * 响应返回结果
      * 
      * @param rows 影响行数
      * @return 操作结果
      */
-    protected AjaxResult toAjax(int rows)
+    protected AjaxResult<Void> toAjax(int rows)
     {
         return rows > 0 ? AjaxResult.success() : AjaxResult.error();
     }
 
     /**
      * 响应返回结果
-     * 
+     *
      * @param result 结果
      * @return 操作结果
      */
-    protected AjaxResult toAjax(boolean result)
+    protected AjaxResult<Void> toAjax(boolean result)
     {
         return result ? success() : error();
     }
@@ -296,5 +109,4 @@
     {
         return getLoginUser().getUsername();
     }
-}
->>>>>>> ee823b83
+}