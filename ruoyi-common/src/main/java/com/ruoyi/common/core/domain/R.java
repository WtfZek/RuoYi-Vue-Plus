--- conflicted
+++ resolved
@@ -75,36 +75,11 @@
         return r;
     }
 
-<<<<<<< HEAD
-=======
-    public String getMsg()
-    {
-        return msg;
-    }
-
-    public void setMsg(String msg)
-    {
-        this.msg = msg;
-    }
-
-    public T getData()
-    {
-        return data;
-    }
-
-    public void setData(T data)
-    {
-        this.data = data;
-    }
-
-    public Boolean isError()
-    {
+    public Boolean isError() {
         return !isSuccess();
     }
 
-    public Boolean isSuccess()
-    {
+    public Boolean isSuccess() {
         return R.SUCCESS == getCode();
     }
->>>>>>> 37d6cc81
 }