--- conflicted
+++ resolved
@@ -1,4 +1,3 @@
-<<<<<<< HEAD
 package com.ruoyi.common.filter;
 
 import cn.hutool.core.util.StrUtil;
@@ -14,102 +13,7 @@
 
 /**
  * 防止XSS攻击的过滤器
- * 
- * @author ruoyi
- */
-public class XssFilter implements Filter
-{
-    /**
-     * 排除链接
-     */
-    public List<String> excludes = new ArrayList<>();
-
-    /**
-     * xss过滤开关
-     */
-    public boolean enabled = false;
-
-    @Override
-    public void init(FilterConfig filterConfig) throws ServletException
-    {
-        String tempExcludes = filterConfig.getInitParameter("excludes");
-        String tempEnabled = filterConfig.getInitParameter("enabled");
-        if (StrUtil.isNotEmpty(tempExcludes))
-        {
-            String[] url = tempExcludes.split(",");
-            for (int i = 0; url != null && i < url.length; i++)
-            {
-                excludes.add(url[i]);
-            }
-        }
-        if (StrUtil.isNotEmpty(tempEnabled))
-        {
-            enabled = Boolean.valueOf(tempEnabled);
-        }
-    }
-
-    @Override
-    public void doFilter(ServletRequest request, ServletResponse response, FilterChain chain)
-            throws IOException, ServletException
-    {
-        HttpServletRequest req = (HttpServletRequest) request;
-        HttpServletResponse resp = (HttpServletResponse) response;
-        if (handleExcludeURL(req, resp))
-        {
-            chain.doFilter(request, response);
-            return;
-        }
-        XssHttpServletRequestWrapper xssRequest = new XssHttpServletRequestWrapper((HttpServletRequest) request);
-        chain.doFilter(xssRequest, response);
-    }
-
-    private boolean handleExcludeURL(HttpServletRequest request, HttpServletResponse response)
-    {
-        if (!enabled)
-        {
-            return true;
-        }
-        if (excludes == null || excludes.isEmpty())
-        {
-            return false;
-        }
-        String url = request.getServletPath();
-        for (String pattern : excludes)
-        {
-            Pattern p = Pattern.compile("^" + pattern);
-            Matcher m = p.matcher(url);
-            if (m.find())
-            {
-                return true;
-            }
-        }
-        return false;
-    }
-
-    @Override
-    public void destroy()
-    {
-
-    }
-=======
-package com.ruoyi.common.filter;
-
-import java.io.IOException;
-import java.util.ArrayList;
-import java.util.List;
-import javax.servlet.Filter;
-import javax.servlet.FilterChain;
-import javax.servlet.FilterConfig;
-import javax.servlet.ServletException;
-import javax.servlet.ServletRequest;
-import javax.servlet.ServletResponse;
-import javax.servlet.http.HttpServletRequest;
-import javax.servlet.http.HttpServletResponse;
-import com.ruoyi.common.utils.StringUtils;
-
-/**
- * 防止XSS攻击的过滤器
- * 
+ *
  * @author ruoyi
  */
 public class XssFilter implements Filter
@@ -123,7 +27,7 @@
     public void init(FilterConfig filterConfig) throws ServletException
     {
         String tempExcludes = filterConfig.getInitParameter("excludes");
-        if (StringUtils.isNotEmpty(tempExcludes))
+        if (StrUtil.isNotEmpty(tempExcludes))
         {
             String[] url = tempExcludes.split(",");
             for (int i = 0; url != null && i < url.length; i++)
@@ -157,7 +61,7 @@
         {
             return true;
         }
-        return StringUtils.matches(url, excludes);
+        return StrUtil.matches(url, excludes);
     }
 
     @Override
@@ -165,5 +69,4 @@
     {
 
     }
->>>>>>> 68ae4df2
 }