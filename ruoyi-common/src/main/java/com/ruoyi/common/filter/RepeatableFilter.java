--- conflicted
+++ resolved
@@ -1,52 +1,49 @@
-package com.ruoyi.common.filter;
-
-import cn.hutool.core.util.StrUtil;
-import org.springframework.http.MediaType;
-
-import javax.servlet.*;
-import javax.servlet.http.HttpServletRequest;
-import java.io.IOException;
-
-/**
- * Repeatable 过滤器
- * 
- * @author ruoyi
- */
-public class RepeatableFilter implements Filter
-{
-    @Override
-    public void init(FilterConfig filterConfig) throws ServletException
-    {
-
-    }
-
-    @Override
-    public void doFilter(ServletRequest request, ServletResponse response, FilterChain chain)
-            throws IOException, ServletException
-    {
-        ServletRequest requestWrapper = null;
-        if (request instanceof HttpServletRequest
-<<<<<<< HEAD
-                && StrUtil.equalsAnyIgnoreCase(request.getContentType(), MediaType.APPLICATION_JSON_VALUE))
-=======
-                && StringUtils.startsWithIgnoreCase(request.getContentType(), MediaType.APPLICATION_JSON_VALUE))
->>>>>>> 266a5e84
-        {
-            requestWrapper = new RepeatedlyRequestWrapper((HttpServletRequest) request, response);
-        }
-        if (null == requestWrapper)
-        {
-            chain.doFilter(request, response);
-        }
-        else
-        {
-            chain.doFilter(requestWrapper, response);
-        }
-    }
-
-    @Override
-    public void destroy()
-    {
-
-    }
-}
+package com.ruoyi.common.filter;
+
+import cn.hutool.core.util.StrUtil;
+import org.springframework.http.MediaType;
+
+import javax.servlet.*;
+import javax.servlet.http.HttpServletRequest;
+import java.io.IOException;
+
+/**
+ * Repeatable 过滤器
+ * 
+ * @author ruoyi
+ */
+public class RepeatableFilter implements Filter
+{
+    @Override
+    public void init(FilterConfig filterConfig) throws ServletException
+    {
+
+    }
+
+    @Override
+    public void doFilter(ServletRequest request, ServletResponse response, FilterChain chain)
+            throws IOException, ServletException
+    {
+        ServletRequest requestWrapper = null;
+        if (request instanceof HttpServletRequest
+                && StrUtil.equalsAnyIgnoreCase(request.getContentType(), MediaType.APPLICATION_JSON_VALUE))
+                && StringUtils.startsWithIgnoreCase(request.getContentType(), MediaType.APPLICATION_JSON_VALUE))
+        {
+            requestWrapper = new RepeatedlyRequestWrapper((HttpServletRequest) request, response);
+        }
+        if (null == requestWrapper)
+        {
+            chain.doFilter(request, response);
+        }
+        else
+        {
+            chain.doFilter(requestWrapper, response);
+        }
+    }
+
+    @Override
+    public void destroy()
+    {
+
+    }
+}