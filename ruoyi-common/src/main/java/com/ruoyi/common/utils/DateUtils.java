--- conflicted
+++ resolved
@@ -1,4 +1,3 @@
-<<<<<<< HEAD
 package com.ruoyi.common.utils;
 
 import lombok.AccessLevel;
@@ -8,6 +7,11 @@
 import java.lang.management.ManagementFactory;
 import java.text.ParseException;
 import java.text.SimpleDateFormat;
+import java.time.LocalDate;
+import java.time.LocalDateTime;
+import java.time.LocalTime;
+import java.time.ZoneId;
+import java.time.ZonedDateTime;
 import java.util.Date;
 
 /**
@@ -118,166 +122,6 @@
     }
 
     /**
-     * 计算两个时间差
-     */
-    public static String getDatePoor(Date endDate, Date nowDate) {
-        long nd = 1000 * 24 * 60 * 60;
-        long nh = 1000 * 60 * 60;
-        long nm = 1000 * 60;
-        // long ns = 1000;
-        // 获得两个时间的毫秒时间差异
-        long diff = endDate.getTime() - nowDate.getTime();
-        // 计算差多少天
-        long day = diff / nd;
-        // 计算差多少小时
-        long hour = diff % nd / nh;
-        // 计算差多少分钟
-        long min = diff % nd % nh / nm;
-        // 计算差多少秒//输出结果
-        // long sec = diff % nd % nh % nm / ns;
-        return day + "天" + hour + "小时" + min + "分钟";
-    }
-}
-=======
-package com.ruoyi.common.utils;
-
-import java.lang.management.ManagementFactory;
-import java.text.ParseException;
-import java.text.SimpleDateFormat;
-import java.time.LocalDate;
-import java.time.LocalDateTime;
-import java.time.LocalTime;
-import java.time.ZoneId;
-import java.time.ZonedDateTime;
-import java.util.Date;
-import org.apache.commons.lang3.time.DateFormatUtils;
-
-/**
- * 时间工具类
- * 
- * @author ruoyi
- */
-public class DateUtils extends org.apache.commons.lang3.time.DateUtils
-{
-    public static String YYYY = "yyyy";
-
-    public static String YYYY_MM = "yyyy-MM";
-
-    public static String YYYY_MM_DD = "yyyy-MM-dd";
-
-    public static String YYYYMMDDHHMMSS = "yyyyMMddHHmmss";
-
-    public static String YYYY_MM_DD_HH_MM_SS = "yyyy-MM-dd HH:mm:ss";
-
-    private static String[] parsePatterns = {
-            "yyyy-MM-dd", "yyyy-MM-dd HH:mm:ss", "yyyy-MM-dd HH:mm", "yyyy-MM", 
-            "yyyy/MM/dd", "yyyy/MM/dd HH:mm:ss", "yyyy/MM/dd HH:mm", "yyyy/MM",
-            "yyyy.MM.dd", "yyyy.MM.dd HH:mm:ss", "yyyy.MM.dd HH:mm", "yyyy.MM"};
-
-    /**
-     * 获取当前Date型日期
-     * 
-     * @return Date() 当前日期
-     */
-    public static Date getNowDate()
-    {
-        return new Date();
-    }
-
-    /**
-     * 获取当前日期, 默认格式为yyyy-MM-dd
-     * 
-     * @return String
-     */
-    public static String getDate()
-    {
-        return dateTimeNow(YYYY_MM_DD);
-    }
-
-    public static final String getTime()
-    {
-        return dateTimeNow(YYYY_MM_DD_HH_MM_SS);
-    }
-
-    public static final String dateTimeNow()
-    {
-        return dateTimeNow(YYYYMMDDHHMMSS);
-    }
-
-    public static final String dateTimeNow(final String format)
-    {
-        return parseDateToStr(format, new Date());
-    }
-
-    public static final String dateTime(final Date date)
-    {
-        return parseDateToStr(YYYY_MM_DD, date);
-    }
-
-    public static final String parseDateToStr(final String format, final Date date)
-    {
-        return new SimpleDateFormat(format).format(date);
-    }
-
-    public static final Date dateTime(final String format, final String ts)
-    {
-        try
-        {
-            return new SimpleDateFormat(format).parse(ts);
-        }
-        catch (ParseException e)
-        {
-            throw new RuntimeException(e);
-        }
-    }
-
-    /**
-     * 日期路径 即年/月/日 如2018/08/08
-     */
-    public static final String datePath()
-    {
-        Date now = new Date();
-        return DateFormatUtils.format(now, "yyyy/MM/dd");
-    }
-
-    /**
-     * 日期路径 即年/月/日 如20180808
-     */
-    public static final String dateTime()
-    {
-        Date now = new Date();
-        return DateFormatUtils.format(now, "yyyyMMdd");
-    }
-
-    /**
-     * 日期型字符串转化为日期 格式
-     */
-    public static Date parseDate(Object str)
-    {
-        if (str == null)
-        {
-            return null;
-        }
-        try
-        {
-            return parseDate(str.toString(), parsePatterns);
-        }
-        catch (ParseException e)
-        {
-            return null;
-        }
-    }
-
-    /**
-     * 获取服务器启动时间
-     */
-    public static Date getServerStartDate()
-    {
-        long time = ManagementFactory.getRuntimeMXBean().getStartTime();
-        return new Date(time);
-    }
-
-    /**
      * 计算相差天数
      */
     public static int differentDaysByMillisecond(Date date1, Date date2)
@@ -288,8 +132,7 @@
     /**
      * 计算两个时间差
      */
-    public static String getDatePoor(Date endDate, Date nowDate)
-    {
+    public static String getDatePoor(Date endDate, Date nowDate) {
         long nd = 1000 * 24 * 60 * 60;
         long nh = 1000 * 60 * 60;
         long nm = 1000 * 60;
@@ -310,8 +153,7 @@
     /**
      * 增加 LocalDateTime ==> Date
      */
-    public static Date toDate(LocalDateTime temporalAccessor)
-    {
+    public static Date toDate(LocalDateTime temporalAccessor) {
         ZonedDateTime zdt = temporalAccessor.atZone(ZoneId.systemDefault());
         return Date.from(zdt.toInstant());
     }
@@ -319,11 +161,9 @@
     /**
      * 增加 LocalDate ==> Date
      */
-    public static Date toDate(LocalDate temporalAccessor)
-    {
+    public static Date toDate(LocalDate temporalAccessor) {
         LocalDateTime localDateTime = LocalDateTime.of(temporalAccessor, LocalTime.of(0, 0, 0));
         ZonedDateTime zdt = localDateTime.atZone(ZoneId.systemDefault());
         return Date.from(zdt.toInstant());
     }
-}
->>>>>>> ac030b72
+}