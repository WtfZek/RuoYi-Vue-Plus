--- conflicted
+++ resolved
@@ -1,60 +1,3 @@
-<<<<<<< HEAD
-package com.ruoyi.common.utils.file;
-
-/**
- * 媒体类型工具类
- * 
- * @author ruoyi
- */
-public class MimeTypeUtils
-{
-    public static final String IMAGE_PNG = "image/png";
-
-    public static final String IMAGE_JPG = "image/jpg";
-
-    public static final String IMAGE_JPEG = "image/jpeg";
-
-    public static final String IMAGE_BMP = "image/bmp";
-
-    public static final String IMAGE_GIF = "image/gif";
-    
-    public static final String[] IMAGE_EXTENSION = { "bmp", "gif", "jpg", "jpeg", "png" };
-
-    public static final String[] FLASH_EXTENSION = { "swf", "flv" };
-
-    public static final String[] MEDIA_EXTENSION = { "swf", "flv", "mp3", "wav", "wma", "wmv", "mid", "avi", "mpg",
-            "asf", "rm", "rmvb" };
-
-    public static final String[] DEFAULT_ALLOWED_EXTENSION = {
-            // 图片
-            "bmp", "gif", "jpg", "jpeg", "png",
-            // word excel powerpoint
-            "doc", "docx", "xls", "xlsx", "ppt", "pptx", "html", "htm", "txt",
-            // 压缩文件
-            "rar", "zip", "gz", "bz2",
-            // pdf
-            "pdf" };
-
-    public static String getExtension(String prefix)
-    {
-        switch (prefix)
-        {
-            case IMAGE_PNG:
-                return "png";
-            case IMAGE_JPG:
-                return "jpg";
-            case IMAGE_JPEG:
-                return "jpeg";
-            case IMAGE_BMP:
-                return "bmp";
-            case IMAGE_GIF:
-                return "gif";
-            default:
-                return "";
-        }
-    }
-}
-=======
 package com.ruoyi.common.utils.file;
 
 /**
@@ -113,5 +56,4 @@
                 return "";
         }
     }
-}
->>>>>>> 99726be9
+}