--- conflicted
+++ resolved
@@ -1,4 +1,3 @@
-<<<<<<< HEAD
 package com.ruoyi.common.utils.ip;
 
 import cn.hutool.core.net.NetUtil;
@@ -57,63 +56,6 @@
                 log.error("获取地理位置异常 {}", ip);
             }
         }
-        return address;
-    }
-}
-=======
-package com.ruoyi.common.utils.ip;
-
-import org.slf4j.Logger;
-import org.slf4j.LoggerFactory;
-import com.alibaba.fastjson.JSONObject;
-import com.ruoyi.common.config.RuoYiConfig;
-import com.ruoyi.common.constant.Constants;
-import com.ruoyi.common.utils.StringUtils;
-import com.ruoyi.common.utils.http.HttpUtils;
-
-/**
- * 获取地址类
- * 
- * @author ruoyi
- */
-public class AddressUtils
-{
-    private static final Logger log = LoggerFactory.getLogger(AddressUtils.class);
-
-    // IP地址查询
-    public static final String IP_URL = "http://whois.pconline.com.cn/ipJson.jsp";
-
-    // 未知地址
-    public static final String UNKNOWN = "XX XX";
-
-    public static String getRealAddressByIP(String ip)
-    {
-        // 内网不查询
-        if (IpUtils.internalIp(ip))
-        {
-            return "内网IP";
-        }
-        if (RuoYiConfig.isAddressEnabled())
-        {
-            try
-            {
-                String rspStr = HttpUtils.sendGet(IP_URL, "ip=" + ip + "&json=true", Constants.GBK);
-                if (StringUtils.isEmpty(rspStr))
-                {
-                    log.error("获取地理位置异常 {}", ip);
-                    return UNKNOWN;
-                }
-                JSONObject obj = JSONObject.parseObject(rspStr);
-                String region = obj.getString("pro");
-                String city = obj.getString("city");
-                return String.format("%s %s", region, city);
-            }
-            catch (Exception e)
-            {
-                log.error("获取地理位置异常 {}", ip);
-            }
-        }
         return UNKNOWN;
     }
-}
->>>>>>> 81630a09
+}