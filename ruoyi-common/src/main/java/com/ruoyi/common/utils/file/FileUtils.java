--- conflicted
+++ resolved
@@ -1,147 +1,3 @@
-<<<<<<< HEAD
-package com.ruoyi.common.utils.file;
-
-import java.io.File;
-import java.io.FileInputStream;
-import java.io.FileNotFoundException;
-import java.io.IOException;
-import java.io.OutputStream;
-import java.io.UnsupportedEncodingException;
-import java.net.URLEncoder;
-import javax.servlet.http.HttpServletRequest;
-
-/**
- * 文件处理工具类
- * 
- * @author ruoyi
- */
-public class FileUtils
-{
-    public static String FILENAME_PATTERN = "[a-zA-Z0-9_\\-\\|\\.\\u4e00-\\u9fa5]+";
-
-    /**
-     * 输出指定文件的byte数组
-     * 
-     * @param filePath 文件路径
-     * @param os 输出流
-     * @return
-     */
-    public static void writeBytes(String filePath, OutputStream os) throws IOException
-    {
-        FileInputStream fis = null;
-        try
-        {
-            File file = new File(filePath);
-            if (!file.exists())
-            {
-                throw new FileNotFoundException(filePath);
-            }
-            fis = new FileInputStream(file);
-            byte[] b = new byte[1024];
-            int length;
-            while ((length = fis.read(b)) > 0)
-            {
-                os.write(b, 0, length);
-            }
-        }
-        catch (IOException e)
-        {
-            throw e;
-        }
-        finally
-        {
-            if (os != null)
-            {
-                try
-                {
-                    os.close();
-                }
-                catch (IOException e1)
-                {
-                    e1.printStackTrace();
-                }
-            }
-            if (fis != null)
-            {
-                try
-                {
-                    fis.close();
-                }
-                catch (IOException e1)
-                {
-                    e1.printStackTrace();
-                }
-            }
-        }
-    }
-
-    /**
-     * 删除文件
-     * 
-     * @param filePath 文件
-     * @return
-     */
-    public static boolean deleteFile(String filePath)
-    {
-        boolean flag = false;
-        File file = new File(filePath);
-        // 路径为文件且不为空则进行删除
-        if (file.isFile() && file.exists())
-        {
-            file.delete();
-            flag = true;
-        }
-        return flag;
-    }
-
-    /**
-     * 文件名称验证
-     * 
-     * @param filename 文件名称
-     * @return true 正常 false 非法
-     */
-    public static boolean isValidFilename(String filename)
-    {
-        return filename.matches(FILENAME_PATTERN);
-    }
-
-    /**
-     * 下载文件名重新编码
-     * 
-     * @param request 请求对象
-     * @param fileName 文件名
-     * @return 编码后的文件名
-     */
-    public static String setFileDownloadHeader(HttpServletRequest request, String fileName)
-            throws UnsupportedEncodingException
-    {
-        final String agent = request.getHeader("USER-AGENT");
-        String filename = fileName;
-        if (agent.contains("MSIE"))
-        {
-            // IE浏览器
-            filename = URLEncoder.encode(filename, "utf-8");
-            filename = filename.replace("+", " ");
-        }
-        else if (agent.contains("Firefox"))
-        {
-            // 火狐浏览器
-            filename = new String(fileName.getBytes(), "ISO8859-1");
-        }
-        else if (agent.contains("Chrome"))
-        {
-            // google浏览器
-            filename = URLEncoder.encode(filename, "utf-8");
-        }
-        else
-        {
-            // 其它浏览器
-            filename = URLEncoder.encode(filename, "utf-8");
-        }
-        return filename;
-    }
-}
-=======
 package com.ruoyi.common.utils.file;
 
 import java.io.File;
@@ -283,5 +139,4 @@
         }
         return filename;
     }
-}
->>>>>>> 4dcf737d
+}