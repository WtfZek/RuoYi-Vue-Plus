<<<<<<< HEAD
package com.ruoyi.common.utils.file;

import cn.hutool.core.io.FileUtil;

import javax.servlet.http.HttpServletResponse;
import java.io.UnsupportedEncodingException;
import java.net.URLEncoder;
import java.nio.charset.StandardCharsets;

/**
 * 文件处理工具类
 *
 * @author ruoyi
 */
public class FileUtils extends FileUtil
{

    /**
     * 下载文件名重新编码
     *
     * @param response 响应对象
     * @param realFileName 真实文件名
     * @return
     */
    public static void setAttachmentResponseHeader(HttpServletResponse response, String realFileName) throws UnsupportedEncodingException
    {
        String percentEncodedFileName = percentEncode(realFileName);

        StringBuilder contentDispositionValue = new StringBuilder();
        contentDispositionValue.append("attachment; filename=")
                .append(percentEncodedFileName)
                .append(";")
                .append("filename*=")
                .append("utf-8''")
                .append(percentEncodedFileName);

        response.setHeader("Content-disposition", contentDispositionValue.toString());
    }

    /**
     * 百分号编码工具方法
     *
     * @param s 需要百分号编码的字符串
     * @return 百分号编码后的字符串
     */
    public static String percentEncode(String s) throws UnsupportedEncodingException
    {
        String encode = URLEncoder.encode(s, StandardCharsets.UTF_8.toString());
        return encode.replaceAll("\\+", "%20");
    }
}
=======
package com.ruoyi.common.utils.file;

import java.io.File;
import java.io.FileInputStream;
import java.io.FileNotFoundException;
import java.io.FileOutputStream;
import java.io.IOException;
import java.io.OutputStream;
import java.io.UnsupportedEncodingException;
import java.net.URLEncoder;
import java.nio.charset.StandardCharsets;
import javax.servlet.http.HttpServletRequest;
import javax.servlet.http.HttpServletResponse;
import org.apache.commons.io.IOUtils;
import org.apache.commons.lang3.ArrayUtils;
import com.ruoyi.common.config.RuoYiConfig;
import com.ruoyi.common.utils.DateUtils;
import com.ruoyi.common.utils.StringUtils;
import com.ruoyi.common.utils.uuid.IdUtils;

/**
 * 文件处理工具类
 * 
 * @author ruoyi
 */
public class FileUtils
{
    public static String FILENAME_PATTERN = "[a-zA-Z0-9_\\-\\|\\.\\u4e00-\\u9fa5]+";

    /**
     * 输出指定文件的byte数组
     * 
     * @param filePath 文件路径
     * @param os 输出流
     * @return
     */
    public static void writeBytes(String filePath, OutputStream os) throws IOException
    {
        FileInputStream fis = null;
        try
        {
            File file = new File(filePath);
            if (!file.exists())
            {
                throw new FileNotFoundException(filePath);
            }
            fis = new FileInputStream(file);
            byte[] b = new byte[1024];
            int length;
            while ((length = fis.read(b)) > 0)
            {
                os.write(b, 0, length);
            }
        }
        catch (IOException e)
        {
            throw e;
        }
        finally
        {
            IOUtils.close(os);
            IOUtils.close(fis);
        }
    }

    /**
     * 写数据到文件中
     *
     * @param data 数据
     * @return 目标文件
     * @throws IOException IO异常
     */
    public static String writeImportBytes(byte[] data) throws IOException
    {
        return writeBytes(data, RuoYiConfig.getImportPath());
    }

    /**
     * 写数据到文件中
     *
     * @param data 数据
     * @param uploadDir 目标文件
     * @return 目标文件
     * @throws IOException IO异常
     */
    public static String writeBytes(byte[] data, String uploadDir) throws IOException
    {
        FileOutputStream fos = null;
        String pathName = "";
        try
        {
            String extension = getFileExtendName(data);
            pathName = DateUtils.datePath() + "/" + IdUtils.fastUUID() + "." + extension;
            File file = FileUploadUtils.getAbsoluteFile(uploadDir, pathName);
            fos = new FileOutputStream(file);
            fos.write(data);
        }
        finally
        {
            IOUtils.close(fos);
        }
        return FileUploadUtils.getPathFileName(uploadDir, pathName);
    }

    /**
     * 删除文件
     * 
     * @param filePath 文件
     * @return
     */
    public static boolean deleteFile(String filePath)
    {
        boolean flag = false;
        File file = new File(filePath);
        // 路径为文件且不为空则进行删除
        if (file.isFile() && file.exists())
        {
            file.delete();
            flag = true;
        }
        return flag;
    }

    /**
     * 文件名称验证
     * 
     * @param filename 文件名称
     * @return true 正常 false 非法
     */
    public static boolean isValidFilename(String filename)
    {
        return filename.matches(FILENAME_PATTERN);
    }

    /**
     * 检查文件是否可下载
     * 
     * @param resource 需要下载的文件
     * @return true 正常 false 非法
     */
    public static boolean checkAllowDownload(String resource)
    {
        // 禁止目录上跳级别
        if (StringUtils.contains(resource, ".."))
        {
            return false;
        }

        // 检查允许下载的文件规则
        if (ArrayUtils.contains(MimeTypeUtils.DEFAULT_ALLOWED_EXTENSION, FileTypeUtils.getFileType(resource)))
        {
            return true;
        }

        // 不在允许下载的文件规则
        return false;
    }

    /**
     * 下载文件名重新编码
     * 
     * @param request 请求对象
     * @param fileName 文件名
     * @return 编码后的文件名
     */
    public static String setFileDownloadHeader(HttpServletRequest request, String fileName) throws UnsupportedEncodingException
    {
        final String agent = request.getHeader("USER-AGENT");
        String filename = fileName;
        if (agent.contains("MSIE"))
        {
            // IE浏览器
            filename = URLEncoder.encode(filename, "utf-8");
            filename = filename.replace("+", " ");
        }
        else if (agent.contains("Firefox"))
        {
            // 火狐浏览器
            filename = new String(fileName.getBytes(), "ISO8859-1");
        }
        else if (agent.contains("Chrome"))
        {
            // google浏览器
            filename = URLEncoder.encode(filename, "utf-8");
        }
        else
        {
            // 其它浏览器
            filename = URLEncoder.encode(filename, "utf-8");
        }
        return filename;
    }

    /**
     * 下载文件名重新编码
     *
     * @param response 响应对象
     * @param realFileName 真实文件名
     * @return
     */
    public static void setAttachmentResponseHeader(HttpServletResponse response, String realFileName) throws UnsupportedEncodingException
    {
        String percentEncodedFileName = percentEncode(realFileName);

        StringBuilder contentDispositionValue = new StringBuilder();
        contentDispositionValue.append("attachment; filename=")
                .append(percentEncodedFileName)
                .append(";")
                .append("filename*=")
                .append("utf-8''")
                .append(percentEncodedFileName);

        response.setHeader("Content-disposition", contentDispositionValue.toString());
        response.setHeader("download-filename", percentEncodedFileName);
    }

    /**
     * 百分号编码工具方法
     *
     * @param s 需要百分号编码的字符串
     * @return 百分号编码后的字符串
     */
    public static String percentEncode(String s) throws UnsupportedEncodingException
    {
        String encode = URLEncoder.encode(s, StandardCharsets.UTF_8.toString());
        return encode.replaceAll("\\+", "%20");
    }

    /**
     * 获取图像后缀
     * 
     * @param photoByte 图像数据
     * @return 后缀名
     */
    public static String getFileExtendName(byte[] photoByte)
    {
        String strFileExtendName = "jpg";
        if ((photoByte[0] == 71) && (photoByte[1] == 73) && (photoByte[2] == 70) && (photoByte[3] == 56)
                && ((photoByte[4] == 55) || (photoByte[4] == 57)) && (photoByte[5] == 97))
        {
            strFileExtendName = "gif";
        }
        else if ((photoByte[6] == 74) && (photoByte[7] == 70) && (photoByte[8] == 73) && (photoByte[9] == 70))
        {
            strFileExtendName = "jpg";
        }
        else if ((photoByte[0] == 66) && (photoByte[1] == 77))
        {
            strFileExtendName = "bmp";
        }
        else if ((photoByte[1] == 80) && (photoByte[2] == 78) && (photoByte[3] == 71))
        {
            strFileExtendName = "png";
        }
        return strFileExtendName;
    }
}
>>>>>>> ded99502
<|MERGE_RESOLUTION|>--- conflicted
+++ resolved
@@ -1,4 +1,3 @@
-<<<<<<< HEAD
 package com.ruoyi.common.utils.file;
 
 import cn.hutool.core.io.FileUtil;
@@ -36,234 +35,6 @@
                 .append(percentEncodedFileName);
 
         response.setHeader("Content-disposition", contentDispositionValue.toString());
-    }
-
-    /**
-     * 百分号编码工具方法
-     *
-     * @param s 需要百分号编码的字符串
-     * @return 百分号编码后的字符串
-     */
-    public static String percentEncode(String s) throws UnsupportedEncodingException
-    {
-        String encode = URLEncoder.encode(s, StandardCharsets.UTF_8.toString());
-        return encode.replaceAll("\\+", "%20");
-    }
-}
-=======
-package com.ruoyi.common.utils.file;
-
-import java.io.File;
-import java.io.FileInputStream;
-import java.io.FileNotFoundException;
-import java.io.FileOutputStream;
-import java.io.IOException;
-import java.io.OutputStream;
-import java.io.UnsupportedEncodingException;
-import java.net.URLEncoder;
-import java.nio.charset.StandardCharsets;
-import javax.servlet.http.HttpServletRequest;
-import javax.servlet.http.HttpServletResponse;
-import org.apache.commons.io.IOUtils;
-import org.apache.commons.lang3.ArrayUtils;
-import com.ruoyi.common.config.RuoYiConfig;
-import com.ruoyi.common.utils.DateUtils;
-import com.ruoyi.common.utils.StringUtils;
-import com.ruoyi.common.utils.uuid.IdUtils;
-
-/**
- * 文件处理工具类
- * 
- * @author ruoyi
- */
-public class FileUtils
-{
-    public static String FILENAME_PATTERN = "[a-zA-Z0-9_\\-\\|\\.\\u4e00-\\u9fa5]+";
-
-    /**
-     * 输出指定文件的byte数组
-     * 
-     * @param filePath 文件路径
-     * @param os 输出流
-     * @return
-     */
-    public static void writeBytes(String filePath, OutputStream os) throws IOException
-    {
-        FileInputStream fis = null;
-        try
-        {
-            File file = new File(filePath);
-            if (!file.exists())
-            {
-                throw new FileNotFoundException(filePath);
-            }
-            fis = new FileInputStream(file);
-            byte[] b = new byte[1024];
-            int length;
-            while ((length = fis.read(b)) > 0)
-            {
-                os.write(b, 0, length);
-            }
-        }
-        catch (IOException e)
-        {
-            throw e;
-        }
-        finally
-        {
-            IOUtils.close(os);
-            IOUtils.close(fis);
-        }
-    }
-
-    /**
-     * 写数据到文件中
-     *
-     * @param data 数据
-     * @return 目标文件
-     * @throws IOException IO异常
-     */
-    public static String writeImportBytes(byte[] data) throws IOException
-    {
-        return writeBytes(data, RuoYiConfig.getImportPath());
-    }
-
-    /**
-     * 写数据到文件中
-     *
-     * @param data 数据
-     * @param uploadDir 目标文件
-     * @return 目标文件
-     * @throws IOException IO异常
-     */
-    public static String writeBytes(byte[] data, String uploadDir) throws IOException
-    {
-        FileOutputStream fos = null;
-        String pathName = "";
-        try
-        {
-            String extension = getFileExtendName(data);
-            pathName = DateUtils.datePath() + "/" + IdUtils.fastUUID() + "." + extension;
-            File file = FileUploadUtils.getAbsoluteFile(uploadDir, pathName);
-            fos = new FileOutputStream(file);
-            fos.write(data);
-        }
-        finally
-        {
-            IOUtils.close(fos);
-        }
-        return FileUploadUtils.getPathFileName(uploadDir, pathName);
-    }
-
-    /**
-     * 删除文件
-     * 
-     * @param filePath 文件
-     * @return
-     */
-    public static boolean deleteFile(String filePath)
-    {
-        boolean flag = false;
-        File file = new File(filePath);
-        // 路径为文件且不为空则进行删除
-        if (file.isFile() && file.exists())
-        {
-            file.delete();
-            flag = true;
-        }
-        return flag;
-    }
-
-    /**
-     * 文件名称验证
-     * 
-     * @param filename 文件名称
-     * @return true 正常 false 非法
-     */
-    public static boolean isValidFilename(String filename)
-    {
-        return filename.matches(FILENAME_PATTERN);
-    }
-
-    /**
-     * 检查文件是否可下载
-     * 
-     * @param resource 需要下载的文件
-     * @return true 正常 false 非法
-     */
-    public static boolean checkAllowDownload(String resource)
-    {
-        // 禁止目录上跳级别
-        if (StringUtils.contains(resource, ".."))
-        {
-            return false;
-        }
-
-        // 检查允许下载的文件规则
-        if (ArrayUtils.contains(MimeTypeUtils.DEFAULT_ALLOWED_EXTENSION, FileTypeUtils.getFileType(resource)))
-        {
-            return true;
-        }
-
-        // 不在允许下载的文件规则
-        return false;
-    }
-
-    /**
-     * 下载文件名重新编码
-     * 
-     * @param request 请求对象
-     * @param fileName 文件名
-     * @return 编码后的文件名
-     */
-    public static String setFileDownloadHeader(HttpServletRequest request, String fileName) throws UnsupportedEncodingException
-    {
-        final String agent = request.getHeader("USER-AGENT");
-        String filename = fileName;
-        if (agent.contains("MSIE"))
-        {
-            // IE浏览器
-            filename = URLEncoder.encode(filename, "utf-8");
-            filename = filename.replace("+", " ");
-        }
-        else if (agent.contains("Firefox"))
-        {
-            // 火狐浏览器
-            filename = new String(fileName.getBytes(), "ISO8859-1");
-        }
-        else if (agent.contains("Chrome"))
-        {
-            // google浏览器
-            filename = URLEncoder.encode(filename, "utf-8");
-        }
-        else
-        {
-            // 其它浏览器
-            filename = URLEncoder.encode(filename, "utf-8");
-        }
-        return filename;
-    }
-
-    /**
-     * 下载文件名重新编码
-     *
-     * @param response 响应对象
-     * @param realFileName 真实文件名
-     * @return
-     */
-    public static void setAttachmentResponseHeader(HttpServletResponse response, String realFileName) throws UnsupportedEncodingException
-    {
-        String percentEncodedFileName = percentEncode(realFileName);
-
-        StringBuilder contentDispositionValue = new StringBuilder();
-        contentDispositionValue.append("attachment; filename=")
-                .append(percentEncodedFileName)
-                .append(";")
-                .append("filename*=")
-                .append("utf-8''")
-                .append(percentEncodedFileName);
-
-        response.setHeader("Content-disposition", contentDispositionValue.toString());
         response.setHeader("download-filename", percentEncodedFileName);
     }
 
@@ -278,34 +49,4 @@
         String encode = URLEncoder.encode(s, StandardCharsets.UTF_8.toString());
         return encode.replaceAll("\\+", "%20");
     }
-
-    /**
-     * 获取图像后缀
-     * 
-     * @param photoByte 图像数据
-     * @return 后缀名
-     */
-    public static String getFileExtendName(byte[] photoByte)
-    {
-        String strFileExtendName = "jpg";
-        if ((photoByte[0] == 71) && (photoByte[1] == 73) && (photoByte[2] == 70) && (photoByte[3] == 56)
-                && ((photoByte[4] == 55) || (photoByte[4] == 57)) && (photoByte[5] == 97))
-        {
-            strFileExtendName = "gif";
-        }
-        else if ((photoByte[6] == 74) && (photoByte[7] == 70) && (photoByte[8] == 73) && (photoByte[9] == 70))
-        {
-            strFileExtendName = "jpg";
-        }
-        else if ((photoByte[0] == 66) && (photoByte[1] == 77))
-        {
-            strFileExtendName = "bmp";
-        }
-        else if ((photoByte[1] == 80) && (photoByte[2] == 78) && (photoByte[3] == 71))
-        {
-            strFileExtendName = "png";
-        }
-        return strFileExtendName;
-    }
-}
->>>>>>> ded99502
+}