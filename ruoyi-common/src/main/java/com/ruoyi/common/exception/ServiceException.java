package com.ruoyi.common.exception;

/**
 * 业务异常
 *
 * @author ruoyi
 */
public final class ServiceException extends RuntimeException {
    private static final long serialVersionUID = 1L;

    /**
     * 错误码
     */
    private Integer code;

    /**
     * 错误提示
     */
    private String message;

    /**
     * 错误明细，内部调试错误
     * <p>
     * 和 {@link CommonResult#getDetailMessage()} 一致的设计
     */
    private String detailMessage;

    /**
     * 空构造方法，避免反序列化问题
     */
    public ServiceException() {
    }

    public ServiceException(String message) {
        this.message = message;
    }

    public ServiceException(String message, Integer code) {
        this.message = message;
        this.code = code;
    }

    public String getDetailMessage() {
        return detailMessage;
    }

    @Override
<<<<<<< HEAD
    public String getMessage() {
=======
    public String getMessage()
    {
>>>>>>> aff54ab5
        return message;
    }

    public Integer getCode() {
        return code;
    }

    public ServiceException setMessage(String message) {
        this.message = message;
        return this;
    }

    public ServiceException setDetailMessage(String detailMessage) {
        this.detailMessage = detailMessage;
        return this;
    }
}<|MERGE_RESOLUTION|>--- conflicted
+++ resolved
@@ -45,12 +45,7 @@
     }
 
     @Override
-<<<<<<< HEAD
     public String getMessage() {
-=======
-    public String getMessage()
-    {
->>>>>>> aff54ab5
         return message;
     }
 
