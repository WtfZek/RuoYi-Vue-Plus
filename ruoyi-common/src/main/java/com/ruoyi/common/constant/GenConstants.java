--- conflicted
+++ resolved
@@ -1,99 +1,3 @@
-<<<<<<< HEAD
-package com.ruoyi.common.constant;
-
-/**
- * 代码生成通用常量
- * 
- * @author ruoyi
- */
-public class GenConstants
-{
-    /** 单表（增删改查） */
-    public static final String TPL_CRUD = "crud";
-
-    /** 树表（增删改查） */
-    public static final String TPL_TREE = "tree";
-
-    /** 树编码字段 */
-    public static final String TREE_CODE = "treeCode";
-
-    /** 树父编码字段 */
-    public static final String TREE_PARENT_CODE = "treeParentCode";
-
-    /** 树名称字段 */
-    public static final String TREE_NAME = "treeName";
-
-    /** 数据库字符串类型 */
-    public static final String[] COLUMNTYPE_STR = { "char", "varchar", "narchar", "varchar2", "tinytext", "text",
-            "mediumtext", "longtext" };
-
-    /** 数据库时间类型 */
-    public static final String[] COLUMNTYPE_TIME = { "datetime", "time", "date", "timestamp" };
-
-    /** 数据库数字类型 */
-    public static final String[] COLUMNTYPE_NUMBER = { "tinyint", "smallint", "mediumint", "int", "number", "integer",
-            "bigint", "float", "float", "double", "decimal" };
-
-    /** 页面不需要编辑字段 */
-    public static final String[] COLUMNNAME_NOT_EDIT = { "id", "create_by", "create_time", "del_flag" };
-
-    /** 页面不需要显示的列表字段 */
-    public static final String[] COLUMNNAME_NOT_LIST = { "id", "create_by", "create_time", "del_flag", "update_by",
-            "update_time" };
-
-    /** 页面不需要查询字段 */
-    public static final String[] COLUMNNAME_NOT_QUERY = { "id", "create_by", "create_time", "del_flag", "update_by",
-            "update_time", "remark" };
-
-    /** Entity基类字段 */
-    public static final String[] BASE_ENTITY = { "createBy", "createTime", "updateBy", "updateTime", "remark" };
-
-    /** Tree基类字段 */
-    public static final String[] TREE_ENTITY = { "parentName", "parentId", "orderNum", "ancestors", "children" };
-
-    /** 文本框 */
-    public static final String HTML_INPUT = "input";
-
-    /** 文本域 */
-    public static final String HTML_TEXTAREA = "textarea";
-
-    /** 下拉框 */
-    public static final String HTML_SELECT = "select";
-
-    /** 单选框 */
-    public static final String HTML_RADIO = "radio";
-
-    /** 复选框 */
-    public static final String HTML_CHECKBOX = "checkbox";
-
-    /** 日期控件 */
-    public static final String HTML_DATETIME = "datetime";
-
-    /** 字符串类型 */
-    public static final String TYPE_STRING = "String";
-
-    /** 整型 */
-    public static final String TYPE_INTEGER = "Integer";
-
-    /** 长整型 */
-    public static final String TYPE_LONG = "Long";
-
-    /** 浮点型 */
-    public static final String TYPE_DOUBLE = "Double";
-
-    /** 高精度计算类型 */
-    public static final String TYPE_BIGDECIMAL = "BigDecimal";
-
-    /** 时间类型 */
-    public static final String TYPE_DATE = "Date";
-
-    /** 模糊查询 */
-    public static final String QUERY_LIKE = "LIKE";
-
-    /** 需要 */
-    public static final String REQUIRE = "1";
-}
-=======
 package com.ruoyi.common.constant;
 
 /**
@@ -193,5 +97,4 @@
 
     /** 需要 */
     public static final String REQUIRE = "1";
-}
->>>>>>> 1e40e60d
+}