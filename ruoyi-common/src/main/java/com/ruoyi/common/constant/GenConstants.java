package com.ruoyi.common.constant;

/**
 * 代码生成通用常量
 *
 * @author ruoyi
 */
public class GenConstants {
    /**
     * 单表（增删改查）
     */
    public static final String TPL_CRUD = "crud";

    /**
     * 树表（增删改查）
     */
    public static final String TPL_TREE = "tree";

    /**
     * 主子表（增删改查）
     */
    public static final String TPL_SUB = "sub";

    /**
     * 树编码字段
     */
    public static final String TREE_CODE = "treeCode";

    /**
     * 树父编码字段
     */
    public static final String TREE_PARENT_CODE = "treeParentCode";

    /**
     * 树名称字段
     */
    public static final String TREE_NAME = "treeName";

    /**
     * 上级菜单ID字段
     */
    public static final String PARENT_MENU_ID = "parentMenuId";

    /**
     * 上级菜单名称字段
     */
    public static final String PARENT_MENU_NAME = "parentMenuName";

<<<<<<< HEAD
    /** 数据库字符串类型 */
    public static final String[] COLUMNTYPE_STR = { "char", "varchar", "nvarchar", "varchar2" };

    /** 数据库文本类型 */
    public static final String[] COLUMNTYPE_TEXT = { "tinytext", "text", "mediumtext", "longtext" };

    /** 数据库时间类型 */
    public static final String[] COLUMNTYPE_TIME = { "datetime", "time", "date", "timestamp" };

    /** 数据库数字类型 */
    public static final String[] COLUMNTYPE_NUMBER = { "tinyint", "smallint", "mediumint", "int", "number", "integer",
            "bit", "bigint", "float", "double", "decimal" };

    /** BO对象 不需要添加字段 */
    public static final String[] COLUMNNAME_NOT_ADD = { "create_by", "create_time", "del_flag", "update_by",
            "update_time", "version" };

    /** BO对象 不需要编辑字段 */
    public static final String[] COLUMNNAME_NOT_EDIT = { "create_by", "create_time", "del_flag", "update_by",
            "update_time", "version" };

    /** VO对象 不需要返回字段 */
    public static final String[] COLUMNNAME_NOT_LIST = { "create_by", "create_time", "del_flag", "update_by",
            "update_time", "version" };

    /** BO对象 不需要查询字段 */
    public static final String[] COLUMNNAME_NOT_QUERY = { "id", "create_by", "create_time", "del_flag", "update_by",
            "update_time", "remark", "version" };

    /** Entity基类字段 */
    public static final String[] BASE_ENTITY = { "createBy", "createTime", "updateBy", "updateTime", "remark" };

    /** Tree基类字段 */
    public static final String[] TREE_ENTITY = { "parentName", "parentId", "orderNum", "ancestors", "children" };

    /** 文本框 */
=======
    /**
     * 数据库字符串类型
     */
    public static final String[] COLUMNTYPE_STR = {"char", "varchar", "nvarchar", "varchar2"};

    /**
     * 数据库文本类型
     */
    public static final String[] COLUMNTYPE_TEXT = {"tinytext", "text", "mediumtext", "longtext"};

    /**
     * 数据库时间类型
     */
    public static final String[] COLUMNTYPE_TIME = {"datetime", "time", "date", "timestamp"};

    /**
     * 数据库数字类型
     */
    public static final String[] COLUMNTYPE_NUMBER = {"tinyint", "smallint", "mediumint", "int", "number", "integer",
            "bit", "bigint", "float", "double", "decimal"};

    /**
     * BO对象 不需要添加字段
     */
    public static final String[] COLUMNNAME_NOT_ADD = {"create_by", "create_time", "del_flag", "update_by",
            "update_time", "version"};

    /**
     * BO对象 不需要编辑字段
     */
    public static final String[] COLUMNNAME_NOT_EDIT = {"create_by", "create_time", "del_flag", "update_by",
            "update_time", "version"};

    /**
     * VO对象 不需要返回字段
     */
    public static final String[] COLUMNNAME_NOT_LIST = {"create_by", "create_time", "del_flag", "update_by",
            "update_time", "version"};

    /**
     * BO对象 不需要查询字段
     */
    public static final String[] COLUMNNAME_NOT_QUERY = {"id", "create_by", "create_time", "del_flag", "update_by",
            "update_time", "remark", "version"};

    /**
     * Entity基类字段
     */
    public static final String[] BASE_ENTITY = {"createBy", "createTime", "updateBy", "updateTime"};

    /**
     * Tree基类字段
     */
    public static final String[] TREE_ENTITY = {"parentName", "parentId", "children"};

    /**
     * 文本框
     */
>>>>>>> dbb2d846
    public static final String HTML_INPUT = "input";

    /**
     * 文本域
     */
    public static final String HTML_TEXTAREA = "textarea";

    /**
     * 下拉框
     */
    public static final String HTML_SELECT = "select";

    /**
     * 单选框
     */
    public static final String HTML_RADIO = "radio";

    /**
     * 复选框
     */
    public static final String HTML_CHECKBOX = "checkbox";

    /**
     * 日期控件
     */
    public static final String HTML_DATETIME = "datetime";

    /**
     * 图片上传控件
     */
    public static final String HTML_IMAGE_UPLOAD = "imageUpload";

    /**
     * 文件上传控件
     */
    public static final String HTML_FILE_UPLOAD = "fileUpload";

    /**
     * 富文本控件
     */
    public static final String HTML_EDITOR = "editor";

    /**
     * 字符串类型
     */
    public static final String TYPE_STRING = "String";

    /**
     * 整型
     */
    public static final String TYPE_INTEGER = "Integer";

    /**
     * 长整型
     */
    public static final String TYPE_LONG = "Long";

    /**
     * 浮点型
     */
    public static final String TYPE_DOUBLE = "Double";

    /**
     * 高精度计算类型
     */
    public static final String TYPE_BIGDECIMAL = "BigDecimal";

    /**
     * 时间类型
     */
    public static final String TYPE_DATE = "Date";

    /**
     * 模糊查询
     */
    public static final String QUERY_LIKE = "LIKE";

    /**
     * 需要
     */
    public static final String REQUIRE = "1";
}<|MERGE_RESOLUTION|>--- conflicted
+++ resolved
@@ -46,44 +46,6 @@
      */
     public static final String PARENT_MENU_NAME = "parentMenuName";
 
-<<<<<<< HEAD
-    /** 数据库字符串类型 */
-    public static final String[] COLUMNTYPE_STR = { "char", "varchar", "nvarchar", "varchar2" };
-
-    /** 数据库文本类型 */
-    public static final String[] COLUMNTYPE_TEXT = { "tinytext", "text", "mediumtext", "longtext" };
-
-    /** 数据库时间类型 */
-    public static final String[] COLUMNTYPE_TIME = { "datetime", "time", "date", "timestamp" };
-
-    /** 数据库数字类型 */
-    public static final String[] COLUMNTYPE_NUMBER = { "tinyint", "smallint", "mediumint", "int", "number", "integer",
-            "bit", "bigint", "float", "double", "decimal" };
-
-    /** BO对象 不需要添加字段 */
-    public static final String[] COLUMNNAME_NOT_ADD = { "create_by", "create_time", "del_flag", "update_by",
-            "update_time", "version" };
-
-    /** BO对象 不需要编辑字段 */
-    public static final String[] COLUMNNAME_NOT_EDIT = { "create_by", "create_time", "del_flag", "update_by",
-            "update_time", "version" };
-
-    /** VO对象 不需要返回字段 */
-    public static final String[] COLUMNNAME_NOT_LIST = { "create_by", "create_time", "del_flag", "update_by",
-            "update_time", "version" };
-
-    /** BO对象 不需要查询字段 */
-    public static final String[] COLUMNNAME_NOT_QUERY = { "id", "create_by", "create_time", "del_flag", "update_by",
-            "update_time", "remark", "version" };
-
-    /** Entity基类字段 */
-    public static final String[] BASE_ENTITY = { "createBy", "createTime", "updateBy", "updateTime", "remark" };
-
-    /** Tree基类字段 */
-    public static final String[] TREE_ENTITY = { "parentName", "parentId", "orderNum", "ancestors", "children" };
-
-    /** 文本框 */
-=======
     /**
      * 数据库字符串类型
      */
@@ -142,7 +104,6 @@
     /**
      * 文本框
      */
->>>>>>> dbb2d846
     public static final String HTML_INPUT = "input";
 
     /**
