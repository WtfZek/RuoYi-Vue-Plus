--- conflicted
+++ resolved
@@ -1,4 +1,3 @@
-<<<<<<< HEAD
 package com.ruoyi.common.constant;
 
 /**
@@ -129,143 +128,12 @@
     public static final String RESOURCE_PREFIX = "/profile";
 
 	/**
+	 * RMI 远程方法调用
+	 */
+	public static final String LOOKUP_RMI = "rmi://";
+
+	/**
 	 * 资源映射路径 前缀
 	 */
 	public static final String REDIS_LOCK_KEY = "redis_lock:";
-}
-=======
-package com.ruoyi.common.constant;
-
-/**
- * 通用常量信息
- * 
- * @author ruoyi
- */
-public class Constants
-{
-    /**
-     * UTF-8 字符集
-     */
-    public static final String UTF8 = "UTF-8";
-
-    /**
-     * GBK 字符集
-     */
-    public static final String GBK = "GBK";
-
-    /**
-     * http请求
-     */
-    public static final String HTTP = "http://";
-
-    /**
-     * https请求
-     */
-    public static final String HTTPS = "https://";
-
-    /**
-     * 通用成功标识
-     */
-    public static final String SUCCESS = "0";
-
-    /**
-     * 通用失败标识
-     */
-    public static final String FAIL = "1";
-
-    /**
-     * 登录成功
-     */
-    public static final String LOGIN_SUCCESS = "Success";
-
-    /**
-     * 注销
-     */
-    public static final String LOGOUT = "Logout";
-
-    /**
-     * 登录失败
-     */
-    public static final String LOGIN_FAIL = "Error";
-
-    /**
-     * 验证码 redis key
-     */
-    public static final String CAPTCHA_CODE_KEY = "captcha_codes:";
-
-    /**
-     * 登录用户 redis key
-     */
-    public static final String LOGIN_TOKEN_KEY = "login_tokens:";
-    
-    /**
-     * 防重提交 redis key
-     */
-    public static final String REPEAT_SUBMIT_KEY = "repeat_submit:";
-
-    /**
-     * 验证码有效期（分钟）
-     */
-    public static final Integer CAPTCHA_EXPIRATION = 2;
-
-    /**
-     * 令牌
-     */
-    public static final String TOKEN = "token";
-
-    /**
-     * 令牌前缀
-     */
-    public static final String TOKEN_PREFIX = "Bearer ";
-
-    /**
-     * 令牌前缀
-     */
-    public static final String LOGIN_USER_KEY = "login_user_key";
-
-    /**
-     * 用户ID
-     */
-    public static final String JWT_USERID = "userid";
-
-    /**
-     * 用户名称
-     */
-    public static final String JWT_USERNAME = "sub";
-
-    /**
-     * 用户头像
-     */
-    public static final String JWT_AVATAR = "avatar";
-
-    /**
-     * 创建时间
-     */
-    public static final String JWT_CREATED = "created";
-
-    /**
-     * 用户权限
-     */
-    public static final String JWT_AUTHORITIES = "authorities";
-
-    /**
-     * 参数管理 cache key
-     */
-    public static final String SYS_CONFIG_KEY = "sys_config:";
-
-    /**
-     * 字典管理 cache key
-     */
-    public static final String SYS_DICT_KEY = "sys_dict:";
-
-    /**
-     * 资源映射路径 前缀
-     */
-    public static final String RESOURCE_PREFIX = "/profile";
-
-    /**
-     * RMI 远程方法调用
-     */
-    public static final String LOOKUP_RMI = "rmi://";
-}
->>>>>>> 090ad532
+}