<<<<<<< HEAD
package com.ruoyi.framework.aspectj.lang.annotation;

import java.lang.annotation.Documented;
import java.lang.annotation.ElementType;
import java.lang.annotation.Inherited;
import java.lang.annotation.Retention;
import java.lang.annotation.RetentionPolicy;
import java.lang.annotation.Target;
import com.ruoyi.framework.aspectj.lang.enums.DataSourceType;

/**
 * 自定义多数据源切换注解
 * 
 * @author ruoyi
 */
@Target({ ElementType.METHOD, ElementType.TYPE })
@Retention(RetentionPolicy.RUNTIME)
@Documented
@Inherited
public @interface DataSource
{
    /**
     * 切换数据源名称
     */
    public DataSourceType value() default DataSourceType.MASTER;
}
=======
package com.ruoyi.framework.aspectj.lang.annotation;

import java.lang.annotation.Documented;
import java.lang.annotation.ElementType;
import java.lang.annotation.Inherited;
import java.lang.annotation.Retention;
import java.lang.annotation.RetentionPolicy;
import java.lang.annotation.Target;
import com.ruoyi.framework.aspectj.lang.enums.DataSourceType;

/**
 * 自定义多数据源切换注解
 *
 * 优先级：先方法，后类，如果方法覆盖了类上的数据源类型，以方法的为准，否则以类上的为准
 *
 * @author ruoyi
 */
@Target({ ElementType.METHOD, ElementType.TYPE })
@Retention(RetentionPolicy.RUNTIME)
@Documented
@Inherited
public @interface DataSource
{
    /**
     * 切换数据源名称
     */
    public DataSourceType value() default DataSourceType.MASTER;
}
>>>>>>> cad8604c
<|MERGE_RESOLUTION|>--- conflicted
+++ resolved
@@ -1,31 +1,3 @@
-<<<<<<< HEAD
-package com.ruoyi.framework.aspectj.lang.annotation;
-
-import java.lang.annotation.Documented;
-import java.lang.annotation.ElementType;
-import java.lang.annotation.Inherited;
-import java.lang.annotation.Retention;
-import java.lang.annotation.RetentionPolicy;
-import java.lang.annotation.Target;
-import com.ruoyi.framework.aspectj.lang.enums.DataSourceType;
-
-/**
- * 自定义多数据源切换注解
- * 
- * @author ruoyi
- */
-@Target({ ElementType.METHOD, ElementType.TYPE })
-@Retention(RetentionPolicy.RUNTIME)
-@Documented
-@Inherited
-public @interface DataSource
-{
-    /**
-     * 切换数据源名称
-     */
-    public DataSourceType value() default DataSourceType.MASTER;
-}
-=======
 package com.ruoyi.framework.aspectj.lang.annotation;
 
 import java.lang.annotation.Documented;
@@ -53,5 +25,4 @@
      * 切换数据源名称
      */
     public DataSourceType value() default DataSourceType.MASTER;
-}
->>>>>>> cad8604c
+}