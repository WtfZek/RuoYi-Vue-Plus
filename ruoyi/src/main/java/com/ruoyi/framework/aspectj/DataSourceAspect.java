<<<<<<< HEAD
package com.ruoyi.framework.aspectj;

import java.lang.reflect.Method;
import org.aspectj.lang.ProceedingJoinPoint;
import org.aspectj.lang.annotation.Around;
import org.aspectj.lang.annotation.Aspect;
import org.aspectj.lang.annotation.Pointcut;
import org.aspectj.lang.reflect.MethodSignature;
import org.slf4j.Logger;
import org.slf4j.LoggerFactory;
import org.springframework.core.annotation.Order;
import org.springframework.stereotype.Component;
import com.ruoyi.common.utils.StringUtils;
import com.ruoyi.framework.aspectj.lang.annotation.DataSource;
import com.ruoyi.framework.datasource.DynamicDataSourceContextHolder;

/**
 * 多数据源处理
 * 
 * @author ruoyi
 */
@Aspect
@Order(1)
@Component
public class DataSourceAspect
{
    protected Logger logger = LoggerFactory.getLogger(getClass());

    @Pointcut("@annotation(com.ruoyi.framework.aspectj.lang.annotation.DataSource)"
            + "|| @within(com.ruoyi.framework.aspectj.lang.annotation.DataSource)")
    public void dsPointCut()
    {

    }

    @Around("dsPointCut()")
    public Object around(ProceedingJoinPoint point) throws Throwable
    {
        DataSource dataSource = getDataSource(point);

        if (StringUtils.isNotNull(dataSource))
        {
            DynamicDataSourceContextHolder.setDataSourceType(dataSource.value().name());
        }

        try
        {
            return point.proceed();
        }
        finally
        {
            // 销毁数据源 在执行方法之后
            DynamicDataSourceContextHolder.clearDataSourceType();
        }
    }

    /**
     * 获取需要切换的数据源
     */
    public DataSource getDataSource(ProceedingJoinPoint point)
    {
        MethodSignature signature = (MethodSignature) point.getSignature();
        Class<? extends Object> targetClass = point.getTarget().getClass();
        DataSource targetDataSource = targetClass.getAnnotation(DataSource.class);
        if (StringUtils.isNotNull(targetDataSource))
        {
            return targetDataSource;
        }
        else
        {
            Method method = signature.getMethod();
            DataSource dataSource = method.getAnnotation(DataSource.class);
            return dataSource;
        }
    }
}
=======
package com.ruoyi.framework.aspectj;

import java.util.Objects;
import org.aspectj.lang.ProceedingJoinPoint;
import org.aspectj.lang.annotation.Around;
import org.aspectj.lang.annotation.Aspect;
import org.aspectj.lang.annotation.Pointcut;
import org.aspectj.lang.reflect.MethodSignature;
import org.slf4j.Logger;
import org.slf4j.LoggerFactory;
import org.springframework.core.annotation.AnnotationUtils;
import org.springframework.core.annotation.Order;
import org.springframework.stereotype.Component;
import com.ruoyi.common.utils.StringUtils;
import com.ruoyi.framework.aspectj.lang.annotation.DataSource;
import com.ruoyi.framework.datasource.DynamicDataSourceContextHolder;

/**
 * 多数据源处理
 * 
 * @author ruoyi
 */
@Aspect
@Order(1)
@Component
public class DataSourceAspect
{
    protected Logger logger = LoggerFactory.getLogger(getClass());

    @Pointcut("@annotation(com.ruoyi.framework.aspectj.lang.annotation.DataSource)"
            + "|| @within(com.ruoyi.framework.aspectj.lang.annotation.DataSource)")
    public void dsPointCut()
    {

    }

    @Around("dsPointCut()")
    public Object around(ProceedingJoinPoint point) throws Throwable
    {
        DataSource dataSource = getDataSource(point);

        if (StringUtils.isNotNull(dataSource))
        {
            DynamicDataSourceContextHolder.setDataSourceType(dataSource.value().name());
        }

        try
        {
            return point.proceed();
        }
        finally
        {
            // 销毁数据源 在执行方法之后
            DynamicDataSourceContextHolder.clearDataSourceType();
        }
    }

    /**
     * 获取需要切换的数据源
     */
    public DataSource getDataSource(ProceedingJoinPoint point)
    {
        MethodSignature signature = (MethodSignature) point.getSignature();
        DataSource dataSource = AnnotationUtils.findAnnotation(signature.getMethod(), DataSource.class);
        if (Objects.nonNull(dataSource))
        {
            return dataSource;
        }

        return AnnotationUtils.findAnnotation(signature.getDeclaringType(), DataSource.class);
    }
}
>>>>>>> cad8604c
<|MERGE_RESOLUTION|>--- conflicted
+++ resolved
@@ -1,81 +1,3 @@
-<<<<<<< HEAD
-package com.ruoyi.framework.aspectj;
-
-import java.lang.reflect.Method;
-import org.aspectj.lang.ProceedingJoinPoint;
-import org.aspectj.lang.annotation.Around;
-import org.aspectj.lang.annotation.Aspect;
-import org.aspectj.lang.annotation.Pointcut;
-import org.aspectj.lang.reflect.MethodSignature;
-import org.slf4j.Logger;
-import org.slf4j.LoggerFactory;
-import org.springframework.core.annotation.Order;
-import org.springframework.stereotype.Component;
-import com.ruoyi.common.utils.StringUtils;
-import com.ruoyi.framework.aspectj.lang.annotation.DataSource;
-import com.ruoyi.framework.datasource.DynamicDataSourceContextHolder;
-
-/**
- * 多数据源处理
- * 
- * @author ruoyi
- */
-@Aspect
-@Order(1)
-@Component
-public class DataSourceAspect
-{
-    protected Logger logger = LoggerFactory.getLogger(getClass());
-
-    @Pointcut("@annotation(com.ruoyi.framework.aspectj.lang.annotation.DataSource)"
-            + "|| @within(com.ruoyi.framework.aspectj.lang.annotation.DataSource)")
-    public void dsPointCut()
-    {
-
-    }
-
-    @Around("dsPointCut()")
-    public Object around(ProceedingJoinPoint point) throws Throwable
-    {
-        DataSource dataSource = getDataSource(point);
-
-        if (StringUtils.isNotNull(dataSource))
-        {
-            DynamicDataSourceContextHolder.setDataSourceType(dataSource.value().name());
-        }
-
-        try
-        {
-            return point.proceed();
-        }
-        finally
-        {
-            // 销毁数据源 在执行方法之后
-            DynamicDataSourceContextHolder.clearDataSourceType();
-        }
-    }
-
-    /**
-     * 获取需要切换的数据源
-     */
-    public DataSource getDataSource(ProceedingJoinPoint point)
-    {
-        MethodSignature signature = (MethodSignature) point.getSignature();
-        Class<? extends Object> targetClass = point.getTarget().getClass();
-        DataSource targetDataSource = targetClass.getAnnotation(DataSource.class);
-        if (StringUtils.isNotNull(targetDataSource))
-        {
-            return targetDataSource;
-        }
-        else
-        {
-            Method method = signature.getMethod();
-            DataSource dataSource = method.getAnnotation(DataSource.class);
-            return dataSource;
-        }
-    }
-}
-=======
 package com.ruoyi.framework.aspectj;
 
 import java.util.Objects;
@@ -147,5 +69,4 @@
 
         return AnnotationUtils.findAnnotation(signature.getDeclaringType(), DataSource.class);
     }
-}
->>>>>>> cad8604c
+}