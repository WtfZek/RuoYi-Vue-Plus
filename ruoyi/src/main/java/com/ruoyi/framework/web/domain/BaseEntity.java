--- conflicted
+++ resolved
@@ -1,161 +1,3 @@
-<<<<<<< HEAD
-package com.ruoyi.framework.web.domain;
-
-import java.io.Serializable;
-import java.util.Date;
-import java.util.HashMap;
-import java.util.Map;
-import com.fasterxml.jackson.annotation.JsonFormat;
-import com.fasterxml.jackson.annotation.JsonIgnore;
-
-/**
- * Entity基类
- * 
- * @author ruoyi
- */
-public class BaseEntity implements Serializable
-{
-    private static final long serialVersionUID = 1L;
-
-    /** 搜索值 */
-    private String searchValue;
-
-    /** 创建者 */
-    private String createBy;
-
-    /** 创建时间 */
-    @JsonFormat(pattern = "yyyy-MM-dd HH:mm:ss")
-    private Date createTime;
-
-    /** 更新者 */
-    private String updateBy;
-
-    /** 更新时间 */
-    @JsonFormat(pattern = "yyyy-MM-dd HH:mm:ss")
-    private Date updateTime;
-
-    /** 备注 */
-    private String remark;
-
-    /** 数据权限 */
-    private String dataScope;
-
-    /** 开始时间 */
-    @JsonIgnore
-    private String beginTime;
-
-    /** 结束时间 */
-    @JsonIgnore
-    private String endTime;
-
-    /** 请求参数 */
-    private Map<String, Object> params;
-
-    public String getSearchValue()
-    {
-        return searchValue;
-    }
-
-    public void setSearchValue(String searchValue)
-    {
-        this.searchValue = searchValue;
-    }
-
-    public String getCreateBy()
-    {
-        return createBy;
-    }
-
-    public void setCreateBy(String createBy)
-    {
-        this.createBy = createBy;
-    }
-
-    public Date getCreateTime()
-    {
-        return createTime;
-    }
-
-    public void setCreateTime(Date createTime)
-    {
-        this.createTime = createTime;
-    }
-
-    public String getUpdateBy()
-    {
-        return updateBy;
-    }
-
-    public void setUpdateBy(String updateBy)
-    {
-        this.updateBy = updateBy;
-    }
-
-    public Date getUpdateTime()
-    {
-        return updateTime;
-    }
-
-    public void setUpdateTime(Date updateTime)
-    {
-        this.updateTime = updateTime;
-    }
-
-    public String getRemark()
-    {
-        return remark;
-    }
-
-    public void setRemark(String remark)
-    {
-        this.remark = remark;
-    }
-
-    public String getDataScope()
-    {
-        return dataScope;
-    }
-
-    public void setDataScope(String dataScope)
-    {
-        this.dataScope = dataScope;
-    }
-
-    public String getBeginTime()
-    {
-        return beginTime;
-    }
-
-    public void setBeginTime(String beginTime)
-    {
-        this.beginTime = beginTime;
-    }
-
-    public String getEndTime()
-    {
-        return endTime;
-    }
-
-    public void setEndTime(String endTime)
-    {
-        this.endTime = endTime;
-    }
-
-    public Map<String, Object> getParams()
-    {
-        if (params == null)
-        {
-            params = new HashMap<>();
-        }
-        return params;
-    }
-
-    public void setParams(Map<String, Object> params)
-    {
-        this.params = params;
-    }
-}
-=======
 package com.ruoyi.framework.web.domain;
 
 import java.io.Serializable;
@@ -298,5 +140,4 @@
     {
         this.params = params;
     }
-}
->>>>>>> 7afc5acc
+}