<<<<<<< HEAD
package com.ruoyi.framework.config;

import com.alibaba.fastjson.JSON;
import com.alibaba.fastjson.serializer.SerializerFeature;
import com.fasterxml.jackson.databind.JavaType;
import com.fasterxml.jackson.databind.ObjectMapper;
import com.fasterxml.jackson.databind.type.TypeFactory;
import org.springframework.data.redis.serializer.RedisSerializer;
import org.springframework.data.redis.serializer.SerializationException;
import com.alibaba.fastjson.parser.ParserConfig;
import org.springframework.util.Assert;
import java.nio.charset.Charset;

/**
 * Redis使用FastJson序列化
 * 
 * @author ruoyi
 */
public class FastJson2JsonRedisSerializer<T> implements RedisSerializer<T>
{
    @SuppressWarnings("unused")
    private ObjectMapper objectMapper = new ObjectMapper();

    public static final Charset DEFAULT_CHARSET = Charset.forName("UTF-8");

    private Class<T> clazz;

    static
    {
        ParserConfig.getGlobalInstance().setAutoTypeSupport(true);
    }

    public FastJson2JsonRedisSerializer(Class<T> clazz)
    {
        super();
        this.clazz = clazz;
    }

    public byte[] serialize(T t) throws SerializationException
    {
        if (t == null)
        {
            return new byte[0];
        }
        return JSON.toJSONString(t, SerializerFeature.WriteClassName).getBytes(DEFAULT_CHARSET);
    }

    public T deserialize(byte[] bytes) throws SerializationException
    {
        if (bytes == null || bytes.length <= 0)
        {
            return null;
        }
        String str = new String(bytes, DEFAULT_CHARSET);

        return JSON.parseObject(str, clazz);
    }

    public void setObjectMapper(ObjectMapper objectMapper)
    {
        Assert.notNull(objectMapper, "'objectMapper' must not be null");
        this.objectMapper = objectMapper;
    }

    protected JavaType getJavaType(Class<?> clazz)
    {
        return TypeFactory.defaultInstance().constructType(clazz);
    }
}
=======
package com.ruoyi.framework.config;

import com.alibaba.fastjson.JSON;
import com.alibaba.fastjson.serializer.SerializerFeature;
import com.fasterxml.jackson.databind.JavaType;
import com.fasterxml.jackson.databind.ObjectMapper;
import com.fasterxml.jackson.databind.type.TypeFactory;
import org.springframework.data.redis.serializer.RedisSerializer;
import org.springframework.data.redis.serializer.SerializationException;
import com.alibaba.fastjson.parser.ParserConfig;
import org.springframework.util.Assert;
import java.nio.charset.Charset;

/**
 * Redis使用FastJson序列化
 * 
 * @author ruoyi
 */
public class FastJson2JsonRedisSerializer<T> implements RedisSerializer<T>
{
    @SuppressWarnings("unused")
    private ObjectMapper objectMapper = new ObjectMapper();

    public static final Charset DEFAULT_CHARSET = Charset.forName("UTF-8");

    private Class<T> clazz;

    static
    {
        ParserConfig.getGlobalInstance().setAutoTypeSupport(true);
    }

    public FastJson2JsonRedisSerializer(Class<T> clazz)
    {
        super();
        this.clazz = clazz;
    }

    @Override
    public byte[] serialize(T t) throws SerializationException
    {
        if (t == null)
        {
            return new byte[0];
        }
        return JSON.toJSONString(t, SerializerFeature.WriteClassName).getBytes(DEFAULT_CHARSET);
    }

    @Override
    public T deserialize(byte[] bytes) throws SerializationException
    {
        if (bytes == null || bytes.length <= 0)
        {
            return null;
        }
        String str = new String(bytes, DEFAULT_CHARSET);

        return JSON.parseObject(str, clazz);
    }

    public void setObjectMapper(ObjectMapper objectMapper)
    {
        Assert.notNull(objectMapper, "'objectMapper' must not be null");
        this.objectMapper = objectMapper;
    }

    protected JavaType getJavaType(Class<?> clazz)
    {
        return TypeFactory.defaultInstance().constructType(clazz);
    }
}
>>>>>>> 0dff6693
<|MERGE_RESOLUTION|>--- conflicted
+++ resolved
@@ -1,74 +1,3 @@
-<<<<<<< HEAD
-package com.ruoyi.framework.config;
-
-import com.alibaba.fastjson.JSON;
-import com.alibaba.fastjson.serializer.SerializerFeature;
-import com.fasterxml.jackson.databind.JavaType;
-import com.fasterxml.jackson.databind.ObjectMapper;
-import com.fasterxml.jackson.databind.type.TypeFactory;
-import org.springframework.data.redis.serializer.RedisSerializer;
-import org.springframework.data.redis.serializer.SerializationException;
-import com.alibaba.fastjson.parser.ParserConfig;
-import org.springframework.util.Assert;
-import java.nio.charset.Charset;
-
-/**
- * Redis使用FastJson序列化
- * 
- * @author ruoyi
- */
-public class FastJson2JsonRedisSerializer<T> implements RedisSerializer<T>
-{
-    @SuppressWarnings("unused")
-    private ObjectMapper objectMapper = new ObjectMapper();
-
-    public static final Charset DEFAULT_CHARSET = Charset.forName("UTF-8");
-
-    private Class<T> clazz;
-
-    static
-    {
-        ParserConfig.getGlobalInstance().setAutoTypeSupport(true);
-    }
-
-    public FastJson2JsonRedisSerializer(Class<T> clazz)
-    {
-        super();
-        this.clazz = clazz;
-    }
-
-    public byte[] serialize(T t) throws SerializationException
-    {
-        if (t == null)
-        {
-            return new byte[0];
-        }
-        return JSON.toJSONString(t, SerializerFeature.WriteClassName).getBytes(DEFAULT_CHARSET);
-    }
-
-    public T deserialize(byte[] bytes) throws SerializationException
-    {
-        if (bytes == null || bytes.length <= 0)
-        {
-            return null;
-        }
-        String str = new String(bytes, DEFAULT_CHARSET);
-
-        return JSON.parseObject(str, clazz);
-    }
-
-    public void setObjectMapper(ObjectMapper objectMapper)
-    {
-        Assert.notNull(objectMapper, "'objectMapper' must not be null");
-        this.objectMapper = objectMapper;
-    }
-
-    protected JavaType getJavaType(Class<?> clazz)
-    {
-        return TypeFactory.defaultInstance().constructType(clazz);
-    }
-}
-=======
 package com.ruoyi.framework.config;
 
 import com.alibaba.fastjson.JSON;
@@ -139,5 +68,4 @@
     {
         return TypeFactory.defaultInstance().constructType(clazz);
     }
-}
->>>>>>> 0dff6693
+}