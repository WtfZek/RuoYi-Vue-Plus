--- conflicted
+++ resolved
@@ -1,125 +1,3 @@
-<<<<<<< HEAD
-package com.ruoyi.framework.config;
-
-import java.util.ArrayList;
-import java.util.List;
-import org.springframework.beans.factory.annotation.Autowired;
-import org.springframework.beans.factory.annotation.Value;
-import org.springframework.context.annotation.Bean;
-import org.springframework.context.annotation.Configuration;
-import io.swagger.annotations.ApiOperation;
-import springfox.documentation.builders.ApiInfoBuilder;
-import springfox.documentation.builders.PathSelectors;
-import springfox.documentation.builders.RequestHandlerSelectors;
-import springfox.documentation.service.ApiInfo;
-import springfox.documentation.service.ApiKey;
-import springfox.documentation.service.AuthorizationScope;
-import springfox.documentation.service.Contact;
-import springfox.documentation.service.SecurityReference;
-import springfox.documentation.spi.DocumentationType;
-import springfox.documentation.spi.service.contexts.SecurityContext;
-import springfox.documentation.spring.web.plugins.Docket;
-import springfox.documentation.swagger2.annotations.EnableSwagger2;
-
-/**
- * Swagger2的接口配置
- * 
- * @author ruoyi
- */
-@Configuration
-@EnableSwagger2
-public class SwaggerConfig
-{
-    /** 系统基础配置 */
-    @Autowired
-    private RuoYiConfig ruoyiConfig;
-
-    /** Swagger开关配置 */
-    @Value("${swagger.enable}")
-    private boolean swaggerEnable;
-
-    /**
-     * 创建API
-     */
-    @Bean
-    public Docket createRestApi()
-    {
-        return new Docket(DocumentationType.SWAGGER_2)
-                // 是否启用Swagger
-                .enable(swaggerEnable)
-                .pathMapping("/dev-api")
-                // 用来创建该API的基本信息，展示在文档的页面中（自定义展示的信息）
-                .apiInfo(apiInfo())
-                // 设置哪些接口暴露给Swagger展示
-                .select()
-                // 扫描所有有注解的api，用这种方式更灵活
-                .apis(RequestHandlerSelectors.withMethodAnnotation(ApiOperation.class))
-                // 扫描指定包中的swagger注解
-                //.apis(RequestHandlerSelectors.basePackage("com.ruoyi.project.tool.swagger"))
-                // 扫描所有 .apis(RequestHandlerSelectors.any())
-                .paths(PathSelectors.any())
-                .build()
-                /* 设置安全模式，swagger可以设置访问token */
-                .securitySchemes(securitySchemes())
-                .securityContexts(securityContexts());
-    }
-
-    /**
-     * 安全模式，这里指定token通过Authorization头请求头传递
-     */
-    private List<ApiKey> securitySchemes()
-    {
-        List<ApiKey> apiKeyList = new ArrayList<ApiKey>();
-        apiKeyList.add(new ApiKey("Authorization", "Authorization", "header"));
-        return apiKeyList;
-    }
-    
-    /**
-     * 安全上下文
-     */
-    private List<SecurityContext> securityContexts()
-    {
-        List<SecurityContext> securityContexts = new ArrayList<>();
-        securityContexts.add(
-                SecurityContext.builder()
-                        .securityReferences(defaultAuth())
-                        .forPaths(PathSelectors.regex("^(?!auth).*$"))
-                        .build());
-        return securityContexts;
-    }
-    
-    /**
-     * 默认的安全上引用
-     */
-    private List<SecurityReference> defaultAuth()
-    {
-        AuthorizationScope authorizationScope = new AuthorizationScope("global", "accessEverything");
-        AuthorizationScope[] authorizationScopes = new AuthorizationScope[1];
-        authorizationScopes[0] = authorizationScope;
-        List<SecurityReference> securityReferences = new ArrayList<>();
-        securityReferences.add(new SecurityReference("Authorization", authorizationScopes));
-        return securityReferences;
-    }
-
-    /**
-     * 添加摘要信息
-     */
-    private ApiInfo apiInfo()
-    {
-        // 用ApiInfoBuilder进行定制
-        return new ApiInfoBuilder()
-                // 设置标题
-                .title("标题：若依管理系统_接口文档")
-                // 描述
-                .description("描述：用于管理集团旗下公司的人员信息,具体包括XXX,XXX模块...")
-                // 作者信息
-                .contact(new Contact(ruoyiConfig.getName(), null, null))
-                // 版本
-                .version("版本号:" + ruoyiConfig.getVersion())
-                .build();
-    }
-}
-=======
 package com.ruoyi.framework.config;
 
 import java.util.ArrayList;
@@ -243,5 +121,4 @@
                 .version("版本号:" + ruoyiConfig.getVersion())
                 .build();
     }
-}
->>>>>>> cad8604c
+}