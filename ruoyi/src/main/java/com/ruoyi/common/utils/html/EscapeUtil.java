--- conflicted
+++ resolved
@@ -1,157 +1,3 @@
-<<<<<<< HEAD
-package com.ruoyi.common.utils.html;
-
-import com.ruoyi.common.utils.StringUtils;
-
-/**
- * 转义和反转义工具类
- * 
- * @author ruoyi
- */
-public class EscapeUtil
-{
-    public static final String RE_HTML_MARK = "(<[^<]*?>)|(<[\\s]*?/[^<]*?>)|(<[^<]*?/[\\s]*?>)";
-
-    private static final char[][] TEXT = new char[64][];
-
-    static
-    {
-        for (int i = 0; i < 64; i++)
-        {
-            TEXT[i] = new char[] { (char) i };
-        }
-
-        // special HTML characters
-        TEXT['\''] = "&#039;".toCharArray(); // 单引号
-        TEXT['"'] = "&#34;".toCharArray(); // 单引号
-        TEXT['&'] = "&#38;".toCharArray(); // &符
-        TEXT['<'] = "&#60;".toCharArray(); // 小于号
-        TEXT['>'] = "&#62;".toCharArray(); // 大于号
-    }
-
-    /**
-     * 转义文本中的HTML字符为安全的字符
-     * 
-     * @param text 被转义的文本
-     * @return 转义后的文本
-     */
-    public static String escape(String text)
-    {
-        return encode(text);
-    }
-
-    /**
-     * 还原被转义的HTML特殊字符
-     * 
-     * @param content 包含转义符的HTML内容
-     * @return 转换后的字符串
-     */
-    public static String unescape(String content)
-    {
-        return decode(content);
-    }
-
-    /**
-     * 清除所有HTML标签，但是不删除标签内的内容
-     * 
-     * @param content 文本
-     * @return 清除标签后的文本
-     */
-    public static String clean(String content)
-    {
-        return new HTMLFilter().filter(content);
-    }
-
-    /**
-     * Escape编码
-     * 
-     * @param text 被编码的文本
-     * @return 编码后的字符
-     */
-    private static String encode(String text)
-    {
-        int len;
-        if ((text == null) || ((len = text.length()) == 0))
-        {
-            return StringUtils.EMPTY;
-        }
-        StringBuilder buffer = new StringBuilder(len + (len >> 2));
-        char c;
-        for (int i = 0; i < len; i++)
-        {
-            c = text.charAt(i);
-            if (c < 64)
-            {
-                buffer.append(TEXT[c]);
-            }
-            else
-            {
-                buffer.append(c);
-            }
-        }
-        return buffer.toString();
-    }
-
-    /**
-     * Escape解码
-     * 
-     * @param content 被转义的内容
-     * @return 解码后的字符串
-     */
-    public static String decode(String content)
-    {
-        if (StringUtils.isEmpty(content))
-        {
-            return content;
-        }
-
-        StringBuilder tmp = new StringBuilder(content.length());
-        int lastPos = 0, pos = 0;
-        char ch;
-        while (lastPos < content.length())
-        {
-            pos = content.indexOf("%", lastPos);
-            if (pos == lastPos)
-            {
-                if (content.charAt(pos + 1) == 'u')
-                {
-                    ch = (char) Integer.parseInt(content.substring(pos + 2, pos + 6), 16);
-                    tmp.append(ch);
-                    lastPos = pos + 6;
-                }
-                else
-                {
-                    ch = (char) Integer.parseInt(content.substring(pos + 1, pos + 3), 16);
-                    tmp.append(ch);
-                    lastPos = pos + 3;
-                }
-            }
-            else
-            {
-                if (pos == -1)
-                {
-                    tmp.append(content.substring(lastPos));
-                    lastPos = content.length();
-                }
-                else
-                {
-                    tmp.append(content.substring(lastPos, pos));
-                    lastPos = pos;
-                }
-            }
-        }
-        return tmp.toString();
-    }
-
-    public static void main(String[] args)
-    {
-        String html = "<script>alert(1);</script>";
-        System.out.println(EscapeUtil.clean(html));
-        System.out.println(EscapeUtil.escape(html));
-        System.out.println(EscapeUtil.unescape(html));
-    }
-}
-=======
 package com.ruoyi.common.utils.html;
 
 import com.ruoyi.common.utils.StringUtils;
@@ -303,5 +149,4 @@
         System.out.println(EscapeUtil.escape(html));
         System.out.println(EscapeUtil.unescape(html));
     }
-}
->>>>>>> cb0a4b78
+}