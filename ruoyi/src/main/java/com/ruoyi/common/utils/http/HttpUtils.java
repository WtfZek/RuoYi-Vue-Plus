<<<<<<< HEAD
package com.ruoyi.common.utils.http;

import java.io.BufferedReader;
import java.io.IOException;
import java.io.InputStream;
import java.io.InputStreamReader;
import java.io.PrintWriter;
import java.net.ConnectException;
import java.net.SocketTimeoutException;
import java.net.URL;
import java.net.URLConnection;
import java.security.cert.X509Certificate;
import javax.net.ssl.HostnameVerifier;
import javax.net.ssl.HttpsURLConnection;
import javax.net.ssl.SSLContext;
import javax.net.ssl.SSLSession;
import javax.net.ssl.TrustManager;
import javax.net.ssl.X509TrustManager;
import org.slf4j.Logger;
import org.slf4j.LoggerFactory;

/**
 * 通用http发送方法
 * 
 * @author ruoyi
 */
public class HttpUtils
{
    private static final Logger log = LoggerFactory.getLogger(HttpUtils.class);

    /**
     * 向指定 URL 发送GET方法的请求
     *
     * @param url 发送请求的 URL
     * @param param 请求参数，请求参数应该是 name1=value1&name2=value2 的形式。
     * @return 所代表远程资源的响应结果
     */
    public static String sendGet(String url, String param)
    {
        StringBuilder result = new StringBuilder();
        BufferedReader in = null;
        try
        {
            String urlNameString = url + "?" + param;
            log.info("sendGet - {}", urlNameString);
            URL realUrl = new URL(urlNameString);
            URLConnection connection = realUrl.openConnection();
            connection.setRequestProperty("accept", "*/*");
            connection.setRequestProperty("connection", "Keep-Alive");
            connection.setRequestProperty("user-agent", "Mozilla/4.0 (compatible; MSIE 6.0; Windows NT 5.1;SV1)");
            connection.connect();
            in = new BufferedReader(new InputStreamReader(connection.getInputStream()));
            String line;
            while ((line = in.readLine()) != null)
            {
                result.append(line);
            }
            log.info("recv - {}", result);
        }
        catch (ConnectException e)
        {
            log.error("调用HttpUtils.sendGet ConnectException, url=" + url + ",param=" + param, e);
        }
        catch (SocketTimeoutException e)
        {
            log.error("调用HttpUtils.sendGet SocketTimeoutException, url=" + url + ",param=" + param, e);
        }
        catch (IOException e)
        {
            log.error("调用HttpUtils.sendGet IOException, url=" + url + ",param=" + param, e);
        }
        catch (Exception e)
        {
            log.error("调用HttpsUtil.sendGet Exception, url=" + url + ",param=" + param, e);
        }
        finally
        {
            try
            {
                if (in != null)
                {
                    in.close();
                }
            }
            catch (Exception ex)
            {
                log.error("调用in.close Exception, url=" + url + ",param=" + param, ex);
            }
        }
        return result.toString();
    }

    /**
     * 向指定 URL 发送POST方法的请求
     *
     * @param url 发送请求的 URL
     * @param param 请求参数，请求参数应该是 name1=value1&name2=value2 的形式。
     * @return 所代表远程资源的响应结果
     */
    public static String sendPost(String url, String param)
    {
        PrintWriter out = null;
        BufferedReader in = null;
        StringBuilder result = new StringBuilder();
        try
        {
            String urlNameString = url + "?" + param;
            log.info("sendPost - {}", urlNameString);
            URL realUrl = new URL(urlNameString);
            URLConnection conn = realUrl.openConnection();
            conn.setRequestProperty("accept", "*/*");
            conn.setRequestProperty("connection", "Keep-Alive");
            conn.setRequestProperty("user-agent", "Mozilla/4.0 (compatible; MSIE 6.0; Windows NT 5.1;SV1)");
            conn.setRequestProperty("Accept-Charset", "utf-8");
            conn.setRequestProperty("contentType", "utf-8");
            conn.setDoOutput(true);
            conn.setDoInput(true);
            out = new PrintWriter(conn.getOutputStream());
            out.print(param);
            out.flush();
            in = new BufferedReader(new InputStreamReader(conn.getInputStream(), "utf-8"));
            String line;
            while ((line = in.readLine()) != null)
            {
                result.append(line);
            }
            log.info("recv - {}", result);
        }
        catch (ConnectException e)
        {
            log.error("调用HttpUtils.sendPost ConnectException, url=" + url + ",param=" + param, e);
        }
        catch (SocketTimeoutException e)
        {
            log.error("调用HttpUtils.sendPost SocketTimeoutException, url=" + url + ",param=" + param, e);
        }
        catch (IOException e)
        {
            log.error("调用HttpUtils.sendPost IOException, url=" + url + ",param=" + param, e);
        }
        catch (Exception e)
        {
            log.error("调用HttpsUtil.sendPost Exception, url=" + url + ",param=" + param, e);
        }
        finally
        {
            try
            {
                if (out != null)
                {
                    out.close();
                }
                if (in != null)
                {
                    in.close();
                }
            }
            catch (IOException ex)
            {
                log.error("调用in.close Exception, url=" + url + ",param=" + param, ex);
            }
        }
        return result.toString();
    }

    public static String sendSSLPost(String url, String param)
    {
        StringBuilder result = new StringBuilder();
        String urlNameString = url + "?" + param;
        try
        {
            log.info("sendSSLPost - {}", urlNameString);
            SSLContext sc = SSLContext.getInstance("SSL");
            sc.init(null, new TrustManager[] { new TrustAnyTrustManager() }, new java.security.SecureRandom());
            URL console = new URL(urlNameString);
            HttpsURLConnection conn = (HttpsURLConnection) console.openConnection();
            conn.setRequestProperty("accept", "*/*");
            conn.setRequestProperty("connection", "Keep-Alive");
            conn.setRequestProperty("user-agent", "Mozilla/4.0 (compatible; MSIE 6.0; Windows NT 5.1;SV1)");
            conn.setRequestProperty("Accept-Charset", "utf-8");
            conn.setRequestProperty("contentType", "utf-8");
            conn.setDoOutput(true);
            conn.setDoInput(true);

            conn.setSSLSocketFactory(sc.getSocketFactory());
            conn.setHostnameVerifier(new TrustAnyHostnameVerifier());
            conn.connect();
            InputStream is = conn.getInputStream();
            BufferedReader br = new BufferedReader(new InputStreamReader(is));
            String ret = "";
            while ((ret = br.readLine()) != null)
            {
                if (ret != null && !ret.trim().equals(""))
                {
                    result.append(new String(ret.getBytes("ISO-8859-1"), "utf-8"));
                }
            }
            log.info("recv - {}", result);
            conn.disconnect();
            br.close();
        }
        catch (ConnectException e)
        {
            log.error("调用HttpUtils.sendSSLPost ConnectException, url=" + url + ",param=" + param, e);
        }
        catch (SocketTimeoutException e)
        {
            log.error("调用HttpUtils.sendSSLPost SocketTimeoutException, url=" + url + ",param=" + param, e);
        }
        catch (IOException e)
        {
            log.error("调用HttpUtils.sendSSLPost IOException, url=" + url + ",param=" + param, e);
        }
        catch (Exception e)
        {
            log.error("调用HttpsUtil.sendSSLPost Exception, url=" + url + ",param=" + param, e);
        }
        return result.toString();
    }

    private static class TrustAnyTrustManager implements X509TrustManager
    {
        @Override
        public void checkClientTrusted(X509Certificate[] chain, String authType)
        {
        }

        @Override
        public void checkServerTrusted(X509Certificate[] chain, String authType)
        {
        }

        @Override
        public X509Certificate[] getAcceptedIssuers()
        {
            return new X509Certificate[] {};
        }
    }

    private static class TrustAnyHostnameVerifier implements HostnameVerifier
    {
        @Override
        public boolean verify(String hostname, SSLSession session)
        {
            return true;
        }
    }
=======
package com.ruoyi.common.utils.http;

import java.io.BufferedReader;
import java.io.IOException;
import java.io.InputStream;
import java.io.InputStreamReader;
import java.io.PrintWriter;
import java.net.ConnectException;
import java.net.SocketTimeoutException;
import java.net.URL;
import java.net.URLConnection;
import java.security.cert.X509Certificate;
import javax.net.ssl.HostnameVerifier;
import javax.net.ssl.HttpsURLConnection;
import javax.net.ssl.SSLContext;
import javax.net.ssl.SSLSession;
import javax.net.ssl.TrustManager;
import javax.net.ssl.X509TrustManager;
import org.slf4j.Logger;
import org.slf4j.LoggerFactory;
import com.ruoyi.common.constant.Constants;

/**
 * 通用http发送方法
 * 
 * @author ruoyi
 */
public class HttpUtils
{
    private static final Logger log = LoggerFactory.getLogger(HttpUtils.class);

    /**
     * 向指定 URL 发送GET方法的请求
     *
     * @param url 发送请求的 URL
     * @param param 请求参数，请求参数应该是 name1=value1&name2=value2 的形式。
     * @return 所代表远程资源的响应结果
     */
    public static String sendGet(String url, String param)
    {
        return sendGet(url, param, Constants.UTF8);
    }

    /**
     * 向指定 URL 发送GET方法的请求
     *
     * @param url 发送请求的 URL
     * @param param 请求参数，请求参数应该是 name1=value1&name2=value2 的形式。
     * @param contentType 编码类型
     * @return 所代表远程资源的响应结果
     */
    public static String sendGet(String url, String param, String contentType)
    {
        StringBuilder result = new StringBuilder();
        BufferedReader in = null;
        try
        {
            String urlNameString = url + "?" + param;
            log.info("sendGet - {}", urlNameString);
            URL realUrl = new URL(urlNameString);
            URLConnection connection = realUrl.openConnection();
            connection.setRequestProperty("accept", "*/*");
            connection.setRequestProperty("connection", "Keep-Alive");
            connection.setRequestProperty("user-agent", "Mozilla/4.0 (compatible; MSIE 6.0; Windows NT 5.1;SV1)");
            connection.connect();
            in = new BufferedReader(new InputStreamReader(connection.getInputStream(), contentType));
            String line;
            while ((line = in.readLine()) != null)
            {
                result.append(line);
            }
            log.info("recv - {}", result);
        }
        catch (ConnectException e)
        {
            log.error("调用HttpUtils.sendGet ConnectException, url=" + url + ",param=" + param, e);
        }
        catch (SocketTimeoutException e)
        {
            log.error("调用HttpUtils.sendGet SocketTimeoutException, url=" + url + ",param=" + param, e);
        }
        catch (IOException e)
        {
            log.error("调用HttpUtils.sendGet IOException, url=" + url + ",param=" + param, e);
        }
        catch (Exception e)
        {
            log.error("调用HttpsUtil.sendGet Exception, url=" + url + ",param=" + param, e);
        }
        finally
        {
            try
            {
                if (in != null)
                {
                    in.close();
                }
            }
            catch (Exception ex)
            {
                log.error("调用in.close Exception, url=" + url + ",param=" + param, ex);
            }
        }
        return result.toString();
    }

    /**
     * 向指定 URL 发送POST方法的请求
     *
     * @param url 发送请求的 URL
     * @param param 请求参数，请求参数应该是 name1=value1&name2=value2 的形式。
     * @return 所代表远程资源的响应结果
     */
    public static String sendPost(String url, String param)
    {
        PrintWriter out = null;
        BufferedReader in = null;
        StringBuilder result = new StringBuilder();
        try
        {
            String urlNameString = url + "?" + param;
            log.info("sendPost - {}", urlNameString);
            URL realUrl = new URL(urlNameString);
            URLConnection conn = realUrl.openConnection();
            conn.setRequestProperty("accept", "*/*");
            conn.setRequestProperty("connection", "Keep-Alive");
            conn.setRequestProperty("user-agent", "Mozilla/4.0 (compatible; MSIE 6.0; Windows NT 5.1;SV1)");
            conn.setRequestProperty("Accept-Charset", "utf-8");
            conn.setRequestProperty("contentType", "utf-8");
            conn.setDoOutput(true);
            conn.setDoInput(true);
            out = new PrintWriter(conn.getOutputStream());
            out.print(param);
            out.flush();
            in = new BufferedReader(new InputStreamReader(conn.getInputStream(), "utf-8"));
            String line;
            while ((line = in.readLine()) != null)
            {
                result.append(line);
            }
            log.info("recv - {}", result);
        }
        catch (ConnectException e)
        {
            log.error("调用HttpUtils.sendPost ConnectException, url=" + url + ",param=" + param, e);
        }
        catch (SocketTimeoutException e)
        {
            log.error("调用HttpUtils.sendPost SocketTimeoutException, url=" + url + ",param=" + param, e);
        }
        catch (IOException e)
        {
            log.error("调用HttpUtils.sendPost IOException, url=" + url + ",param=" + param, e);
        }
        catch (Exception e)
        {
            log.error("调用HttpsUtil.sendPost Exception, url=" + url + ",param=" + param, e);
        }
        finally
        {
            try
            {
                if (out != null)
                {
                    out.close();
                }
                if (in != null)
                {
                    in.close();
                }
            }
            catch (IOException ex)
            {
                log.error("调用in.close Exception, url=" + url + ",param=" + param, ex);
            }
        }
        return result.toString();
    }

    public static String sendSSLPost(String url, String param)
    {
        StringBuilder result = new StringBuilder();
        String urlNameString = url + "?" + param;
        try
        {
            log.info("sendSSLPost - {}", urlNameString);
            SSLContext sc = SSLContext.getInstance("SSL");
            sc.init(null, new TrustManager[] { new TrustAnyTrustManager() }, new java.security.SecureRandom());
            URL console = new URL(urlNameString);
            HttpsURLConnection conn = (HttpsURLConnection) console.openConnection();
            conn.setRequestProperty("accept", "*/*");
            conn.setRequestProperty("connection", "Keep-Alive");
            conn.setRequestProperty("user-agent", "Mozilla/4.0 (compatible; MSIE 6.0; Windows NT 5.1;SV1)");
            conn.setRequestProperty("Accept-Charset", "utf-8");
            conn.setRequestProperty("contentType", "utf-8");
            conn.setDoOutput(true);
            conn.setDoInput(true);

            conn.setSSLSocketFactory(sc.getSocketFactory());
            conn.setHostnameVerifier(new TrustAnyHostnameVerifier());
            conn.connect();
            InputStream is = conn.getInputStream();
            BufferedReader br = new BufferedReader(new InputStreamReader(is));
            String ret = "";
            while ((ret = br.readLine()) != null)
            {
                if (ret != null && !ret.trim().equals(""))
                {
                    result.append(new String(ret.getBytes("ISO-8859-1"), "utf-8"));
                }
            }
            log.info("recv - {}", result);
            conn.disconnect();
            br.close();
        }
        catch (ConnectException e)
        {
            log.error("调用HttpUtils.sendSSLPost ConnectException, url=" + url + ",param=" + param, e);
        }
        catch (SocketTimeoutException e)
        {
            log.error("调用HttpUtils.sendSSLPost SocketTimeoutException, url=" + url + ",param=" + param, e);
        }
        catch (IOException e)
        {
            log.error("调用HttpUtils.sendSSLPost IOException, url=" + url + ",param=" + param, e);
        }
        catch (Exception e)
        {
            log.error("调用HttpsUtil.sendSSLPost Exception, url=" + url + ",param=" + param, e);
        }
        return result.toString();
    }

    private static class TrustAnyTrustManager implements X509TrustManager
    {
        @Override
        public void checkClientTrusted(X509Certificate[] chain, String authType)
        {
        }

        @Override
        public void checkServerTrusted(X509Certificate[] chain, String authType)
        {
        }

        @Override
        public X509Certificate[] getAcceptedIssuers()
        {
            return new X509Certificate[] {};
        }
    }

    private static class TrustAnyHostnameVerifier implements HostnameVerifier
    {
        @Override
        public boolean verify(String hostname, SSLSession session)
        {
            return true;
        }
    }
>>>>>>> 4f1f0bdb
}<|MERGE_RESOLUTION|>--- conflicted
+++ resolved
@@ -1,252 +1,3 @@
-<<<<<<< HEAD
-package com.ruoyi.common.utils.http;
-
-import java.io.BufferedReader;
-import java.io.IOException;
-import java.io.InputStream;
-import java.io.InputStreamReader;
-import java.io.PrintWriter;
-import java.net.ConnectException;
-import java.net.SocketTimeoutException;
-import java.net.URL;
-import java.net.URLConnection;
-import java.security.cert.X509Certificate;
-import javax.net.ssl.HostnameVerifier;
-import javax.net.ssl.HttpsURLConnection;
-import javax.net.ssl.SSLContext;
-import javax.net.ssl.SSLSession;
-import javax.net.ssl.TrustManager;
-import javax.net.ssl.X509TrustManager;
-import org.slf4j.Logger;
-import org.slf4j.LoggerFactory;
-
-/**
- * 通用http发送方法
- * 
- * @author ruoyi
- */
-public class HttpUtils
-{
-    private static final Logger log = LoggerFactory.getLogger(HttpUtils.class);
-
-    /**
-     * 向指定 URL 发送GET方法的请求
-     *
-     * @param url 发送请求的 URL
-     * @param param 请求参数，请求参数应该是 name1=value1&name2=value2 的形式。
-     * @return 所代表远程资源的响应结果
-     */
-    public static String sendGet(String url, String param)
-    {
-        StringBuilder result = new StringBuilder();
-        BufferedReader in = null;
-        try
-        {
-            String urlNameString = url + "?" + param;
-            log.info("sendGet - {}", urlNameString);
-            URL realUrl = new URL(urlNameString);
-            URLConnection connection = realUrl.openConnection();
-            connection.setRequestProperty("accept", "*/*");
-            connection.setRequestProperty("connection", "Keep-Alive");
-            connection.setRequestProperty("user-agent", "Mozilla/4.0 (compatible; MSIE 6.0; Windows NT 5.1;SV1)");
-            connection.connect();
-            in = new BufferedReader(new InputStreamReader(connection.getInputStream()));
-            String line;
-            while ((line = in.readLine()) != null)
-            {
-                result.append(line);
-            }
-            log.info("recv - {}", result);
-        }
-        catch (ConnectException e)
-        {
-            log.error("调用HttpUtils.sendGet ConnectException, url=" + url + ",param=" + param, e);
-        }
-        catch (SocketTimeoutException e)
-        {
-            log.error("调用HttpUtils.sendGet SocketTimeoutException, url=" + url + ",param=" + param, e);
-        }
-        catch (IOException e)
-        {
-            log.error("调用HttpUtils.sendGet IOException, url=" + url + ",param=" + param, e);
-        }
-        catch (Exception e)
-        {
-            log.error("调用HttpsUtil.sendGet Exception, url=" + url + ",param=" + param, e);
-        }
-        finally
-        {
-            try
-            {
-                if (in != null)
-                {
-                    in.close();
-                }
-            }
-            catch (Exception ex)
-            {
-                log.error("调用in.close Exception, url=" + url + ",param=" + param, ex);
-            }
-        }
-        return result.toString();
-    }
-
-    /**
-     * 向指定 URL 发送POST方法的请求
-     *
-     * @param url 发送请求的 URL
-     * @param param 请求参数，请求参数应该是 name1=value1&name2=value2 的形式。
-     * @return 所代表远程资源的响应结果
-     */
-    public static String sendPost(String url, String param)
-    {
-        PrintWriter out = null;
-        BufferedReader in = null;
-        StringBuilder result = new StringBuilder();
-        try
-        {
-            String urlNameString = url + "?" + param;
-            log.info("sendPost - {}", urlNameString);
-            URL realUrl = new URL(urlNameString);
-            URLConnection conn = realUrl.openConnection();
-            conn.setRequestProperty("accept", "*/*");
-            conn.setRequestProperty("connection", "Keep-Alive");
-            conn.setRequestProperty("user-agent", "Mozilla/4.0 (compatible; MSIE 6.0; Windows NT 5.1;SV1)");
-            conn.setRequestProperty("Accept-Charset", "utf-8");
-            conn.setRequestProperty("contentType", "utf-8");
-            conn.setDoOutput(true);
-            conn.setDoInput(true);
-            out = new PrintWriter(conn.getOutputStream());
-            out.print(param);
-            out.flush();
-            in = new BufferedReader(new InputStreamReader(conn.getInputStream(), "utf-8"));
-            String line;
-            while ((line = in.readLine()) != null)
-            {
-                result.append(line);
-            }
-            log.info("recv - {}", result);
-        }
-        catch (ConnectException e)
-        {
-            log.error("调用HttpUtils.sendPost ConnectException, url=" + url + ",param=" + param, e);
-        }
-        catch (SocketTimeoutException e)
-        {
-            log.error("调用HttpUtils.sendPost SocketTimeoutException, url=" + url + ",param=" + param, e);
-        }
-        catch (IOException e)
-        {
-            log.error("调用HttpUtils.sendPost IOException, url=" + url + ",param=" + param, e);
-        }
-        catch (Exception e)
-        {
-            log.error("调用HttpsUtil.sendPost Exception, url=" + url + ",param=" + param, e);
-        }
-        finally
-        {
-            try
-            {
-                if (out != null)
-                {
-                    out.close();
-                }
-                if (in != null)
-                {
-                    in.close();
-                }
-            }
-            catch (IOException ex)
-            {
-                log.error("调用in.close Exception, url=" + url + ",param=" + param, ex);
-            }
-        }
-        return result.toString();
-    }
-
-    public static String sendSSLPost(String url, String param)
-    {
-        StringBuilder result = new StringBuilder();
-        String urlNameString = url + "?" + param;
-        try
-        {
-            log.info("sendSSLPost - {}", urlNameString);
-            SSLContext sc = SSLContext.getInstance("SSL");
-            sc.init(null, new TrustManager[] { new TrustAnyTrustManager() }, new java.security.SecureRandom());
-            URL console = new URL(urlNameString);
-            HttpsURLConnection conn = (HttpsURLConnection) console.openConnection();
-            conn.setRequestProperty("accept", "*/*");
-            conn.setRequestProperty("connection", "Keep-Alive");
-            conn.setRequestProperty("user-agent", "Mozilla/4.0 (compatible; MSIE 6.0; Windows NT 5.1;SV1)");
-            conn.setRequestProperty("Accept-Charset", "utf-8");
-            conn.setRequestProperty("contentType", "utf-8");
-            conn.setDoOutput(true);
-            conn.setDoInput(true);
-
-            conn.setSSLSocketFactory(sc.getSocketFactory());
-            conn.setHostnameVerifier(new TrustAnyHostnameVerifier());
-            conn.connect();
-            InputStream is = conn.getInputStream();
-            BufferedReader br = new BufferedReader(new InputStreamReader(is));
-            String ret = "";
-            while ((ret = br.readLine()) != null)
-            {
-                if (ret != null && !ret.trim().equals(""))
-                {
-                    result.append(new String(ret.getBytes("ISO-8859-1"), "utf-8"));
-                }
-            }
-            log.info("recv - {}", result);
-            conn.disconnect();
-            br.close();
-        }
-        catch (ConnectException e)
-        {
-            log.error("调用HttpUtils.sendSSLPost ConnectException, url=" + url + ",param=" + param, e);
-        }
-        catch (SocketTimeoutException e)
-        {
-            log.error("调用HttpUtils.sendSSLPost SocketTimeoutException, url=" + url + ",param=" + param, e);
-        }
-        catch (IOException e)
-        {
-            log.error("调用HttpUtils.sendSSLPost IOException, url=" + url + ",param=" + param, e);
-        }
-        catch (Exception e)
-        {
-            log.error("调用HttpsUtil.sendSSLPost Exception, url=" + url + ",param=" + param, e);
-        }
-        return result.toString();
-    }
-
-    private static class TrustAnyTrustManager implements X509TrustManager
-    {
-        @Override
-        public void checkClientTrusted(X509Certificate[] chain, String authType)
-        {
-        }
-
-        @Override
-        public void checkServerTrusted(X509Certificate[] chain, String authType)
-        {
-        }
-
-        @Override
-        public X509Certificate[] getAcceptedIssuers()
-        {
-            return new X509Certificate[] {};
-        }
-    }
-
-    private static class TrustAnyHostnameVerifier implements HostnameVerifier
-    {
-        @Override
-        public boolean verify(String hostname, SSLSession session)
-        {
-            return true;
-        }
-    }
-=======
 package com.ruoyi.common.utils.http;
 
 import java.io.BufferedReader;
@@ -508,5 +259,4 @@
             return true;
         }
     }
->>>>>>> 4f1f0bdb
 }