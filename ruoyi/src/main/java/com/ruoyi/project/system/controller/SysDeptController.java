<<<<<<< HEAD
package com.ruoyi.project.system.controller;

import java.util.List;
import org.springframework.beans.factory.annotation.Autowired;
import org.springframework.security.access.prepost.PreAuthorize;
import org.springframework.validation.annotation.Validated;
import org.springframework.web.bind.annotation.DeleteMapping;
import org.springframework.web.bind.annotation.GetMapping;
import org.springframework.web.bind.annotation.PathVariable;
import org.springframework.web.bind.annotation.PostMapping;
import org.springframework.web.bind.annotation.PutMapping;
import org.springframework.web.bind.annotation.RequestBody;
import org.springframework.web.bind.annotation.RequestMapping;
import org.springframework.web.bind.annotation.RestController;
import com.ruoyi.common.constant.UserConstants;
import com.ruoyi.common.utils.SecurityUtils;
import com.ruoyi.framework.aspectj.lang.annotation.Log;
import com.ruoyi.framework.aspectj.lang.enums.BusinessType;
import com.ruoyi.framework.web.controller.BaseController;
import com.ruoyi.framework.web.domain.AjaxResult;
import com.ruoyi.project.system.domain.SysDept;
import com.ruoyi.project.system.service.ISysDeptService;

/**
 * 部门信息
 * 
 * @author ruoyi
 */
@RestController
@RequestMapping("/system/dept")
public class SysDeptController extends BaseController
{
    @Autowired
    private ISysDeptService deptService;

    /**
     * 获取部门列表
     */
    @PreAuthorize("@ss.hasPermi('system:dept:list')")
    @GetMapping("/list")
    public AjaxResult list(SysDept dept)
    {
        List<SysDept> depts = deptService.selectDeptList(dept);
        return AjaxResult.success(deptService.buildDeptTree(depts));
    }

    /**
     * 根据部门编号获取详细信息
     */
    @PreAuthorize("@ss.hasPermi('system:dept:query')")
    @GetMapping(value = "/{deptId}")
    public AjaxResult getInfo(@PathVariable Long deptId)
    {
        return AjaxResult.success(deptService.selectDeptById(deptId));
    }

    /**
     * 获取部门下拉树列表
     */
    @GetMapping("/treeselect")
    public AjaxResult treeselect(SysDept dept)
    {
        List<SysDept> depts = deptService.selectDeptList(dept);
        return AjaxResult.success(deptService.buildDeptTreeSelect(depts));
    }

    /**
     * 加载对应角色部门列表树
     */
    @GetMapping(value = "/roleDeptTreeselect/{roleId}")
    public AjaxResult roleDeptTreeselect(@PathVariable("roleId") Long roleId)
    {
        List<SysDept> depts = deptService.selectDeptList(new SysDept());
        AjaxResult ajax = AjaxResult.success();
        ajax.put("checkedKeys", deptService.selectDeptListByRoleId(roleId));
        ajax.put("depts", deptService.buildDeptTreeSelect(depts));
        return ajax;
    }

    /**
     * 新增部门
     */
    @PreAuthorize("@ss.hasPermi('system:dept:add')")
    @Log(title = "部门管理", businessType = BusinessType.INSERT)
    @PostMapping
    public AjaxResult add(@Validated @RequestBody SysDept dept)
    {
        if (UserConstants.NOT_UNIQUE.equals(deptService.checkDeptNameUnique(dept)))
        {
            return AjaxResult.error("新增部门'" + dept.getDeptName() + "'失败，部门名称已存在");
        }
        dept.setCreateBy(SecurityUtils.getUsername());
        return toAjax(deptService.insertDept(dept));
    }

    /**
     * 修改部门
     */
    @PreAuthorize("@ss.hasPermi('system:dept:edit')")
    @Log(title = "部门管理", businessType = BusinessType.UPDATE)
    @PutMapping
    public AjaxResult edit(@Validated @RequestBody SysDept dept)
    {
        if (UserConstants.NOT_UNIQUE.equals(deptService.checkDeptNameUnique(dept)))
        {
            return AjaxResult.error("修改部门'" + dept.getDeptName() + "'失败，部门名称已存在");
        }
        else if (dept.getParentId().equals(dept.getDeptId()))
        {
            return AjaxResult.error("修改部门'" + dept.getDeptName() + "'失败，上级部门不能是自己");
        }
        dept.setUpdateBy(SecurityUtils.getUsername());
        return toAjax(deptService.updateDept(dept));
    }

    /**
     * 删除部门
     */
    @PreAuthorize("@ss.hasPermi('system:dept:remove')")
    @Log(title = "部门管理", businessType = BusinessType.DELETE)
    @DeleteMapping("/{deptId}")
    public AjaxResult remove(@PathVariable Long deptId)
    {
        if (deptService.hasChildByDeptId(deptId))
        {
            return AjaxResult.error("存在下级部门,不允许删除");
        }
        if (deptService.checkDeptExistUser(deptId))
        {
            return AjaxResult.error("部门存在用户,不允许删除");
        }
        return toAjax(deptService.deleteDeptById(deptId));
    }
}
=======
package com.ruoyi.project.system.controller;

import java.util.List;
import org.springframework.beans.factory.annotation.Autowired;
import org.springframework.security.access.prepost.PreAuthorize;
import org.springframework.validation.annotation.Validated;
import org.springframework.web.bind.annotation.DeleteMapping;
import org.springframework.web.bind.annotation.GetMapping;
import org.springframework.web.bind.annotation.PathVariable;
import org.springframework.web.bind.annotation.PostMapping;
import org.springframework.web.bind.annotation.PutMapping;
import org.springframework.web.bind.annotation.RequestBody;
import org.springframework.web.bind.annotation.RequestMapping;
import org.springframework.web.bind.annotation.RestController;
import com.ruoyi.common.constant.UserConstants;
import com.ruoyi.common.utils.SecurityUtils;
import com.ruoyi.framework.aspectj.lang.annotation.Log;
import com.ruoyi.framework.aspectj.lang.enums.BusinessType;
import com.ruoyi.framework.web.controller.BaseController;
import com.ruoyi.framework.web.domain.AjaxResult;
import com.ruoyi.project.system.domain.SysDept;
import com.ruoyi.project.system.service.ISysDeptService;

/**
 * 部门信息
 * 
 * @author ruoyi
 */
@RestController
@RequestMapping("/system/dept")
public class SysDeptController extends BaseController
{
    @Autowired
    private ISysDeptService deptService;

    /**
     * 获取部门列表
     */
    @PreAuthorize("@ss.hasPermi('system:dept:list')")
    @GetMapping("/list")
    public AjaxResult list(SysDept dept)
    {
        List<SysDept> depts = deptService.selectDeptList(dept);
        return AjaxResult.success(depts);
    }

    /**
     * 根据部门编号获取详细信息
     */
    @PreAuthorize("@ss.hasPermi('system:dept:query')")
    @GetMapping(value = "/{deptId}")
    public AjaxResult getInfo(@PathVariable Long deptId)
    {
        return AjaxResult.success(deptService.selectDeptById(deptId));
    }

    /**
     * 获取部门下拉树列表
     */
    @GetMapping("/treeselect")
    public AjaxResult treeselect(SysDept dept)
    {
        List<SysDept> depts = deptService.selectDeptList(dept);
        return AjaxResult.success(deptService.buildDeptTreeSelect(depts));
    }

    /**
     * 加载对应角色部门列表树
     */
    @GetMapping(value = "/roleDeptTreeselect/{roleId}")
    public AjaxResult roleDeptTreeselect(@PathVariable("roleId") Long roleId)
    {
        List<SysDept> depts = deptService.selectDeptList(new SysDept());
        AjaxResult ajax = AjaxResult.success();
        ajax.put("checkedKeys", deptService.selectDeptListByRoleId(roleId));
        ajax.put("depts", deptService.buildDeptTreeSelect(depts));
        return ajax;
    }

    /**
     * 新增部门
     */
    @PreAuthorize("@ss.hasPermi('system:dept:add')")
    @Log(title = "部门管理", businessType = BusinessType.INSERT)
    @PostMapping
    public AjaxResult add(@Validated @RequestBody SysDept dept)
    {
        if (UserConstants.NOT_UNIQUE.equals(deptService.checkDeptNameUnique(dept)))
        {
            return AjaxResult.error("新增部门'" + dept.getDeptName() + "'失败，部门名称已存在");
        }
        dept.setCreateBy(SecurityUtils.getUsername());
        return toAjax(deptService.insertDept(dept));
    }

    /**
     * 修改部门
     */
    @PreAuthorize("@ss.hasPermi('system:dept:edit')")
    @Log(title = "部门管理", businessType = BusinessType.UPDATE)
    @PutMapping
    public AjaxResult edit(@Validated @RequestBody SysDept dept)
    {
        if (UserConstants.NOT_UNIQUE.equals(deptService.checkDeptNameUnique(dept)))
        {
            return AjaxResult.error("修改部门'" + dept.getDeptName() + "'失败，部门名称已存在");
        }
        else if (dept.getParentId().equals(dept.getDeptId()))
        {
            return AjaxResult.error("修改部门'" + dept.getDeptName() + "'失败，上级部门不能是自己");
        }
        dept.setUpdateBy(SecurityUtils.getUsername());
        return toAjax(deptService.updateDept(dept));
    }

    /**
     * 删除部门
     */
    @PreAuthorize("@ss.hasPermi('system:dept:remove')")
    @Log(title = "部门管理", businessType = BusinessType.DELETE)
    @DeleteMapping("/{deptId}")
    public AjaxResult remove(@PathVariable Long deptId)
    {
        if (deptService.hasChildByDeptId(deptId))
        {
            return AjaxResult.error("存在下级部门,不允许删除");
        }
        if (deptService.checkDeptExistUser(deptId))
        {
            return AjaxResult.error("部门存在用户,不允许删除");
        }
        return toAjax(deptService.deleteDeptById(deptId));
    }
}
>>>>>>> cb0a4b78
<|MERGE_RESOLUTION|>--- conflicted
+++ resolved
@@ -1,139 +1,3 @@
-<<<<<<< HEAD
-package com.ruoyi.project.system.controller;
-
-import java.util.List;
-import org.springframework.beans.factory.annotation.Autowired;
-import org.springframework.security.access.prepost.PreAuthorize;
-import org.springframework.validation.annotation.Validated;
-import org.springframework.web.bind.annotation.DeleteMapping;
-import org.springframework.web.bind.annotation.GetMapping;
-import org.springframework.web.bind.annotation.PathVariable;
-import org.springframework.web.bind.annotation.PostMapping;
-import org.springframework.web.bind.annotation.PutMapping;
-import org.springframework.web.bind.annotation.RequestBody;
-import org.springframework.web.bind.annotation.RequestMapping;
-import org.springframework.web.bind.annotation.RestController;
-import com.ruoyi.common.constant.UserConstants;
-import com.ruoyi.common.utils.SecurityUtils;
-import com.ruoyi.framework.aspectj.lang.annotation.Log;
-import com.ruoyi.framework.aspectj.lang.enums.BusinessType;
-import com.ruoyi.framework.web.controller.BaseController;
-import com.ruoyi.framework.web.domain.AjaxResult;
-import com.ruoyi.project.system.domain.SysDept;
-import com.ruoyi.project.system.service.ISysDeptService;
-
-/**
- * 部门信息
- * 
- * @author ruoyi
- */
-@RestController
-@RequestMapping("/system/dept")
-public class SysDeptController extends BaseController
-{
-    @Autowired
-    private ISysDeptService deptService;
-
-    /**
-     * 获取部门列表
-     */
-    @PreAuthorize("@ss.hasPermi('system:dept:list')")
-    @GetMapping("/list")
-    public AjaxResult list(SysDept dept)
-    {
-        List<SysDept> depts = deptService.selectDeptList(dept);
-        return AjaxResult.success(deptService.buildDeptTree(depts));
-    }
-
-    /**
-     * 根据部门编号获取详细信息
-     */
-    @PreAuthorize("@ss.hasPermi('system:dept:query')")
-    @GetMapping(value = "/{deptId}")
-    public AjaxResult getInfo(@PathVariable Long deptId)
-    {
-        return AjaxResult.success(deptService.selectDeptById(deptId));
-    }
-
-    /**
-     * 获取部门下拉树列表
-     */
-    @GetMapping("/treeselect")
-    public AjaxResult treeselect(SysDept dept)
-    {
-        List<SysDept> depts = deptService.selectDeptList(dept);
-        return AjaxResult.success(deptService.buildDeptTreeSelect(depts));
-    }
-
-    /**
-     * 加载对应角色部门列表树
-     */
-    @GetMapping(value = "/roleDeptTreeselect/{roleId}")
-    public AjaxResult roleDeptTreeselect(@PathVariable("roleId") Long roleId)
-    {
-        List<SysDept> depts = deptService.selectDeptList(new SysDept());
-        AjaxResult ajax = AjaxResult.success();
-        ajax.put("checkedKeys", deptService.selectDeptListByRoleId(roleId));
-        ajax.put("depts", deptService.buildDeptTreeSelect(depts));
-        return ajax;
-    }
-
-    /**
-     * 新增部门
-     */
-    @PreAuthorize("@ss.hasPermi('system:dept:add')")
-    @Log(title = "部门管理", businessType = BusinessType.INSERT)
-    @PostMapping
-    public AjaxResult add(@Validated @RequestBody SysDept dept)
-    {
-        if (UserConstants.NOT_UNIQUE.equals(deptService.checkDeptNameUnique(dept)))
-        {
-            return AjaxResult.error("新增部门'" + dept.getDeptName() + "'失败，部门名称已存在");
-        }
-        dept.setCreateBy(SecurityUtils.getUsername());
-        return toAjax(deptService.insertDept(dept));
-    }
-
-    /**
-     * 修改部门
-     */
-    @PreAuthorize("@ss.hasPermi('system:dept:edit')")
-    @Log(title = "部门管理", businessType = BusinessType.UPDATE)
-    @PutMapping
-    public AjaxResult edit(@Validated @RequestBody SysDept dept)
-    {
-        if (UserConstants.NOT_UNIQUE.equals(deptService.checkDeptNameUnique(dept)))
-        {
-            return AjaxResult.error("修改部门'" + dept.getDeptName() + "'失败，部门名称已存在");
-        }
-        else if (dept.getParentId().equals(dept.getDeptId()))
-        {
-            return AjaxResult.error("修改部门'" + dept.getDeptName() + "'失败，上级部门不能是自己");
-        }
-        dept.setUpdateBy(SecurityUtils.getUsername());
-        return toAjax(deptService.updateDept(dept));
-    }
-
-    /**
-     * 删除部门
-     */
-    @PreAuthorize("@ss.hasPermi('system:dept:remove')")
-    @Log(title = "部门管理", businessType = BusinessType.DELETE)
-    @DeleteMapping("/{deptId}")
-    public AjaxResult remove(@PathVariable Long deptId)
-    {
-        if (deptService.hasChildByDeptId(deptId))
-        {
-            return AjaxResult.error("存在下级部门,不允许删除");
-        }
-        if (deptService.checkDeptExistUser(deptId))
-        {
-            return AjaxResult.error("部门存在用户,不允许删除");
-        }
-        return toAjax(deptService.deleteDeptById(deptId));
-    }
-}
-=======
 package com.ruoyi.project.system.controller;
 
 import java.util.List;
@@ -267,5 +131,4 @@
         }
         return toAjax(deptService.deleteDeptById(deptId));
     }
-}
->>>>>>> cb0a4b78
+}