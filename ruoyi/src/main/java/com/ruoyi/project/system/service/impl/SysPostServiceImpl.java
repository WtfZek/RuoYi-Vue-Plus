--- conflicted
+++ resolved
@@ -1,182 +1,3 @@
-<<<<<<< HEAD
-package com.ruoyi.project.system.service.impl;
-
-import java.util.List;
-import org.springframework.beans.factory.annotation.Autowired;
-import org.springframework.stereotype.Service;
-import com.ruoyi.common.constant.UserConstants;
-import com.ruoyi.common.exception.CustomException;
-import com.ruoyi.common.utils.StringUtils;
-import com.ruoyi.project.system.domain.SysPost;
-import com.ruoyi.project.system.mapper.SysPostMapper;
-import com.ruoyi.project.system.mapper.SysUserPostMapper;
-import com.ruoyi.project.system.service.ISysPostService;
-
-/**
- * 岗位信息 服务层处理
- * 
- * @author ruoyi
- */
-@Service
-public class SysPostServiceImpl implements ISysPostService
-{
-    @Autowired
-    private SysPostMapper postMapper;
-
-    @Autowired
-    private SysUserPostMapper userPostMapper;
-
-    /**
-     * 查询岗位信息集合
-     * 
-     * @param post 岗位信息
-     * @return 岗位信息集合
-     */
-    @Override
-    public List<SysPost> selectPostList(SysPost post)
-    {
-        return postMapper.selectPostList(post);
-    }
-
-    /**
-     * 查询所有岗位
-     * 
-     * @return 岗位列表
-     */
-    @Override
-    public List<SysPost> selectPostAll()
-    {
-        return postMapper.selectPostAll();
-    }
-
-    /**
-     * 通过岗位ID查询岗位信息
-     * 
-     * @param postId 岗位ID
-     * @return 角色对象信息
-     */
-    @Override
-    public SysPost selectPostById(Long postId)
-    {
-        return postMapper.selectPostById(postId);
-    }
-
-    /**
-     * 根据用户ID获取岗位选择框列表
-     * 
-     * @param userId 用户ID
-     * @return 选中岗位ID列表
-     */
-    public List<Integer> selectPostListByUserId(Long userId)
-    {
-        return postMapper.selectPostListByUserId(userId);
-    }
-
-    /**
-     * 校验岗位名称是否唯一
-     * 
-     * @param post 岗位信息
-     * @return 结果
-     */
-    @Override
-    public String checkPostNameUnique(SysPost post)
-    {
-        Long postId = StringUtils.isNull(post.getPostId()) ? -1L : post.getPostId();
-        SysPost info = postMapper.checkPostNameUnique(post.getPostName());
-        if (StringUtils.isNotNull(info) && info.getPostId().longValue() != postId.longValue())
-        {
-            return UserConstants.NOT_UNIQUE;
-        }
-        return UserConstants.UNIQUE;
-    }
-
-    /**
-     * 校验岗位编码是否唯一
-     * 
-     * @param post 岗位信息
-     * @return 结果
-     */
-    @Override
-    public String checkPostCodeUnique(SysPost post)
-    {
-        Long postId = StringUtils.isNull(post.getPostId()) ? -1L : post.getPostId();
-        SysPost info = postMapper.checkPostCodeUnique(post.getPostCode());
-        if (StringUtils.isNotNull(info) && info.getPostId().longValue() != postId.longValue())
-        {
-            return UserConstants.NOT_UNIQUE;
-        }
-        return UserConstants.UNIQUE;
-    }
-
-    /**
-     * 通过岗位ID查询岗位使用数量
-     * 
-     * @param postId 岗位ID
-     * @return 结果
-     */
-    @Override
-    public int countUserPostById(Long postId)
-    {
-        return userPostMapper.countUserPostById(postId);
-    }
-
-    /**
-     * 删除岗位信息
-     * 
-     * @param postId 岗位ID
-     * @return 结果
-     */
-    @Override
-    public int deletePostById(Long postId)
-    {
-        return postMapper.deletePostById(postId);
-    }
-
-    /**
-     * 批量删除岗位信息
-     * 
-     * @param postIds 需要删除的岗位ID
-     * @return 结果
-     * @throws Exception 异常
-     */
-    public int deletePostByIds(Long[] postIds)
-    {
-        for (Long postId : postIds)
-        {
-            SysPost post = selectPostById(postId);
-            if (countUserPostById(postId) > 0)
-            {
-                throw new CustomException(String.format("%1$s已分配,不能删除", post.getPostName()));
-            }
-        }
-        return postMapper.deletePostByIds(postIds);
-    }
-
-    /**
-     * 新增保存岗位信息
-     * 
-     * @param post 岗位信息
-     * @return 结果
-     */
-    @Override
-    public int insertPost(SysPost post)
-    {
-        return postMapper.insertPost(post);
-    }
-
-    /**
-     * 修改保存岗位信息
-     * 
-     * @param post 岗位信息
-     * @return 结果
-     */
-    @Override
-    public int updatePost(SysPost post)
-    {
-        return postMapper.updatePost(post);
-    }
-}
-=======
 package com.ruoyi.project.system.service.impl;
 
 import java.util.List;
@@ -355,5 +176,4 @@
     {
         return postMapper.updatePost(post);
     }
-}
->>>>>>> 0dff6693
+}