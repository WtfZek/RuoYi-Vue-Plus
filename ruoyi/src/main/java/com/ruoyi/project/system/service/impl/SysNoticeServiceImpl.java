<<<<<<< HEAD
package com.ruoyi.project.system.service.impl;

import java.util.List;
import org.springframework.beans.factory.annotation.Autowired;
import org.springframework.stereotype.Service;
import com.ruoyi.project.system.domain.SysNotice;
import com.ruoyi.project.system.mapper.SysNoticeMapper;
import com.ruoyi.project.system.service.ISysNoticeService;

/**
 * 公告 服务层实现
 * 
 * @author ruoyi
 */
@Service
public class SysNoticeServiceImpl implements ISysNoticeService
{
    @Autowired
    private SysNoticeMapper noticeMapper;

    /**
     * 查询公告信息
     * 
     * @param noticeId 公告ID
     * @return 公告信息
     */
    @Override
    public SysNotice selectNoticeById(Long noticeId)
    {
        return noticeMapper.selectNoticeById(noticeId);
    }

    /**
     * 查询公告列表
     * 
     * @param notice 公告信息
     * @return 公告集合
     */
    @Override
    public List<SysNotice> selectNoticeList(SysNotice notice)
    {
        return noticeMapper.selectNoticeList(notice);
    }

    /**
     * 新增公告
     * 
     * @param notice 公告信息
     * @return 结果
     */
    @Override
    public int insertNotice(SysNotice notice)
    {
        return noticeMapper.insertNotice(notice);
    }

    /**
     * 修改公告
     * 
     * @param notice 公告信息
     * @return 结果
     */
    @Override
    public int updateNotice(SysNotice notice)
    {
        return noticeMapper.updateNotice(notice);
    }

    /**
     * 删除公告对象
     * 
     * @param noticeId 公告ID
     * @return 结果
     */
    @Override
    public int deleteNoticeById(Long noticeId)
    {
        return noticeMapper.deleteNoticeById(noticeId);
    }

    /**
     * 批量删除公告信息
     * 
     * @param noticeIds 需要删除的公告ID
     * @return 结果
     */
    public int deleteNoticeByIds(Long[] noticeIds)
    {
        return noticeMapper.deleteNoticeByIds(noticeIds);
    }
}
=======
package com.ruoyi.project.system.service.impl;

import java.util.List;
import org.springframework.beans.factory.annotation.Autowired;
import org.springframework.stereotype.Service;
import com.ruoyi.project.system.domain.SysNotice;
import com.ruoyi.project.system.mapper.SysNoticeMapper;
import com.ruoyi.project.system.service.ISysNoticeService;

/**
 * 公告 服务层实现
 * 
 * @author ruoyi
 */
@Service
public class SysNoticeServiceImpl implements ISysNoticeService
{
    @Autowired
    private SysNoticeMapper noticeMapper;

    /**
     * 查询公告信息
     * 
     * @param noticeId 公告ID
     * @return 公告信息
     */
    @Override
    public SysNotice selectNoticeById(Long noticeId)
    {
        return noticeMapper.selectNoticeById(noticeId);
    }

    /**
     * 查询公告列表
     * 
     * @param notice 公告信息
     * @return 公告集合
     */
    @Override
    public List<SysNotice> selectNoticeList(SysNotice notice)
    {
        return noticeMapper.selectNoticeList(notice);
    }

    /**
     * 新增公告
     * 
     * @param notice 公告信息
     * @return 结果
     */
    @Override
    public int insertNotice(SysNotice notice)
    {
        return noticeMapper.insertNotice(notice);
    }

    /**
     * 修改公告
     * 
     * @param notice 公告信息
     * @return 结果
     */
    @Override
    public int updateNotice(SysNotice notice)
    {
        return noticeMapper.updateNotice(notice);
    }

    /**
     * 删除公告对象
     * 
     * @param noticeId 公告ID
     * @return 结果
     */
    @Override
    public int deleteNoticeById(Long noticeId)
    {
        return noticeMapper.deleteNoticeById(noticeId);
    }

    /**
     * 批量删除公告信息
     * 
     * @param noticeIds 需要删除的公告ID
     * @return 结果
     */
    @Override
    public int deleteNoticeByIds(Long[] noticeIds)
    {
        return noticeMapper.deleteNoticeByIds(noticeIds);
    }
}
>>>>>>> 0dff6693
<|MERGE_RESOLUTION|>--- conflicted
+++ resolved
@@ -1,96 +1,3 @@
-<<<<<<< HEAD
-package com.ruoyi.project.system.service.impl;
-
-import java.util.List;
-import org.springframework.beans.factory.annotation.Autowired;
-import org.springframework.stereotype.Service;
-import com.ruoyi.project.system.domain.SysNotice;
-import com.ruoyi.project.system.mapper.SysNoticeMapper;
-import com.ruoyi.project.system.service.ISysNoticeService;
-
-/**
- * 公告 服务层实现
- * 
- * @author ruoyi
- */
-@Service
-public class SysNoticeServiceImpl implements ISysNoticeService
-{
-    @Autowired
-    private SysNoticeMapper noticeMapper;
-
-    /**
-     * 查询公告信息
-     * 
-     * @param noticeId 公告ID
-     * @return 公告信息
-     */
-    @Override
-    public SysNotice selectNoticeById(Long noticeId)
-    {
-        return noticeMapper.selectNoticeById(noticeId);
-    }
-
-    /**
-     * 查询公告列表
-     * 
-     * @param notice 公告信息
-     * @return 公告集合
-     */
-    @Override
-    public List<SysNotice> selectNoticeList(SysNotice notice)
-    {
-        return noticeMapper.selectNoticeList(notice);
-    }
-
-    /**
-     * 新增公告
-     * 
-     * @param notice 公告信息
-     * @return 结果
-     */
-    @Override
-    public int insertNotice(SysNotice notice)
-    {
-        return noticeMapper.insertNotice(notice);
-    }
-
-    /**
-     * 修改公告
-     * 
-     * @param notice 公告信息
-     * @return 结果
-     */
-    @Override
-    public int updateNotice(SysNotice notice)
-    {
-        return noticeMapper.updateNotice(notice);
-    }
-
-    /**
-     * 删除公告对象
-     * 
-     * @param noticeId 公告ID
-     * @return 结果
-     */
-    @Override
-    public int deleteNoticeById(Long noticeId)
-    {
-        return noticeMapper.deleteNoticeById(noticeId);
-    }
-
-    /**
-     * 批量删除公告信息
-     * 
-     * @param noticeIds 需要删除的公告ID
-     * @return 结果
-     */
-    public int deleteNoticeByIds(Long[] noticeIds)
-    {
-        return noticeMapper.deleteNoticeByIds(noticeIds);
-    }
-}
-=======
 package com.ruoyi.project.system.service.impl;
 
 import java.util.List;
@@ -182,5 +89,4 @@
     {
         return noticeMapper.deleteNoticeByIds(noticeIds);
     }
-}
->>>>>>> 0dff6693
+}