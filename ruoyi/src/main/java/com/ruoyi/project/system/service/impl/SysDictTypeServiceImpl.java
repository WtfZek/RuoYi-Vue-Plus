--- conflicted
+++ resolved
@@ -1,4 +1,3 @@
-<<<<<<< HEAD
 package com.ruoyi.project.system.service.impl;
 
 import java.util.List;
@@ -69,7 +68,7 @@
 
     /**
      * 根据字典类型查询字典数据
-     *
+     * 
      * @param dictType 字典类型
      * @return 字典数据集合信息
      */
@@ -108,6 +107,7 @@
      * @param dictType 字典类型
      * @return 字典类型
      */
+    @Override
     public SysDictType selectDictTypeByType(String dictType)
     {
         return dictTypeMapper.selectDictTypeByType(dictType);
@@ -119,6 +119,7 @@
      * @param dictIds 需要删除的字典ID
      * @return 结果
      */
+    @Override
     public int deleteDictTypeByIds(Long[] dictIds)
     {
         for (Long dictId : dictIds)
@@ -140,6 +141,7 @@
     /**
      * 清空缓存数据
      */
+    @Override
     public void clearCache()
     {
         DictUtils.clearDictCache();
@@ -199,210 +201,4 @@
         }
         return UserConstants.UNIQUE;
     }
-}
-=======
-package com.ruoyi.project.system.service.impl;
-
-import java.util.List;
-import javax.annotation.PostConstruct;
-import org.springframework.beans.factory.annotation.Autowired;
-import org.springframework.stereotype.Service;
-import org.springframework.transaction.annotation.Transactional;
-import com.ruoyi.common.constant.UserConstants;
-import com.ruoyi.common.exception.CustomException;
-import com.ruoyi.common.utils.DictUtils;
-import com.ruoyi.common.utils.StringUtils;
-import com.ruoyi.project.system.domain.SysDictData;
-import com.ruoyi.project.system.domain.SysDictType;
-import com.ruoyi.project.system.mapper.SysDictDataMapper;
-import com.ruoyi.project.system.mapper.SysDictTypeMapper;
-import com.ruoyi.project.system.service.ISysDictTypeService;
-
-/**
- * 字典 业务层处理
- * 
- * @author ruoyi
- */
-@Service
-public class SysDictTypeServiceImpl implements ISysDictTypeService
-{
-    @Autowired
-    private SysDictTypeMapper dictTypeMapper;
-
-    @Autowired
-    private SysDictDataMapper dictDataMapper;
-
-    /**
-     * 项目启动时，初始化字典到缓存
-     */
-    @PostConstruct
-    public void init()
-    {
-        List<SysDictType> dictTypeList = dictTypeMapper.selectDictTypeAll();
-        for (SysDictType dictType : dictTypeList)
-        {
-            List<SysDictData> dictDatas = dictDataMapper.selectDictDataByType(dictType.getDictType());
-            DictUtils.setDictCache(dictType.getDictType(), dictDatas);
-        }
-    }
-
-    /**
-     * 根据条件分页查询字典类型
-     * 
-     * @param dictType 字典类型信息
-     * @return 字典类型集合信息
-     */
-    @Override
-    public List<SysDictType> selectDictTypeList(SysDictType dictType)
-    {
-        return dictTypeMapper.selectDictTypeList(dictType);
-    }
-
-    /**
-     * 根据所有字典类型
-     * 
-     * @return 字典类型集合信息
-     */
-    @Override
-    public List<SysDictType> selectDictTypeAll()
-    {
-        return dictTypeMapper.selectDictTypeAll();
-    }
-
-    /**
-     * 根据字典类型查询字典数据
-     * 
-     * @param dictType 字典类型
-     * @return 字典数据集合信息
-     */
-    @Override
-    public List<SysDictData> selectDictDataByType(String dictType)
-    {
-        List<SysDictData> dictDatas = DictUtils.getDictCache(dictType);
-        if (StringUtils.isNotNull(dictDatas))
-        {
-            return dictDatas;
-        }
-        dictDatas = dictDataMapper.selectDictDataByType(dictType);
-        if (StringUtils.isNotNull(dictDatas))
-        {
-            DictUtils.setDictCache(dictType, dictDatas);
-            return dictDatas;
-        }
-        return null;
-    }
-
-    /**
-     * 根据字典类型ID查询信息
-     * 
-     * @param dictId 字典类型ID
-     * @return 字典类型
-     */
-    @Override
-    public SysDictType selectDictTypeById(Long dictId)
-    {
-        return dictTypeMapper.selectDictTypeById(dictId);
-    }
-
-    /**
-     * 根据字典类型查询信息
-     * 
-     * @param dictType 字典类型
-     * @return 字典类型
-     */
-    @Override
-    public SysDictType selectDictTypeByType(String dictType)
-    {
-        return dictTypeMapper.selectDictTypeByType(dictType);
-    }
-
-    /**
-     * 批量删除字典类型信息
-     * 
-     * @param dictIds 需要删除的字典ID
-     * @return 结果
-     */
-    @Override
-    public int deleteDictTypeByIds(Long[] dictIds)
-    {
-        for (Long dictId : dictIds)
-        {
-            SysDictType dictType = selectDictTypeById(dictId);
-            if (dictDataMapper.countDictDataByType(dictType.getDictType()) > 0)
-            {
-                throw new CustomException(String.format("%1$s已分配,不能删除", dictType.getDictName()));
-            }
-        }
-        int count = dictTypeMapper.deleteDictTypeByIds(dictIds);
-        if (count > 0)
-        {
-            DictUtils.clearDictCache();
-        }
-        return count;
-    }
-
-    /**
-     * 清空缓存数据
-     */
-    @Override
-    public void clearCache()
-    {
-        DictUtils.clearDictCache();
-    }
-
-    /**
-     * 新增保存字典类型信息
-     * 
-     * @param dictType 字典类型信息
-     * @return 结果
-     */
-    @Override
-    public int insertDictType(SysDictType dictType)
-    {
-        int row = dictTypeMapper.insertDictType(dictType);
-        if (row > 0)
-        {
-            DictUtils.clearDictCache();
-        }
-        return row;
-    }
-
-    /**
-     * 修改保存字典类型信息
-     * 
-     * @param dictType 字典类型信息
-     * @return 结果
-     */
-    @Override
-    @Transactional
-    public int updateDictType(SysDictType dictType)
-    {
-        SysDictType oldDict = dictTypeMapper.selectDictTypeById(dictType.getDictId());
-        dictDataMapper.updateDictDataType(oldDict.getDictType(), dictType.getDictType());
-        int row = dictTypeMapper.updateDictType(dictType);
-        if (row > 0)
-        {
-            DictUtils.clearDictCache();
-        }
-        return row;
-    }
-
-    /**
-     * 校验字典类型称是否唯一
-     * 
-     * @param dict 字典类型
-     * @return 结果
-     */
-    @Override
-    public String checkDictTypeUnique(SysDictType dict)
-    {
-        Long dictId = StringUtils.isNull(dict.getDictId()) ? -1L : dict.getDictId();
-        SysDictType dictType = dictTypeMapper.checkDictTypeUnique(dict.getDictType());
-        if (StringUtils.isNotNull(dictType) && dictType.getDictId().longValue() != dictId.longValue())
-        {
-            return UserConstants.NOT_UNIQUE;
-        }
-        return UserConstants.UNIQUE;
-    }
-}
->>>>>>> 0dff6693
+}