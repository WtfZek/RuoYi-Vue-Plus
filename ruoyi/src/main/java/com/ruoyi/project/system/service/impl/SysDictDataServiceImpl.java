--- conflicted
+++ resolved
@@ -1,113 +1,3 @@
-<<<<<<< HEAD
-package com.ruoyi.project.system.service.impl;
-
-import java.util.List;
-import org.springframework.beans.factory.annotation.Autowired;
-import org.springframework.stereotype.Service;
-import com.ruoyi.common.utils.DictUtils;
-import com.ruoyi.project.system.domain.SysDictData;
-import com.ruoyi.project.system.mapper.SysDictDataMapper;
-import com.ruoyi.project.system.service.ISysDictDataService;
-
-/**
- * 字典 业务层处理
- * 
- * @author ruoyi
- */
-@Service
-public class SysDictDataServiceImpl implements ISysDictDataService
-{
-    @Autowired
-    private SysDictDataMapper dictDataMapper;
-
-    /**
-     * 根据条件分页查询字典数据
-     * 
-     * @param dictData 字典数据信息
-     * @return 字典数据集合信息
-     */
-    @Override
-    public List<SysDictData> selectDictDataList(SysDictData dictData)
-    {
-        return dictDataMapper.selectDictDataList(dictData);
-    }
-
-    /**
-     * 根据字典类型和字典键值查询字典数据信息
-     * 
-     * @param dictType 字典类型
-     * @param dictValue 字典键值
-     * @return 字典标签
-     */
-    @Override
-    public String selectDictLabel(String dictType, String dictValue)
-    {
-        return dictDataMapper.selectDictLabel(dictType, dictValue);
-    }
-
-    /**
-     * 根据字典数据ID查询信息
-     * 
-     * @param dictCode 字典数据ID
-     * @return 字典数据
-     */
-    @Override
-    public SysDictData selectDictDataById(Long dictCode)
-    {
-        return dictDataMapper.selectDictDataById(dictCode);
-    }
-
-    /**
-     * 批量删除字典数据信息
-     * 
-     * @param dictCodes 需要删除的字典数据ID
-     * @return 结果
-     */
-    public int deleteDictDataByIds(Long[] dictCodes)
-    {
-        int row = dictDataMapper.deleteDictDataByIds(dictCodes);
-        if (row > 0)
-        {
-            DictUtils.clearDictCache();
-        }
-        return row;
-    }
-
-    /**
-     * 新增保存字典数据信息
-     * 
-     * @param dictData 字典数据信息
-     * @return 结果
-     */
-    @Override
-    public int insertDictData(SysDictData dictData)
-    {
-        int row = dictDataMapper.insertDictData(dictData);
-        if (row > 0)
-        {
-            DictUtils.clearDictCache();
-        }
-        return row;
-    }
-
-    /**
-     * 修改保存字典数据信息
-     * 
-     * @param dictData 字典数据信息
-     * @return 结果
-     */
-    @Override
-    public int updateDictData(SysDictData dictData)
-    {
-        int row = dictDataMapper.updateDictData(dictData);
-        if (row > 0)
-        {
-            DictUtils.clearDictCache();
-        }
-        return row;
-    }
-}
-=======
 package com.ruoyi.project.system.service.impl;
 
 import java.util.List;
@@ -216,5 +106,4 @@
         }
         return row;
     }
-}
->>>>>>> 0dff6693
+}