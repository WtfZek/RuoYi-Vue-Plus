<<<<<<< HEAD
package com.ruoyi.project.system.controller;

import java.util.List;
import org.springframework.beans.factory.annotation.Autowired;
import org.springframework.security.access.prepost.PreAuthorize;
import org.springframework.validation.annotation.Validated;
import org.springframework.web.bind.annotation.DeleteMapping;
import org.springframework.web.bind.annotation.GetMapping;
import org.springframework.web.bind.annotation.PathVariable;
import org.springframework.web.bind.annotation.PostMapping;
import org.springframework.web.bind.annotation.PutMapping;
import org.springframework.web.bind.annotation.RequestBody;
import org.springframework.web.bind.annotation.RequestMapping;
import org.springframework.web.bind.annotation.RestController;
import com.ruoyi.common.utils.SecurityUtils;
import com.ruoyi.common.utils.poi.ExcelUtil;
import com.ruoyi.framework.aspectj.lang.annotation.Log;
import com.ruoyi.framework.aspectj.lang.enums.BusinessType;
import com.ruoyi.framework.web.controller.BaseController;
import com.ruoyi.framework.web.domain.AjaxResult;
import com.ruoyi.framework.web.page.TableDataInfo;
import com.ruoyi.project.system.domain.SysDictData;
import com.ruoyi.project.system.service.ISysDictDataService;

/**
 * 数据字典信息
 * 
 * @author ruoyi
 */
@RestController
@RequestMapping("/system/dict/data")
public class SysDictDataController extends BaseController
{
    @Autowired
    private ISysDictDataService dictDataService;

    @PreAuthorize("@ss.hasPermi('system:dict:list')")
    @GetMapping("/list")
    public TableDataInfo list(SysDictData dictData)
    {
        startPage();
        List<SysDictData> list = dictDataService.selectDictDataList(dictData);
        return getDataTable(list);
    }

    @Log(title = "字典数据", businessType = BusinessType.EXPORT)
    @PreAuthorize("@ss.hasPermi('system:dict:export')")
    @GetMapping("/export")
    public AjaxResult export(SysDictData dictData)
    {
        List<SysDictData> list = dictDataService.selectDictDataList(dictData);
        ExcelUtil<SysDictData> util = new ExcelUtil<SysDictData>(SysDictData.class);
        return util.exportExcel(list, "字典数据");
    }

    /**
     * 查询字典数据详细
     */
    @PreAuthorize("@ss.hasPermi('system:dict:query')")
    @GetMapping(value = "/{dictCode}")
    public AjaxResult getInfo(@PathVariable Long dictCode)
    {
        return AjaxResult.success(dictDataService.selectDictDataById(dictCode));
    }

    /**
     * 根据字典类型查询字典数据信息
     */
    @GetMapping(value = "/dictType/{dictType}")
    public AjaxResult dictType(@PathVariable String dictType)
    {
        return AjaxResult.success(dictDataService.selectDictDataByType(dictType));
    }

    /**
     * 新增字典类型
     */
    @PreAuthorize("@ss.hasPermi('system:dict:add')")
    @Log(title = "字典数据", businessType = BusinessType.INSERT)
    @PostMapping
    public AjaxResult add(@Validated @RequestBody SysDictData dict)
    {
        dict.setCreateBy(SecurityUtils.getUsername());
        return toAjax(dictDataService.insertDictData(dict));
    }

    /**
     * 修改保存字典类型
     */
    @PreAuthorize("@ss.hasPermi('system:dict:edit')")
    @Log(title = "字典数据", businessType = BusinessType.UPDATE)
    @PutMapping
    public AjaxResult edit(@Validated @RequestBody SysDictData dict)
    {
        dict.setUpdateBy(SecurityUtils.getUsername());
        return toAjax(dictDataService.updateDictData(dict));
    }

    /**
     * 删除字典类型
     */
    @PreAuthorize("@ss.hasPermi('system:dict:remove')")
    @Log(title = "字典类型", businessType = BusinessType.DELETE)
    @DeleteMapping("/{dictCodes}")
    public AjaxResult remove(@PathVariable Long[] dictCodes)
    {
        return toAjax(dictDataService.deleteDictDataByIds(dictCodes));
    }
}
=======
package com.ruoyi.project.system.controller;

import java.util.List;
import org.springframework.beans.factory.annotation.Autowired;
import org.springframework.security.access.prepost.PreAuthorize;
import org.springframework.validation.annotation.Validated;
import org.springframework.web.bind.annotation.DeleteMapping;
import org.springframework.web.bind.annotation.GetMapping;
import org.springframework.web.bind.annotation.PathVariable;
import org.springframework.web.bind.annotation.PostMapping;
import org.springframework.web.bind.annotation.PutMapping;
import org.springframework.web.bind.annotation.RequestBody;
import org.springframework.web.bind.annotation.RequestMapping;
import org.springframework.web.bind.annotation.RestController;
import com.ruoyi.common.utils.SecurityUtils;
import com.ruoyi.common.utils.poi.ExcelUtil;
import com.ruoyi.framework.aspectj.lang.annotation.Log;
import com.ruoyi.framework.aspectj.lang.enums.BusinessType;
import com.ruoyi.framework.web.controller.BaseController;
import com.ruoyi.framework.web.domain.AjaxResult;
import com.ruoyi.framework.web.page.TableDataInfo;
import com.ruoyi.project.system.domain.SysDictData;
import com.ruoyi.project.system.service.ISysDictDataService;
import com.ruoyi.project.system.service.ISysDictTypeService;

/**
 * 数据字典信息
 * 
 * @author ruoyi
 */
@RestController
@RequestMapping("/system/dict/data")
public class SysDictDataController extends BaseController
{
    @Autowired
    private ISysDictDataService dictDataService;

    @Autowired
    private ISysDictTypeService dictTypeService;

    @PreAuthorize("@ss.hasPermi('system:dict:list')")
    @GetMapping("/list")
    public TableDataInfo list(SysDictData dictData)
    {
        startPage();
        List<SysDictData> list = dictDataService.selectDictDataList(dictData);
        return getDataTable(list);
    }

    @Log(title = "字典数据", businessType = BusinessType.EXPORT)
    @PreAuthorize("@ss.hasPermi('system:dict:export')")
    @GetMapping("/export")
    public AjaxResult export(SysDictData dictData)
    {
        List<SysDictData> list = dictDataService.selectDictDataList(dictData);
        ExcelUtil<SysDictData> util = new ExcelUtil<SysDictData>(SysDictData.class);
        return util.exportExcel(list, "字典数据");
    }

    /**
     * 查询字典数据详细
     */
    @PreAuthorize("@ss.hasPermi('system:dict:query')")
    @GetMapping(value = "/{dictCode}")
    public AjaxResult getInfo(@PathVariable Long dictCode)
    {
        return AjaxResult.success(dictDataService.selectDictDataById(dictCode));
    }

    /**
     * 根据字典类型查询字典数据信息
     */
    @GetMapping(value = "/type/{dictType}")
    public AjaxResult dictType(@PathVariable String dictType)
    {
        return AjaxResult.success(dictTypeService.selectDictDataByType(dictType));
    }

    /**
     * 新增字典类型
     */
    @PreAuthorize("@ss.hasPermi('system:dict:add')")
    @Log(title = "字典数据", businessType = BusinessType.INSERT)
    @PostMapping
    public AjaxResult add(@Validated @RequestBody SysDictData dict)
    {
        dict.setCreateBy(SecurityUtils.getUsername());
        return toAjax(dictDataService.insertDictData(dict));
    }

    /**
     * 修改保存字典类型
     */
    @PreAuthorize("@ss.hasPermi('system:dict:edit')")
    @Log(title = "字典数据", businessType = BusinessType.UPDATE)
    @PutMapping
    public AjaxResult edit(@Validated @RequestBody SysDictData dict)
    {
        dict.setUpdateBy(SecurityUtils.getUsername());
        return toAjax(dictDataService.updateDictData(dict));
    }

    /**
     * 删除字典类型
     */
    @PreAuthorize("@ss.hasPermi('system:dict:remove')")
    @Log(title = "字典类型", businessType = BusinessType.DELETE)
    @DeleteMapping("/{dictCodes}")
    public AjaxResult remove(@PathVariable Long[] dictCodes)
    {
        return toAjax(dictDataService.deleteDictDataByIds(dictCodes));
    }
}
>>>>>>> b4b3ff88
<|MERGE_RESOLUTION|>--- conflicted
+++ resolved
@@ -1,114 +1,3 @@
-<<<<<<< HEAD
-package com.ruoyi.project.system.controller;
-
-import java.util.List;
-import org.springframework.beans.factory.annotation.Autowired;
-import org.springframework.security.access.prepost.PreAuthorize;
-import org.springframework.validation.annotation.Validated;
-import org.springframework.web.bind.annotation.DeleteMapping;
-import org.springframework.web.bind.annotation.GetMapping;
-import org.springframework.web.bind.annotation.PathVariable;
-import org.springframework.web.bind.annotation.PostMapping;
-import org.springframework.web.bind.annotation.PutMapping;
-import org.springframework.web.bind.annotation.RequestBody;
-import org.springframework.web.bind.annotation.RequestMapping;
-import org.springframework.web.bind.annotation.RestController;
-import com.ruoyi.common.utils.SecurityUtils;
-import com.ruoyi.common.utils.poi.ExcelUtil;
-import com.ruoyi.framework.aspectj.lang.annotation.Log;
-import com.ruoyi.framework.aspectj.lang.enums.BusinessType;
-import com.ruoyi.framework.web.controller.BaseController;
-import com.ruoyi.framework.web.domain.AjaxResult;
-import com.ruoyi.framework.web.page.TableDataInfo;
-import com.ruoyi.project.system.domain.SysDictData;
-import com.ruoyi.project.system.service.ISysDictDataService;
-
-/**
- * 数据字典信息
- * 
- * @author ruoyi
- */
-@RestController
-@RequestMapping("/system/dict/data")
-public class SysDictDataController extends BaseController
-{
-    @Autowired
-    private ISysDictDataService dictDataService;
-
-    @PreAuthorize("@ss.hasPermi('system:dict:list')")
-    @GetMapping("/list")
-    public TableDataInfo list(SysDictData dictData)
-    {
-        startPage();
-        List<SysDictData> list = dictDataService.selectDictDataList(dictData);
-        return getDataTable(list);
-    }
-
-    @Log(title = "字典数据", businessType = BusinessType.EXPORT)
-    @PreAuthorize("@ss.hasPermi('system:dict:export')")
-    @GetMapping("/export")
-    public AjaxResult export(SysDictData dictData)
-    {
-        List<SysDictData> list = dictDataService.selectDictDataList(dictData);
-        ExcelUtil<SysDictData> util = new ExcelUtil<SysDictData>(SysDictData.class);
-        return util.exportExcel(list, "字典数据");
-    }
-
-    /**
-     * 查询字典数据详细
-     */
-    @PreAuthorize("@ss.hasPermi('system:dict:query')")
-    @GetMapping(value = "/{dictCode}")
-    public AjaxResult getInfo(@PathVariable Long dictCode)
-    {
-        return AjaxResult.success(dictDataService.selectDictDataById(dictCode));
-    }
-
-    /**
-     * 根据字典类型查询字典数据信息
-     */
-    @GetMapping(value = "/dictType/{dictType}")
-    public AjaxResult dictType(@PathVariable String dictType)
-    {
-        return AjaxResult.success(dictDataService.selectDictDataByType(dictType));
-    }
-
-    /**
-     * 新增字典类型
-     */
-    @PreAuthorize("@ss.hasPermi('system:dict:add')")
-    @Log(title = "字典数据", businessType = BusinessType.INSERT)
-    @PostMapping
-    public AjaxResult add(@Validated @RequestBody SysDictData dict)
-    {
-        dict.setCreateBy(SecurityUtils.getUsername());
-        return toAjax(dictDataService.insertDictData(dict));
-    }
-
-    /**
-     * 修改保存字典类型
-     */
-    @PreAuthorize("@ss.hasPermi('system:dict:edit')")
-    @Log(title = "字典数据", businessType = BusinessType.UPDATE)
-    @PutMapping
-    public AjaxResult edit(@Validated @RequestBody SysDictData dict)
-    {
-        dict.setUpdateBy(SecurityUtils.getUsername());
-        return toAjax(dictDataService.updateDictData(dict));
-    }
-
-    /**
-     * 删除字典类型
-     */
-    @PreAuthorize("@ss.hasPermi('system:dict:remove')")
-    @Log(title = "字典类型", businessType = BusinessType.DELETE)
-    @DeleteMapping("/{dictCodes}")
-    public AjaxResult remove(@PathVariable Long[] dictCodes)
-    {
-        return toAjax(dictDataService.deleteDictDataByIds(dictCodes));
-    }
-}
-=======
 package com.ruoyi.project.system.controller;
 
 import java.util.List;
@@ -221,5 +110,4 @@
     {
         return toAjax(dictDataService.deleteDictDataByIds(dictCodes));
     }
-}
->>>>>>> b4b3ff88
+}