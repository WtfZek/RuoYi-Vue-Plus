--- conflicted
+++ resolved
@@ -1,4 +1,3 @@
-<<<<<<< HEAD
 package com.ruoyi.project.tool.gen.util;
 
 import java.util.Arrays;
@@ -59,11 +58,11 @@
         {
             column.setHtmlType(GenConstants.HTML_INPUT);
 
-            // 如果是浮点型
+            // 如果是浮点型 统一用BigDecimal
             String[] str = StringUtils.split(StringUtils.substringBetween(column.getColumnType(), "(", ")"), ",");
             if (str != null && str.length == 2 && Integer.parseInt(str[1]) > 0)
             {
-                column.setJavaType(GenConstants.TYPE_DOUBLE);
+                column.setJavaType(GenConstants.TYPE_BIGDECIMAL);
             }
             // 如果是整形
             else if (str != null && str.length == 1 && Integer.parseInt(str[0]) <= 10)
@@ -240,247 +239,4 @@
             return 0;
         }
     }
-=======
-package com.ruoyi.project.tool.gen.util;
-
-import java.util.Arrays;
-import org.apache.commons.lang3.RegExUtils;
-import com.ruoyi.common.constant.GenConstants;
-import com.ruoyi.common.utils.StringUtils;
-import com.ruoyi.framework.config.GenConfig;
-import com.ruoyi.project.tool.gen.domain.GenTable;
-import com.ruoyi.project.tool.gen.domain.GenTableColumn;
-
-/**
- * 代码生成器 工具类
- * 
- * @author ruoyi
- */
-public class GenUtils
-{
-    /**
-     * 初始化表信息
-     */
-    public static void initTable(GenTable genTable, String operName)
-    {
-        genTable.setClassName(convertClassName(genTable.getTableName()));
-        genTable.setPackageName(GenConfig.getPackageName());
-        genTable.setModuleName(getModuleName(GenConfig.getPackageName()));
-        genTable.setBusinessName(getBusinessName(genTable.getTableName()));
-        genTable.setFunctionName(replaceText(genTable.getTableComment()));
-        genTable.setFunctionAuthor(GenConfig.getAuthor());
-        genTable.setCreateBy(operName);
-    }
-
-    /**
-     * 初始化列属性字段
-     */
-    public static void initColumnField(GenTableColumn column, GenTable table)
-    {
-        String dataType = getDbType(column.getColumnType());
-        String columnName = column.getColumnName();
-        column.setTableId(table.getTableId());
-        column.setCreateBy(table.getCreateBy());
-        // 设置java字段名
-        column.setJavaField(StringUtils.toCamelCase(columnName));
-
-        if (arraysContains(GenConstants.COLUMNTYPE_STR, dataType))
-        {
-            column.setJavaType(GenConstants.TYPE_STRING);
-            // 字符串长度超过500设置为文本域
-            Integer columnLength = getColumnLength(column.getColumnType());
-            String htmlType = columnLength >= 500 ? GenConstants.HTML_TEXTAREA : GenConstants.HTML_INPUT;
-            column.setHtmlType(htmlType);
-        }
-        else if (arraysContains(GenConstants.COLUMNTYPE_TIME, dataType))
-        {
-            column.setJavaType(GenConstants.TYPE_DATE);
-            column.setHtmlType(GenConstants.HTML_DATETIME);
-        }
-        else if (arraysContains(GenConstants.COLUMNTYPE_NUMBER, dataType))
-        {
-            column.setHtmlType(GenConstants.HTML_INPUT);
-
-            // 如果是浮点型 统一用BigDecimal
-            String[] str = StringUtils.split(StringUtils.substringBetween(column.getColumnType(), "(", ")"), ",");
-            if (str != null && str.length == 2 && Integer.parseInt(str[1]) > 0)
-            {
-                column.setJavaType(GenConstants.TYPE_BIGDECIMAL);
-            }
-            // 如果是整形
-            else if (str != null && str.length == 1 && Integer.parseInt(str[0]) <= 10)
-            {
-                column.setJavaType(GenConstants.TYPE_INTEGER);
-            }
-            // 长整形
-            else
-            {
-                column.setJavaType(GenConstants.TYPE_LONG);
-            }
-        }
-
-        // 插入字段（默认所有字段都需要插入）
-        column.setIsInsert(GenConstants.REQUIRE);
-
-        // 编辑字段
-        if (!arraysContains(GenConstants.COLUMNNAME_NOT_EDIT, columnName) && !column.isPk())
-        {
-            column.setIsEdit(GenConstants.REQUIRE);
-        }
-        // 列表字段
-        if (!arraysContains(GenConstants.COLUMNNAME_NOT_LIST, columnName) && !column.isPk())
-        {
-            column.setIsList(GenConstants.REQUIRE);
-        }
-        // 查询字段
-        if (!arraysContains(GenConstants.COLUMNNAME_NOT_QUERY, columnName) && !column.isPk())
-        {
-            column.setIsQuery(GenConstants.REQUIRE);
-        }
-
-        // 查询字段类型
-        if (StringUtils.endsWithIgnoreCase(columnName, "name"))
-        {
-            column.setQueryType(GenConstants.QUERY_LIKE);
-        }
-        // 状态字段设置单选框
-        if (StringUtils.endsWithIgnoreCase(columnName, "status"))
-        {
-            column.setHtmlType(GenConstants.HTML_RADIO);
-        }
-        // 类型&性别字段设置下拉框
-        else if (StringUtils.endsWithIgnoreCase(columnName, "type")
-                || StringUtils.endsWithIgnoreCase(columnName, "sex"))
-        {
-            column.setHtmlType(GenConstants.HTML_SELECT);
-        }
-    }
-
-    /**
-     * 校验数组是否包含指定值
-     * 
-     * @param arr 数组
-     * @param targetValue 值
-     * @return 是否包含
-     */
-    public static boolean arraysContains(String[] arr, String targetValue)
-    {
-        return Arrays.asList(arr).contains(targetValue);
-    }
-
-    /**
-     * 获取模块名
-     * 
-     * @param packageName 包名
-     * @return 模块名
-     */
-    public static String getModuleName(String packageName)
-    {
-        int lastIndex = packageName.lastIndexOf(".");
-        int nameLength = packageName.length();
-        String moduleName = StringUtils.substring(packageName, lastIndex + 1, nameLength);
-        return moduleName;
-    }
-
-    /**
-     * 获取业务名
-     * 
-     * @param tableName 表名
-     * @return 业务名
-     */
-    public static String getBusinessName(String tableName)
-    {
-        int lastIndex = tableName.lastIndexOf("_");
-        int nameLength = tableName.length();
-        String businessName = StringUtils.substring(tableName, lastIndex + 1, nameLength);
-        return businessName;
-    }
-
-    /**
-     * 表名转换成Java类名
-     * 
-     * @param tableName 表名称
-     * @return 类名
-     */
-    public static String convertClassName(String tableName)
-    {
-        boolean autoRemovePre = GenConfig.getAutoRemovePre();
-        String tablePrefix = GenConfig.getTablePrefix();
-        if (autoRemovePre && StringUtils.isNotEmpty(tablePrefix))
-        {
-            String[] searchList = StringUtils.split(tablePrefix, ",");
-            tableName = replaceFirst(tableName, searchList);
-        }
-        return StringUtils.convertToCamelCase(tableName);
-    }
-
-    /**
-     * 批量替换前缀
-     * 
-     * @param replacementm 替换值
-     * @param searchList 替换列表
-     * @return
-     */
-    public static String replaceFirst(String replacementm, String[] searchList)
-    {
-        String text = replacementm;
-        for (String searchString : searchList)
-        {
-            if (replacementm.startsWith(searchString))
-            {
-                text = replacementm.replaceFirst(searchString, "");
-                break;
-            }
-        }
-        return text;
-    }
-
-    /**
-     * 关键字替换
-     * 
-     * @param name 需要被替换的名字
-     * @return 替换后的名字
-     */
-    public static String replaceText(String text)
-    {
-        return RegExUtils.replaceAll(text, "(?:表|若依)", "");
-    }
-
-    /**
-     * 获取数据库类型字段
-     * 
-     * @param columnType 列类型
-     * @return 截取后的列类型
-     */
-    public static String getDbType(String columnType)
-    {
-        if (StringUtils.indexOf(columnType, "(") > 0)
-        {
-            return StringUtils.substringBefore(columnType, "(");
-        }
-        else
-        {
-            return columnType;
-        }
-    }
-
-    /**
-     * 获取字段长度
-     * 
-     * @param columnType 列类型
-     * @return 截取后的列类型
-     */
-    public static Integer getColumnLength(String columnType)
-    {
-        if (StringUtils.indexOf(columnType, "(") > 0)
-        {
-            String length = StringUtils.substringBetween(columnType, "(", ")");
-            return Integer.valueOf(length);
-        }
-        else
-        {
-            return 0;
-        }
-    }
->>>>>>> 48ba7d5e
 }