<<<<<<< HEAD
package com.ruoyi.project.tool.gen.controller;

import java.io.IOException;
import java.util.HashMap;
import java.util.List;
import java.util.Map;
import javax.servlet.http.HttpServletResponse;
import org.apache.commons.io.IOUtils;
import org.springframework.beans.factory.annotation.Autowired;
import org.springframework.security.access.prepost.PreAuthorize;
import org.springframework.validation.annotation.Validated;
import org.springframework.web.bind.annotation.DeleteMapping;
import org.springframework.web.bind.annotation.GetMapping;
import org.springframework.web.bind.annotation.PathVariable;
import org.springframework.web.bind.annotation.PostMapping;
import org.springframework.web.bind.annotation.PutMapping;
import org.springframework.web.bind.annotation.RequestBody;
import org.springframework.web.bind.annotation.RequestMapping;
import org.springframework.web.bind.annotation.RestController;
import com.ruoyi.common.core.text.Convert;
import com.ruoyi.framework.aspectj.lang.annotation.Log;
import com.ruoyi.framework.aspectj.lang.enums.BusinessType;
import com.ruoyi.framework.web.controller.BaseController;
import com.ruoyi.framework.web.domain.AjaxResult;
import com.ruoyi.framework.web.page.TableDataInfo;
import com.ruoyi.project.tool.gen.domain.GenTable;
import com.ruoyi.project.tool.gen.domain.GenTableColumn;
import com.ruoyi.project.tool.gen.service.IGenTableColumnService;
import com.ruoyi.project.tool.gen.service.IGenTableService;

/**
 * 代码生成 操作处理
 * 
 * @author ruoyi
 */
@RestController
@RequestMapping("/tool/gen")
public class GenController extends BaseController
{
    @Autowired
    private IGenTableService genTableService;

    @Autowired
    private IGenTableColumnService genTableColumnService;

    /**
     * 查询代码生成列表
     */
    @PreAuthorize("@ss.hasPermi('tool:gen:list')")
    @GetMapping("/list")
    public TableDataInfo genList(GenTable genTable)
    {
        startPage();
        List<GenTable> list = genTableService.selectGenTableList(genTable);
        return getDataTable(list);
    }

    /**
     * 修改代码生成业务
     */
    @PreAuthorize("@ss.hasPermi('tool:gen:query')")
    @GetMapping(value = "/{talbleId}")
    public AjaxResult getInfo(@PathVariable Long talbleId)
    {
        GenTable table = genTableService.selectGenTableById(talbleId);
        List<GenTableColumn> list = genTableColumnService.selectGenTableColumnListByTableId(talbleId);
        Map<String, Object> map = new HashMap<String, Object>();
        map.put("info", table);
        map.put("rows", list);
        return AjaxResult.success(map);
    }

    /**
     * 查询数据库列表
     */
    @PreAuthorize("@ss.hasPermi('tool:gen:list')")
    @GetMapping("/db/list")
    public TableDataInfo dataList(GenTable genTable)
    {
        startPage();
        List<GenTable> list = genTableService.selectDbTableList(genTable);
        return getDataTable(list);
    }

    /**
     * 查询数据表字段列表
     */
    @PreAuthorize("@ss.hasPermi('tool:gen:list')")
    @GetMapping(value = "/column/{talbleId}")
    public TableDataInfo columnList(Long tableId)
    {
        TableDataInfo dataInfo = new TableDataInfo();
        List<GenTableColumn> list = genTableColumnService.selectGenTableColumnListByTableId(tableId);
        dataInfo.setRows(list);
        dataInfo.setTotal(list.size());
        return dataInfo;
    }

    /**
     * 导入表结构（保存）
     */
    @PreAuthorize("@ss.hasPermi('tool:gen:list')")
    @Log(title = "代码生成", businessType = BusinessType.IMPORT)
    @PostMapping("/importTable")
    public AjaxResult importTableSave(String tables)
    {
        String[] tableNames = Convert.toStrArray(tables);
        // 查询表信息
        List<GenTable> tableList = genTableService.selectDbTableListByNames(tableNames);
        genTableService.importGenTable(tableList);
        return AjaxResult.success();
    }

    /**
     * 修改保存代码生成业务
     */
    @PreAuthorize("@ss.hasPermi('tool:gen:edit')")
    @Log(title = "代码生成", businessType = BusinessType.UPDATE)
    @PutMapping
    public AjaxResult editSave(@Validated @RequestBody GenTable genTable)
    {
        System.out.println(genTable.getParams().size());
        genTableService.validateEdit(genTable);
        genTableService.updateGenTable(genTable);
        return AjaxResult.success();
    }

    @PreAuthorize("@ss.hasPermi('tool:gen:remove')")
    @Log(title = "代码生成", businessType = BusinessType.DELETE)
    @DeleteMapping("/{tableIds}")
    public AjaxResult remove(@PathVariable Long[] tableIds)
    {
        genTableService.deleteGenTableByIds(tableIds);
        return AjaxResult.success();
    }

    /**
     * 预览代码
     */
    @PreAuthorize("@ss.hasPermi('tool:gen:preview')")
    @GetMapping("/preview/{tableId}")
    public AjaxResult preview(@PathVariable("tableId") Long tableId) throws IOException
    {
        Map<String, String> dataMap = genTableService.previewCode(tableId);
        return AjaxResult.success(dataMap);
    }

    /**
     * 生成代码
     */
    @PreAuthorize("@ss.hasPermi('tool:gen:code')")
    @Log(title = "代码生成", businessType = BusinessType.GENCODE)
    @GetMapping("/genCode/{tableName}")
    public void genCode(HttpServletResponse response, @PathVariable("tableName") String tableName) throws IOException
    {
        byte[] data = genTableService.generatorCode(tableName);
        genCode(response, data);
    }

    /**
     * 批量生成代码
     */
    @PreAuthorize("@ss.hasPermi('tool:gen:code')")
    @Log(title = "代码生成", businessType = BusinessType.GENCODE)
    @GetMapping("/batchGenCode")
    public void batchGenCode(HttpServletResponse response, String tables) throws IOException
    {
        String[] tableNames = Convert.toStrArray(tables);
        byte[] data = genTableService.generatorCode(tableNames);
        genCode(response, data);
    }

    /**
     * 生成zip文件
     */
    private void genCode(HttpServletResponse response, byte[] data) throws IOException
    {
        response.reset();
        response.setHeader("Content-Disposition", "attachment; filename=\"ruoyi.zip\"");
        response.addHeader("Content-Length", "" + data.length);
        response.setContentType("application/octet-stream; charset=UTF-8");
        IOUtils.write(data, response.getOutputStream());
    }
=======
package com.ruoyi.project.tool.gen.controller;

import java.io.IOException;
import java.util.HashMap;
import java.util.List;
import java.util.Map;
import javax.servlet.http.HttpServletResponse;
import org.apache.commons.io.IOUtils;
import org.springframework.beans.factory.annotation.Autowired;
import org.springframework.security.access.prepost.PreAuthorize;
import org.springframework.validation.annotation.Validated;
import org.springframework.web.bind.annotation.DeleteMapping;
import org.springframework.web.bind.annotation.GetMapping;
import org.springframework.web.bind.annotation.PathVariable;
import org.springframework.web.bind.annotation.PostMapping;
import org.springframework.web.bind.annotation.PutMapping;
import org.springframework.web.bind.annotation.RequestBody;
import org.springframework.web.bind.annotation.RequestMapping;
import org.springframework.web.bind.annotation.RestController;
import com.ruoyi.common.core.text.Convert;
import com.ruoyi.framework.aspectj.lang.annotation.Log;
import com.ruoyi.framework.aspectj.lang.enums.BusinessType;
import com.ruoyi.framework.web.controller.BaseController;
import com.ruoyi.framework.web.domain.AjaxResult;
import com.ruoyi.framework.web.page.TableDataInfo;
import com.ruoyi.project.tool.gen.domain.GenTable;
import com.ruoyi.project.tool.gen.domain.GenTableColumn;
import com.ruoyi.project.tool.gen.service.IGenTableColumnService;
import com.ruoyi.project.tool.gen.service.IGenTableService;

/**
 * 代码生成 操作处理
 * 
 * @author ruoyi
 */
@RestController
@RequestMapping("/tool/gen")
public class GenController extends BaseController
{
    @Autowired
    private IGenTableService genTableService;

    @Autowired
    private IGenTableColumnService genTableColumnService;

    /**
     * 查询代码生成列表
     */
    @PreAuthorize("@ss.hasPermi('tool:gen:list')")
    @GetMapping("/list")
    public TableDataInfo genList(GenTable genTable)
    {
        startPage();
        List<GenTable> list = genTableService.selectGenTableList(genTable);
        return getDataTable(list);
    }

    /**
     * 修改代码生成业务
     */
    @PreAuthorize("@ss.hasPermi('tool:gen:query')")
    @GetMapping(value = "/{talbleId}")
    public AjaxResult getInfo(@PathVariable Long talbleId)
    {
        GenTable table = genTableService.selectGenTableById(talbleId);
        List<GenTableColumn> list = genTableColumnService.selectGenTableColumnListByTableId(talbleId);
        Map<String, Object> map = new HashMap<String, Object>();
        map.put("info", table);
        map.put("rows", list);
        return AjaxResult.success(map);
    }

    /**
     * 查询数据库列表
     */
    @PreAuthorize("@ss.hasPermi('tool:gen:list')")
    @GetMapping("/db/list")
    public TableDataInfo dataList(GenTable genTable)
    {
        startPage();
        List<GenTable> list = genTableService.selectDbTableList(genTable);
        return getDataTable(list);
    }

    /**
     * 查询数据表字段列表
     */
    @PreAuthorize("@ss.hasPermi('tool:gen:list')")
    @GetMapping(value = "/column/{talbleId}")
    public TableDataInfo columnList(Long tableId)
    {
        TableDataInfo dataInfo = new TableDataInfo();
        List<GenTableColumn> list = genTableColumnService.selectGenTableColumnListByTableId(tableId);
        dataInfo.setRows(list);
        dataInfo.setTotal(list.size());
        return dataInfo;
    }

    /**
     * 导入表结构（保存）
     */
    @PreAuthorize("@ss.hasPermi('tool:gen:list')")
    @Log(title = "代码生成", businessType = BusinessType.IMPORT)
    @PostMapping("/importTable")
    public AjaxResult importTableSave(String tables)
    {
        String[] tableNames = Convert.toStrArray(tables);
        // 查询表信息
        List<GenTable> tableList = genTableService.selectDbTableListByNames(tableNames);
        genTableService.importGenTable(tableList);
        return AjaxResult.success();
    }

    /**
     * 修改保存代码生成业务
     */
    @PreAuthorize("@ss.hasPermi('tool:gen:edit')")
    @Log(title = "代码生成", businessType = BusinessType.UPDATE)
    @PutMapping
    public AjaxResult editSave(@Validated @RequestBody GenTable genTable)
    {
        genTableService.validateEdit(genTable);
        genTableService.updateGenTable(genTable);
        return AjaxResult.success();
    }

    @PreAuthorize("@ss.hasPermi('tool:gen:remove')")
    @Log(title = "代码生成", businessType = BusinessType.DELETE)
    @DeleteMapping("/{tableIds}")
    public AjaxResult remove(@PathVariable Long[] tableIds)
    {
        genTableService.deleteGenTableByIds(tableIds);
        return AjaxResult.success();
    }

    /**
     * 预览代码
     */
    @PreAuthorize("@ss.hasPermi('tool:gen:preview')")
    @GetMapping("/preview/{tableId}")
    public AjaxResult preview(@PathVariable("tableId") Long tableId) throws IOException
    {
        Map<String, String> dataMap = genTableService.previewCode(tableId);
        return AjaxResult.success(dataMap);
    }

    /**
     * 生成代码
     */
    @PreAuthorize("@ss.hasPermi('tool:gen:code')")
    @Log(title = "代码生成", businessType = BusinessType.GENCODE)
    @GetMapping("/genCode/{tableName}")
    public void genCode(HttpServletResponse response, @PathVariable("tableName") String tableName) throws IOException
    {
        byte[] data = genTableService.generatorCode(tableName);
        genCode(response, data);
    }

    /**
     * 批量生成代码
     */
    @PreAuthorize("@ss.hasPermi('tool:gen:code')")
    @Log(title = "代码生成", businessType = BusinessType.GENCODE)
    @GetMapping("/batchGenCode")
    public void batchGenCode(HttpServletResponse response, String tables) throws IOException
    {
        String[] tableNames = Convert.toStrArray(tables);
        byte[] data = genTableService.generatorCode(tableNames);
        genCode(response, data);
    }

    /**
     * 生成zip文件
     */
    private void genCode(HttpServletResponse response, byte[] data) throws IOException
    {
        response.reset();
        response.setHeader("Content-Disposition", "attachment; filename=\"ruoyi.zip\"");
        response.addHeader("Content-Length", "" + data.length);
        response.setContentType("application/octet-stream; charset=UTF-8");
        IOUtils.write(data, response.getOutputStream());
    }
>>>>>>> ec65b1f7
}<|MERGE_RESOLUTION|>--- conflicted
+++ resolved
@@ -1,188 +1,3 @@
-<<<<<<< HEAD
-package com.ruoyi.project.tool.gen.controller;
-
-import java.io.IOException;
-import java.util.HashMap;
-import java.util.List;
-import java.util.Map;
-import javax.servlet.http.HttpServletResponse;
-import org.apache.commons.io.IOUtils;
-import org.springframework.beans.factory.annotation.Autowired;
-import org.springframework.security.access.prepost.PreAuthorize;
-import org.springframework.validation.annotation.Validated;
-import org.springframework.web.bind.annotation.DeleteMapping;
-import org.springframework.web.bind.annotation.GetMapping;
-import org.springframework.web.bind.annotation.PathVariable;
-import org.springframework.web.bind.annotation.PostMapping;
-import org.springframework.web.bind.annotation.PutMapping;
-import org.springframework.web.bind.annotation.RequestBody;
-import org.springframework.web.bind.annotation.RequestMapping;
-import org.springframework.web.bind.annotation.RestController;
-import com.ruoyi.common.core.text.Convert;
-import com.ruoyi.framework.aspectj.lang.annotation.Log;
-import com.ruoyi.framework.aspectj.lang.enums.BusinessType;
-import com.ruoyi.framework.web.controller.BaseController;
-import com.ruoyi.framework.web.domain.AjaxResult;
-import com.ruoyi.framework.web.page.TableDataInfo;
-import com.ruoyi.project.tool.gen.domain.GenTable;
-import com.ruoyi.project.tool.gen.domain.GenTableColumn;
-import com.ruoyi.project.tool.gen.service.IGenTableColumnService;
-import com.ruoyi.project.tool.gen.service.IGenTableService;
-
-/**
- * 代码生成 操作处理
- * 
- * @author ruoyi
- */
-@RestController
-@RequestMapping("/tool/gen")
-public class GenController extends BaseController
-{
-    @Autowired
-    private IGenTableService genTableService;
-
-    @Autowired
-    private IGenTableColumnService genTableColumnService;
-
-    /**
-     * 查询代码生成列表
-     */
-    @PreAuthorize("@ss.hasPermi('tool:gen:list')")
-    @GetMapping("/list")
-    public TableDataInfo genList(GenTable genTable)
-    {
-        startPage();
-        List<GenTable> list = genTableService.selectGenTableList(genTable);
-        return getDataTable(list);
-    }
-
-    /**
-     * 修改代码生成业务
-     */
-    @PreAuthorize("@ss.hasPermi('tool:gen:query')")
-    @GetMapping(value = "/{talbleId}")
-    public AjaxResult getInfo(@PathVariable Long talbleId)
-    {
-        GenTable table = genTableService.selectGenTableById(talbleId);
-        List<GenTableColumn> list = genTableColumnService.selectGenTableColumnListByTableId(talbleId);
-        Map<String, Object> map = new HashMap<String, Object>();
-        map.put("info", table);
-        map.put("rows", list);
-        return AjaxResult.success(map);
-    }
-
-    /**
-     * 查询数据库列表
-     */
-    @PreAuthorize("@ss.hasPermi('tool:gen:list')")
-    @GetMapping("/db/list")
-    public TableDataInfo dataList(GenTable genTable)
-    {
-        startPage();
-        List<GenTable> list = genTableService.selectDbTableList(genTable);
-        return getDataTable(list);
-    }
-
-    /**
-     * 查询数据表字段列表
-     */
-    @PreAuthorize("@ss.hasPermi('tool:gen:list')")
-    @GetMapping(value = "/column/{talbleId}")
-    public TableDataInfo columnList(Long tableId)
-    {
-        TableDataInfo dataInfo = new TableDataInfo();
-        List<GenTableColumn> list = genTableColumnService.selectGenTableColumnListByTableId(tableId);
-        dataInfo.setRows(list);
-        dataInfo.setTotal(list.size());
-        return dataInfo;
-    }
-
-    /**
-     * 导入表结构（保存）
-     */
-    @PreAuthorize("@ss.hasPermi('tool:gen:list')")
-    @Log(title = "代码生成", businessType = BusinessType.IMPORT)
-    @PostMapping("/importTable")
-    public AjaxResult importTableSave(String tables)
-    {
-        String[] tableNames = Convert.toStrArray(tables);
-        // 查询表信息
-        List<GenTable> tableList = genTableService.selectDbTableListByNames(tableNames);
-        genTableService.importGenTable(tableList);
-        return AjaxResult.success();
-    }
-
-    /**
-     * 修改保存代码生成业务
-     */
-    @PreAuthorize("@ss.hasPermi('tool:gen:edit')")
-    @Log(title = "代码生成", businessType = BusinessType.UPDATE)
-    @PutMapping
-    public AjaxResult editSave(@Validated @RequestBody GenTable genTable)
-    {
-        System.out.println(genTable.getParams().size());
-        genTableService.validateEdit(genTable);
-        genTableService.updateGenTable(genTable);
-        return AjaxResult.success();
-    }
-
-    @PreAuthorize("@ss.hasPermi('tool:gen:remove')")
-    @Log(title = "代码生成", businessType = BusinessType.DELETE)
-    @DeleteMapping("/{tableIds}")
-    public AjaxResult remove(@PathVariable Long[] tableIds)
-    {
-        genTableService.deleteGenTableByIds(tableIds);
-        return AjaxResult.success();
-    }
-
-    /**
-     * 预览代码
-     */
-    @PreAuthorize("@ss.hasPermi('tool:gen:preview')")
-    @GetMapping("/preview/{tableId}")
-    public AjaxResult preview(@PathVariable("tableId") Long tableId) throws IOException
-    {
-        Map<String, String> dataMap = genTableService.previewCode(tableId);
-        return AjaxResult.success(dataMap);
-    }
-
-    /**
-     * 生成代码
-     */
-    @PreAuthorize("@ss.hasPermi('tool:gen:code')")
-    @Log(title = "代码生成", businessType = BusinessType.GENCODE)
-    @GetMapping("/genCode/{tableName}")
-    public void genCode(HttpServletResponse response, @PathVariable("tableName") String tableName) throws IOException
-    {
-        byte[] data = genTableService.generatorCode(tableName);
-        genCode(response, data);
-    }
-
-    /**
-     * 批量生成代码
-     */
-    @PreAuthorize("@ss.hasPermi('tool:gen:code')")
-    @Log(title = "代码生成", businessType = BusinessType.GENCODE)
-    @GetMapping("/batchGenCode")
-    public void batchGenCode(HttpServletResponse response, String tables) throws IOException
-    {
-        String[] tableNames = Convert.toStrArray(tables);
-        byte[] data = genTableService.generatorCode(tableNames);
-        genCode(response, data);
-    }
-
-    /**
-     * 生成zip文件
-     */
-    private void genCode(HttpServletResponse response, byte[] data) throws IOException
-    {
-        response.reset();
-        response.setHeader("Content-Disposition", "attachment; filename=\"ruoyi.zip\"");
-        response.addHeader("Content-Length", "" + data.length);
-        response.setContentType("application/octet-stream; charset=UTF-8");
-        IOUtils.write(data, response.getOutputStream());
-    }
-=======
 package com.ruoyi.project.tool.gen.controller;
 
 import java.io.IOException;
@@ -365,5 +180,4 @@
         response.setContentType("application/octet-stream; charset=UTF-8");
         IOUtils.write(data, response.getOutputStream());
     }
->>>>>>> ec65b1f7
 }