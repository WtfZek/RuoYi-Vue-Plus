--- conflicted
+++ resolved
@@ -1,49 +1,3 @@
-<<<<<<< HEAD
-package com.ruoyi.project.tool.gen.service;
-
-import java.util.List;
-import com.ruoyi.project.tool.gen.domain.GenTableColumn;
-
-/**
- * 业务字段 服务层
- * 
- * @author ruoyi
- */
-public interface IGenTableColumnService
-{
-    /**
-     * 查询业务字段列表
-     * 
-     * @param genTableColumn 业务字段编号
-     * @return 业务字段集合
-     */
-    public List<GenTableColumn> selectGenTableColumnListByTableId(Long tableId);
-
-    /**
-     * 新增业务字段
-     * 
-     * @param genTableColumn 业务字段信息
-     * @return 结果
-     */
-    public int insertGenTableColumn(GenTableColumn genTableColumn);
-
-    /**
-     * 修改业务字段
-     * 
-     * @param genTableColumn 业务字段信息
-     * @return 结果
-     */
-    public int updateGenTableColumn(GenTableColumn genTableColumn);
-
-    /**
-     * 删除业务字段信息
-     * 
-     * @param ids 需要删除的数据ID
-     * @return 结果
-     */
-    public int deleteGenTableColumnByIds(String ids);
-}
-=======
 package com.ruoyi.project.tool.gen.service;
 
 import java.util.List;
@@ -87,5 +41,4 @@
      * @return 结果
      */
     public int deleteGenTableColumnByIds(String ids);
-}
->>>>>>> 0dff6693
+}