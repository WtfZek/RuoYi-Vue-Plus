--- conflicted
+++ resolved
@@ -1,72 +1,3 @@
-<<<<<<< HEAD
-package com.ruoyi.project.tool.gen.service;
-
-import java.util.List;
-import org.springframework.beans.factory.annotation.Autowired;
-import org.springframework.stereotype.Service;
-import com.ruoyi.common.core.text.Convert;
-import com.ruoyi.project.tool.gen.domain.GenTableColumn;
-import com.ruoyi.project.tool.gen.mapper.GenTableColumnMapper;
-
-/**
- * 业务字段 服务层实现
- * 
- * @author ruoyi
- */
-@Service
-public class GenTableColumnServiceImpl implements IGenTableColumnService 
-{
-	@Autowired
-	private GenTableColumnMapper genTableColumnMapper;
-
-	/**
-     * 查询业务字段列表
-     * 
-     * @param genTableColumn 业务字段编号
-     * @return 业务字段集合
-     */
-	@Override
-	public List<GenTableColumn> selectGenTableColumnListByTableId(Long tableId)
-	{
-	    return genTableColumnMapper.selectGenTableColumnListByTableId(tableId);
-	}
-	
-    /**
-     * 新增业务字段
-     * 
-     * @param genTableColumn 业务字段信息
-     * @return 结果
-     */
-	@Override
-	public int insertGenTableColumn(GenTableColumn genTableColumn)
-	{
-	    return genTableColumnMapper.insertGenTableColumn(genTableColumn);
-	}
-	
-	/**
-     * 修改业务字段
-     * 
-     * @param genTableColumn 业务字段信息
-     * @return 结果
-     */
-	@Override
-	public int updateGenTableColumn(GenTableColumn genTableColumn)
-	{
-	    return genTableColumnMapper.updateGenTableColumn(genTableColumn);
-	}
-
-	/**
-     * 删除业务字段对象
-     * 
-     * @param ids 需要删除的数据ID
-     * @return 结果
-     */
-	@Override
-	public int deleteGenTableColumnByIds(String ids)
-	{
-		return genTableColumnMapper.deleteGenTableColumnByIds(Convert.toLongArray(ids));
-	}
-=======
 package com.ruoyi.project.tool.gen.service;
 
 import java.util.List;
@@ -134,5 +65,4 @@
 	{
 		return genTableColumnMapper.deleteGenTableColumnByIds(Convert.toLongArray(ids));
 	}
->>>>>>> 0dff6693
 }