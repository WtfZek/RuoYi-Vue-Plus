<<<<<<< HEAD
package com.ruoyi.project.tool.gen.util;

import java.util.ArrayList;
import java.util.HashSet;
import java.util.List;
import org.apache.velocity.VelocityContext;
import com.alibaba.fastjson.JSONObject;
import com.ruoyi.common.constant.GenConstants;
import com.ruoyi.common.utils.DateUtils;
import com.ruoyi.common.utils.StringUtils;
import com.ruoyi.project.tool.gen.domain.GenTable;
import com.ruoyi.project.tool.gen.domain.GenTableColumn;

public class VelocityUtils
{
    /** 项目空间路径 */
    private static final String PROJECT_PATH = "main/java";

    /** mybatis空间路径 */
    private static final String MYBATIS_PATH = "main/resources/mybatis";

    /**
     * 设置模板变量信息
     * 
     * @return 模板列表
     */
    public static VelocityContext prepareContext(GenTable genTable)
    {
        String moduleName = genTable.getModuleName();
        String businessName = genTable.getBusinessName();
        String packageName = genTable.getPackageName();
        String tplCategory = genTable.getTplCategory();
        String functionName = genTable.getFunctionName();

        VelocityContext velocityContext = new VelocityContext();
        velocityContext.put("tplCategory", genTable.getTplCategory());
        velocityContext.put("tableName", genTable.getTableName());
        velocityContext.put("functionName", StringUtils.isNotEmpty(functionName) ? functionName : "【请填写功能名称】");
        velocityContext.put("ClassName", genTable.getClassName());
        velocityContext.put("className", StringUtils.uncapitalize(genTable.getClassName()));
        velocityContext.put("moduleName", genTable.getModuleName());
        velocityContext.put("BusinessName", StringUtils.capitalize(genTable.getBusinessName()));
        velocityContext.put("businessName", genTable.getBusinessName());
        velocityContext.put("basePackage", getPackagePrefix(packageName));
        velocityContext.put("packageName", packageName);
        velocityContext.put("author", genTable.getFunctionAuthor());
        velocityContext.put("datetime", DateUtils.getDate());
        velocityContext.put("pkColumn", genTable.getPkColumn());
        velocityContext.put("importList", getImportList(genTable.getColumns()));
        velocityContext.put("permissionPrefix", getPermissionPrefix(moduleName, businessName));
        velocityContext.put("columns", genTable.getColumns());
        velocityContext.put("table", genTable);
        if (GenConstants.TPL_TREE.equals(tplCategory))
        {
            setTreeVelocityContext(velocityContext, genTable);
        }
        return velocityContext;
    }

    public static void setTreeVelocityContext(VelocityContext context, GenTable genTable)
    {
        String options = genTable.getOptions();
        JSONObject paramsObj = JSONObject.parseObject(options);
        String treeCode = getTreecode(paramsObj);
        String treeParentCode = getTreeParentCode(paramsObj);
        String treeName = getTreeName(paramsObj);

        context.put("treeCode", treeCode);
        context.put("treeParentCode", treeParentCode);
        context.put("treeName", treeName);
        context.put("expandColumn", getExpandColumn(genTable));
        if (paramsObj.containsKey(GenConstants.TREE_PARENT_CODE))
        {
            context.put("tree_parent_code", paramsObj.getString(GenConstants.TREE_PARENT_CODE));
        }
        if (paramsObj.containsKey(GenConstants.TREE_NAME))
        {
            context.put("tree_name", paramsObj.getString(GenConstants.TREE_NAME));
        }
    }

    /**
     * 获取模板信息
     * 
     * @return 模板列表
     */
    public static List<String> getTemplateList(String tplCategory)
    {
        List<String> templates = new ArrayList<String>();
        templates.add("vm/java/domain.java.vm");
        templates.add("vm/java/mapper.java.vm");
        templates.add("vm/java/service.java.vm");
        templates.add("vm/java/serviceImpl.java.vm");
        templates.add("vm/java/controller.java.vm");
        templates.add("vm/xml/mapper.xml.vm");
        templates.add("vm/sql/sql.vm");
        templates.add("vm/js/api.js.vm");
        templates.add("vm/vue/index.vue.vm");
        return templates;
    }

    /**
     * 获取文件名
     */
    public static String getFileName(String template, GenTable genTable)
    {
        // 文件名称
        String fileName = "";
        // 包路径
        String packageName = genTable.getPackageName();
        // 模块名
        String moduleName = genTable.getModuleName();
        // 大写类名
        String className = genTable.getClassName();
        // 业务名称
        String businessName = genTable.getBusinessName();

        String javaPath = PROJECT_PATH + "/" + StringUtils.replace(packageName, ".", "/");
        String mybatisPath = MYBATIS_PATH + "/" + moduleName;
        String vuePath = "vue";

        if (template.contains("domain.java.vm"))
        {
            fileName = StringUtils.format("{}/domain/{}.java", javaPath, className);
        }
        else if (template.contains("mapper.java.vm"))
        {
            fileName = StringUtils.format("{}/mapper/{}Mapper.java", javaPath, className);
        }
        else if (template.contains("service.java.vm"))
        {
            fileName = StringUtils.format("{}/service/I{}Service.java", javaPath, className);
        }
        else if (template.contains("serviceImpl.java.vm"))
        {
            fileName = StringUtils.format("{}/service/impl/{}ServiceImpl.java", javaPath, className);
        }
        else if (template.contains("controller.java.vm"))
        {
            fileName = StringUtils.format("{}/controller/{}Controller.java", javaPath, className);
        }
        else if (template.contains("mapper.xml.vm"))
        {
            fileName = StringUtils.format("{}/{}Mapper.xml", mybatisPath, className);
        }
        else if (template.contains("sql.vm"))
        {
            fileName = businessName + "Menu.sql";
        }
        else if (template.contains("js.vm"))
        {
            fileName = StringUtils.format("{}/api/{}/{}.js", vuePath, moduleName, businessName);
        }
        else if (template.contains("vue.vm"))
        {
            fileName = StringUtils.format("{}/views/{}/{}/index.vue", vuePath, moduleName, businessName);
        }
        return fileName;
    }

    /**
     * 获取包前缀
     * 
     * @param packageName 包名称
     * @return 包前缀名称
     */
    public static String getPackagePrefix(String packageName)
    {
        int lastIndex = packageName.lastIndexOf(".");
        String basePackage = StringUtils.substring(packageName, 0, lastIndex);
        return basePackage;
    }

    /**
     * 根据列类型获取导入包
     * 
     * @param column 列集合
     * @return 返回需要导入的包列表
     */
    public static HashSet<String> getImportList(List<GenTableColumn> columns)
    {
        HashSet<String> importList = new HashSet<String>();
        for (GenTableColumn column : columns)
        {
            if (!column.isSuperColumn() && GenConstants.TYPE_DATE.equals(column.getJavaType()))
            {
                importList.add("java.util.Date");
            }
            else if (!column.isSuperColumn() && GenConstants.TYPE_BIGDECIMAL.equals(column.getJavaType()))
            {
                importList.add("java.math.BigDecimal");
            }
        }
        return importList;
    }

    /**
     * 获取权限前缀
     * 
     * @param moduleName 模块名称
     * @param businessName 业务名称
     * @return 返回权限前缀
     */
    public static String getPermissionPrefix(String moduleName, String businessName)
    {
        return StringUtils.format("{}:{}", moduleName, businessName);

    }

    /**
     * 获取树编码
     * 
     * @param options 生成其他选项
     * @return 树编码
     */
    public static String getTreecode(JSONObject paramsObj)
    {
        if (paramsObj.containsKey(GenConstants.TREE_CODE))
        {
            return StringUtils.toCamelCase(paramsObj.getString(GenConstants.TREE_CODE));
        }
        return "";
    }

    /**
     * 获取树父编码
     * 
     * @param options 生成其他选项
     * @return 树父编码
     */
    public static String getTreeParentCode(JSONObject paramsObj)
    {
        if (paramsObj.containsKey(GenConstants.TREE_PARENT_CODE))
        {
            return StringUtils.toCamelCase(paramsObj.getString(GenConstants.TREE_PARENT_CODE));
        }
        return "";
    }

    /**
     * 获取树名称
     * 
     * @param options 生成其他选项
     * @return 树名称
     */
    public static String getTreeName(JSONObject paramsObj)
    {
        if (paramsObj.containsKey(GenConstants.TREE_NAME))
        {
            return StringUtils.toCamelCase(paramsObj.getString(GenConstants.TREE_NAME));
        }
        return "";
    }

    /**
     * 获取需要在哪一列上面显示展开按钮
     * 
     * @param genTable 业务表对象
     * @return 展开按钮列序号
     */
    public static int getExpandColumn(GenTable genTable)
    {
        String options = genTable.getOptions();
        JSONObject paramsObj = JSONObject.parseObject(options);
        String treeName = paramsObj.getString(GenConstants.TREE_NAME);
        int num = 0;
        for (GenTableColumn column : genTable.getColumns())
        {
            if (column.isList())
            {
                num++;
                String columnName = column.getColumnName();
                if (columnName.equals(treeName))
                {
                    break;
                }
            }
        }
        return num;
    }
=======
package com.ruoyi.project.tool.gen.util;

import java.util.ArrayList;
import java.util.HashSet;
import java.util.List;
import org.apache.velocity.VelocityContext;
import com.alibaba.fastjson.JSONObject;
import com.ruoyi.common.constant.GenConstants;
import com.ruoyi.common.utils.DateUtils;
import com.ruoyi.common.utils.StringUtils;
import com.ruoyi.project.tool.gen.domain.GenTable;
import com.ruoyi.project.tool.gen.domain.GenTableColumn;

public class VelocityUtils
{
    /** 项目空间路径 */
    private static final String PROJECT_PATH = "main/java";

    /** mybatis空间路径 */
    private static final String MYBATIS_PATH = "main/resources/mybatis";

    /**
     * 设置模板变量信息
     * 
     * @return 模板列表
     */
    public static VelocityContext prepareContext(GenTable genTable)
    {
        String moduleName = genTable.getModuleName();
        String businessName = genTable.getBusinessName();
        String packageName = genTable.getPackageName();
        String tplCategory = genTable.getTplCategory();
        String functionName = genTable.getFunctionName();

        VelocityContext velocityContext = new VelocityContext();
        velocityContext.put("tplCategory", genTable.getTplCategory());
        velocityContext.put("tableName", genTable.getTableName());
        velocityContext.put("functionName", StringUtils.isNotEmpty(functionName) ? functionName : "【请填写功能名称】");
        velocityContext.put("ClassName", genTable.getClassName());
        velocityContext.put("className", StringUtils.uncapitalize(genTable.getClassName()));
        velocityContext.put("moduleName", genTable.getModuleName());
        velocityContext.put("BusinessName", StringUtils.capitalize(genTable.getBusinessName()));
        velocityContext.put("businessName", genTable.getBusinessName());
        velocityContext.put("basePackage", getPackagePrefix(packageName));
        velocityContext.put("packageName", packageName);
        velocityContext.put("author", genTable.getFunctionAuthor());
        velocityContext.put("datetime", DateUtils.getDate());
        velocityContext.put("pkColumn", genTable.getPkColumn());
        velocityContext.put("importList", getImportList(genTable.getColumns()));
        velocityContext.put("permissionPrefix", getPermissionPrefix(moduleName, businessName));
        velocityContext.put("columns", genTable.getColumns());
        velocityContext.put("table", genTable);
        if (GenConstants.TPL_TREE.equals(tplCategory))
        {
            setTreeVelocityContext(velocityContext, genTable);
        }
        return velocityContext;
    }

    public static void setTreeVelocityContext(VelocityContext context, GenTable genTable)
    {
        String options = genTable.getOptions();
        JSONObject paramsObj = JSONObject.parseObject(options);
        String treeCode = getTreecode(paramsObj);
        String treeParentCode = getTreeParentCode(paramsObj);
        String treeName = getTreeName(paramsObj);

        context.put("treeCode", treeCode);
        context.put("treeParentCode", treeParentCode);
        context.put("treeName", treeName);
        context.put("expandColumn", getExpandColumn(genTable));
        if (paramsObj.containsKey(GenConstants.TREE_PARENT_CODE))
        {
            context.put("tree_parent_code", paramsObj.getString(GenConstants.TREE_PARENT_CODE));
        }
        if (paramsObj.containsKey(GenConstants.TREE_NAME))
        {
            context.put("tree_name", paramsObj.getString(GenConstants.TREE_NAME));
        }
    }

    /**
     * 获取模板信息
     * 
     * @return 模板列表
     */
    public static List<String> getTemplateList(String tplCategory)
    {
        List<String> templates = new ArrayList<String>();
        templates.add("vm/java/domain.java.vm");
        templates.add("vm/java/mapper.java.vm");
        templates.add("vm/java/service.java.vm");
        templates.add("vm/java/serviceImpl.java.vm");
        templates.add("vm/java/controller.java.vm");
        templates.add("vm/xml/mapper.xml.vm");
        templates.add("vm/sql/sql.vm");
        templates.add("vm/js/api.js.vm");
        if (GenConstants.TPL_CRUD.equals(tplCategory))
        {
            templates.add("vm/vue/index.vue.vm");
        }
        else if (GenConstants.TPL_TREE.equals(tplCategory))
        {
            templates.add("vm/vue/index-tree.vue.vm");
        }
        return templates;
    }

    /**
     * 获取文件名
     */
    public static String getFileName(String template, GenTable genTable)
    {
        // 文件名称
        String fileName = "";
        // 包路径
        String packageName = genTable.getPackageName();
        // 模块名
        String moduleName = genTable.getModuleName();
        // 大写类名
        String className = genTable.getClassName();
        // 业务名称
        String businessName = genTable.getBusinessName();

        String javaPath = PROJECT_PATH + "/" + StringUtils.replace(packageName, ".", "/");
        String mybatisPath = MYBATIS_PATH + "/" + moduleName;
        String vuePath = "vue";

        if (template.contains("domain.java.vm"))
        {
            fileName = StringUtils.format("{}/domain/{}.java", javaPath, className);
        }
        else if (template.contains("mapper.java.vm"))
        {
            fileName = StringUtils.format("{}/mapper/{}Mapper.java", javaPath, className);
        }
        else if (template.contains("service.java.vm"))
        {
            fileName = StringUtils.format("{}/service/I{}Service.java", javaPath, className);
        }
        else if (template.contains("serviceImpl.java.vm"))
        {
            fileName = StringUtils.format("{}/service/impl/{}ServiceImpl.java", javaPath, className);
        }
        else if (template.contains("controller.java.vm"))
        {
            fileName = StringUtils.format("{}/controller/{}Controller.java", javaPath, className);
        }
        else if (template.contains("mapper.xml.vm"))
        {
            fileName = StringUtils.format("{}/{}Mapper.xml", mybatisPath, className);
        }
        else if (template.contains("sql.vm"))
        {
            fileName = businessName + "Menu.sql";
        }
        else if (template.contains("api.js.vm"))
        {
            fileName = StringUtils.format("{}/api/{}/{}.js", vuePath, moduleName, businessName);
        }
        else if (template.contains("index.vue.vm"))
        {
            fileName = StringUtils.format("{}/views/{}/{}/index.vue", vuePath, moduleName, businessName);
        }
        else if (template.contains("index-tree.vue.vm"))
        {
            fileName = StringUtils.format("{}/views/{}/{}/index.vue", vuePath, moduleName, businessName);
        }
        return fileName;
    }

    /**
     * 获取包前缀
     * 
     * @param packageName 包名称
     * @return 包前缀名称
     */
    public static String getPackagePrefix(String packageName)
    {
        int lastIndex = packageName.lastIndexOf(".");
        String basePackage = StringUtils.substring(packageName, 0, lastIndex);
        return basePackage;
    }

    /**
     * 根据列类型获取导入包
     * 
     * @param column 列集合
     * @return 返回需要导入的包列表
     */
    public static HashSet<String> getImportList(List<GenTableColumn> columns)
    {
        HashSet<String> importList = new HashSet<String>();
        for (GenTableColumn column : columns)
        {
            if (!column.isSuperColumn() && GenConstants.TYPE_DATE.equals(column.getJavaType()))
            {
                importList.add("java.util.Date");
            }
            else if (!column.isSuperColumn() && GenConstants.TYPE_BIGDECIMAL.equals(column.getJavaType()))
            {
                importList.add("java.math.BigDecimal");
            }
        }
        return importList;
    }

    /**
     * 获取权限前缀
     * 
     * @param moduleName 模块名称
     * @param businessName 业务名称
     * @return 返回权限前缀
     */
    public static String getPermissionPrefix(String moduleName, String businessName)
    {
        return StringUtils.format("{}:{}", moduleName, businessName);

    }

    /**
     * 获取树编码
     * 
     * @param options 生成其他选项
     * @return 树编码
     */
    public static String getTreecode(JSONObject paramsObj)
    {
        if (paramsObj.containsKey(GenConstants.TREE_CODE))
        {
            return StringUtils.toCamelCase(paramsObj.getString(GenConstants.TREE_CODE));
        }
        return "";
    }

    /**
     * 获取树父编码
     * 
     * @param options 生成其他选项
     * @return 树父编码
     */
    public static String getTreeParentCode(JSONObject paramsObj)
    {
        if (paramsObj.containsKey(GenConstants.TREE_PARENT_CODE))
        {
            return StringUtils.toCamelCase(paramsObj.getString(GenConstants.TREE_PARENT_CODE));
        }
        return "";
    }

    /**
     * 获取树名称
     * 
     * @param options 生成其他选项
     * @return 树名称
     */
    public static String getTreeName(JSONObject paramsObj)
    {
        if (paramsObj.containsKey(GenConstants.TREE_NAME))
        {
            return StringUtils.toCamelCase(paramsObj.getString(GenConstants.TREE_NAME));
        }
        return "";
    }

    /**
     * 获取需要在哪一列上面显示展开按钮
     * 
     * @param genTable 业务表对象
     * @return 展开按钮列序号
     */
    public static int getExpandColumn(GenTable genTable)
    {
        String options = genTable.getOptions();
        JSONObject paramsObj = JSONObject.parseObject(options);
        String treeName = paramsObj.getString(GenConstants.TREE_NAME);
        int num = 0;
        for (GenTableColumn column : genTable.getColumns())
        {
            if (column.isList())
            {
                num++;
                String columnName = column.getColumnName();
                if (columnName.equals(treeName))
                {
                    break;
                }
            }
        }
        return num;
    }
>>>>>>> cb0a4b78
}<|MERGE_RESOLUTION|>--- conflicted
+++ resolved
@@ -1,4 +1,3 @@
-<<<<<<< HEAD
 package com.ruoyi.project.tool.gen.util;
 
 import java.util.ArrayList;
@@ -96,7 +95,14 @@
         templates.add("vm/xml/mapper.xml.vm");
         templates.add("vm/sql/sql.vm");
         templates.add("vm/js/api.js.vm");
-        templates.add("vm/vue/index.vue.vm");
+        if (GenConstants.TPL_CRUD.equals(tplCategory))
+        {
+            templates.add("vm/vue/index.vue.vm");
+        }
+        else if (GenConstants.TPL_TREE.equals(tplCategory))
+        {
+            templates.add("vm/vue/index-tree.vue.vm");
+        }
         return templates;
     }
 
@@ -148,11 +154,15 @@
         {
             fileName = businessName + "Menu.sql";
         }
-        else if (template.contains("js.vm"))
+        else if (template.contains("api.js.vm"))
         {
             fileName = StringUtils.format("{}/api/{}/{}.js", vuePath, moduleName, businessName);
         }
-        else if (template.contains("vue.vm"))
+        else if (template.contains("index.vue.vm"))
+        {
+            fileName = StringUtils.format("{}/views/{}/{}/index.vue", vuePath, moduleName, businessName);
+        }
+        else if (template.contains("index-tree.vue.vm"))
         {
             fileName = StringUtils.format("{}/views/{}/{}/index.vue", vuePath, moduleName, businessName);
         }
@@ -279,297 +289,4 @@
         }
         return num;
     }
-=======
-package com.ruoyi.project.tool.gen.util;
-
-import java.util.ArrayList;
-import java.util.HashSet;
-import java.util.List;
-import org.apache.velocity.VelocityContext;
-import com.alibaba.fastjson.JSONObject;
-import com.ruoyi.common.constant.GenConstants;
-import com.ruoyi.common.utils.DateUtils;
-import com.ruoyi.common.utils.StringUtils;
-import com.ruoyi.project.tool.gen.domain.GenTable;
-import com.ruoyi.project.tool.gen.domain.GenTableColumn;
-
-public class VelocityUtils
-{
-    /** 项目空间路径 */
-    private static final String PROJECT_PATH = "main/java";
-
-    /** mybatis空间路径 */
-    private static final String MYBATIS_PATH = "main/resources/mybatis";
-
-    /**
-     * 设置模板变量信息
-     * 
-     * @return 模板列表
-     */
-    public static VelocityContext prepareContext(GenTable genTable)
-    {
-        String moduleName = genTable.getModuleName();
-        String businessName = genTable.getBusinessName();
-        String packageName = genTable.getPackageName();
-        String tplCategory = genTable.getTplCategory();
-        String functionName = genTable.getFunctionName();
-
-        VelocityContext velocityContext = new VelocityContext();
-        velocityContext.put("tplCategory", genTable.getTplCategory());
-        velocityContext.put("tableName", genTable.getTableName());
-        velocityContext.put("functionName", StringUtils.isNotEmpty(functionName) ? functionName : "【请填写功能名称】");
-        velocityContext.put("ClassName", genTable.getClassName());
-        velocityContext.put("className", StringUtils.uncapitalize(genTable.getClassName()));
-        velocityContext.put("moduleName", genTable.getModuleName());
-        velocityContext.put("BusinessName", StringUtils.capitalize(genTable.getBusinessName()));
-        velocityContext.put("businessName", genTable.getBusinessName());
-        velocityContext.put("basePackage", getPackagePrefix(packageName));
-        velocityContext.put("packageName", packageName);
-        velocityContext.put("author", genTable.getFunctionAuthor());
-        velocityContext.put("datetime", DateUtils.getDate());
-        velocityContext.put("pkColumn", genTable.getPkColumn());
-        velocityContext.put("importList", getImportList(genTable.getColumns()));
-        velocityContext.put("permissionPrefix", getPermissionPrefix(moduleName, businessName));
-        velocityContext.put("columns", genTable.getColumns());
-        velocityContext.put("table", genTable);
-        if (GenConstants.TPL_TREE.equals(tplCategory))
-        {
-            setTreeVelocityContext(velocityContext, genTable);
-        }
-        return velocityContext;
-    }
-
-    public static void setTreeVelocityContext(VelocityContext context, GenTable genTable)
-    {
-        String options = genTable.getOptions();
-        JSONObject paramsObj = JSONObject.parseObject(options);
-        String treeCode = getTreecode(paramsObj);
-        String treeParentCode = getTreeParentCode(paramsObj);
-        String treeName = getTreeName(paramsObj);
-
-        context.put("treeCode", treeCode);
-        context.put("treeParentCode", treeParentCode);
-        context.put("treeName", treeName);
-        context.put("expandColumn", getExpandColumn(genTable));
-        if (paramsObj.containsKey(GenConstants.TREE_PARENT_CODE))
-        {
-            context.put("tree_parent_code", paramsObj.getString(GenConstants.TREE_PARENT_CODE));
-        }
-        if (paramsObj.containsKey(GenConstants.TREE_NAME))
-        {
-            context.put("tree_name", paramsObj.getString(GenConstants.TREE_NAME));
-        }
-    }
-
-    /**
-     * 获取模板信息
-     * 
-     * @return 模板列表
-     */
-    public static List<String> getTemplateList(String tplCategory)
-    {
-        List<String> templates = new ArrayList<String>();
-        templates.add("vm/java/domain.java.vm");
-        templates.add("vm/java/mapper.java.vm");
-        templates.add("vm/java/service.java.vm");
-        templates.add("vm/java/serviceImpl.java.vm");
-        templates.add("vm/java/controller.java.vm");
-        templates.add("vm/xml/mapper.xml.vm");
-        templates.add("vm/sql/sql.vm");
-        templates.add("vm/js/api.js.vm");
-        if (GenConstants.TPL_CRUD.equals(tplCategory))
-        {
-            templates.add("vm/vue/index.vue.vm");
-        }
-        else if (GenConstants.TPL_TREE.equals(tplCategory))
-        {
-            templates.add("vm/vue/index-tree.vue.vm");
-        }
-        return templates;
-    }
-
-    /**
-     * 获取文件名
-     */
-    public static String getFileName(String template, GenTable genTable)
-    {
-        // 文件名称
-        String fileName = "";
-        // 包路径
-        String packageName = genTable.getPackageName();
-        // 模块名
-        String moduleName = genTable.getModuleName();
-        // 大写类名
-        String className = genTable.getClassName();
-        // 业务名称
-        String businessName = genTable.getBusinessName();
-
-        String javaPath = PROJECT_PATH + "/" + StringUtils.replace(packageName, ".", "/");
-        String mybatisPath = MYBATIS_PATH + "/" + moduleName;
-        String vuePath = "vue";
-
-        if (template.contains("domain.java.vm"))
-        {
-            fileName = StringUtils.format("{}/domain/{}.java", javaPath, className);
-        }
-        else if (template.contains("mapper.java.vm"))
-        {
-            fileName = StringUtils.format("{}/mapper/{}Mapper.java", javaPath, className);
-        }
-        else if (template.contains("service.java.vm"))
-        {
-            fileName = StringUtils.format("{}/service/I{}Service.java", javaPath, className);
-        }
-        else if (template.contains("serviceImpl.java.vm"))
-        {
-            fileName = StringUtils.format("{}/service/impl/{}ServiceImpl.java", javaPath, className);
-        }
-        else if (template.contains("controller.java.vm"))
-        {
-            fileName = StringUtils.format("{}/controller/{}Controller.java", javaPath, className);
-        }
-        else if (template.contains("mapper.xml.vm"))
-        {
-            fileName = StringUtils.format("{}/{}Mapper.xml", mybatisPath, className);
-        }
-        else if (template.contains("sql.vm"))
-        {
-            fileName = businessName + "Menu.sql";
-        }
-        else if (template.contains("api.js.vm"))
-        {
-            fileName = StringUtils.format("{}/api/{}/{}.js", vuePath, moduleName, businessName);
-        }
-        else if (template.contains("index.vue.vm"))
-        {
-            fileName = StringUtils.format("{}/views/{}/{}/index.vue", vuePath, moduleName, businessName);
-        }
-        else if (template.contains("index-tree.vue.vm"))
-        {
-            fileName = StringUtils.format("{}/views/{}/{}/index.vue", vuePath, moduleName, businessName);
-        }
-        return fileName;
-    }
-
-    /**
-     * 获取包前缀
-     * 
-     * @param packageName 包名称
-     * @return 包前缀名称
-     */
-    public static String getPackagePrefix(String packageName)
-    {
-        int lastIndex = packageName.lastIndexOf(".");
-        String basePackage = StringUtils.substring(packageName, 0, lastIndex);
-        return basePackage;
-    }
-
-    /**
-     * 根据列类型获取导入包
-     * 
-     * @param column 列集合
-     * @return 返回需要导入的包列表
-     */
-    public static HashSet<String> getImportList(List<GenTableColumn> columns)
-    {
-        HashSet<String> importList = new HashSet<String>();
-        for (GenTableColumn column : columns)
-        {
-            if (!column.isSuperColumn() && GenConstants.TYPE_DATE.equals(column.getJavaType()))
-            {
-                importList.add("java.util.Date");
-            }
-            else if (!column.isSuperColumn() && GenConstants.TYPE_BIGDECIMAL.equals(column.getJavaType()))
-            {
-                importList.add("java.math.BigDecimal");
-            }
-        }
-        return importList;
-    }
-
-    /**
-     * 获取权限前缀
-     * 
-     * @param moduleName 模块名称
-     * @param businessName 业务名称
-     * @return 返回权限前缀
-     */
-    public static String getPermissionPrefix(String moduleName, String businessName)
-    {
-        return StringUtils.format("{}:{}", moduleName, businessName);
-
-    }
-
-    /**
-     * 获取树编码
-     * 
-     * @param options 生成其他选项
-     * @return 树编码
-     */
-    public static String getTreecode(JSONObject paramsObj)
-    {
-        if (paramsObj.containsKey(GenConstants.TREE_CODE))
-        {
-            return StringUtils.toCamelCase(paramsObj.getString(GenConstants.TREE_CODE));
-        }
-        return "";
-    }
-
-    /**
-     * 获取树父编码
-     * 
-     * @param options 生成其他选项
-     * @return 树父编码
-     */
-    public static String getTreeParentCode(JSONObject paramsObj)
-    {
-        if (paramsObj.containsKey(GenConstants.TREE_PARENT_CODE))
-        {
-            return StringUtils.toCamelCase(paramsObj.getString(GenConstants.TREE_PARENT_CODE));
-        }
-        return "";
-    }
-
-    /**
-     * 获取树名称
-     * 
-     * @param options 生成其他选项
-     * @return 树名称
-     */
-    public static String getTreeName(JSONObject paramsObj)
-    {
-        if (paramsObj.containsKey(GenConstants.TREE_NAME))
-        {
-            return StringUtils.toCamelCase(paramsObj.getString(GenConstants.TREE_NAME));
-        }
-        return "";
-    }
-
-    /**
-     * 获取需要在哪一列上面显示展开按钮
-     * 
-     * @param genTable 业务表对象
-     * @return 展开按钮列序号
-     */
-    public static int getExpandColumn(GenTable genTable)
-    {
-        String options = genTable.getOptions();
-        JSONObject paramsObj = JSONObject.parseObject(options);
-        String treeName = paramsObj.getString(GenConstants.TREE_NAME);
-        int num = 0;
-        for (GenTableColumn column : genTable.getColumns())
-        {
-            if (column.isList())
-            {
-                num++;
-                String columnName = column.getColumnName();
-                if (columnName.equals(treeName))
-                {
-                    break;
-                }
-            }
-        }
-        return num;
-    }
->>>>>>> cb0a4b78
 }