<<<<<<< HEAD
package com.ruoyi.project.monitor.service.impl;

import java.util.List;
import org.springframework.beans.factory.annotation.Autowired;
import org.springframework.stereotype.Service;
import com.ruoyi.project.monitor.domain.SysOperLog;
import com.ruoyi.project.monitor.mapper.SysOperLogMapper;
import com.ruoyi.project.monitor.service.ISysOperLogService;

/**
 * 操作日志 服务层处理
 * 
 * @author ruoyi
 */
@Service
public class SysOperLogServiceImpl implements ISysOperLogService
{
    @Autowired
    private SysOperLogMapper operLogMapper;

    /**
     * 新增操作日志
     * 
     * @param operLog 操作日志对象
     */
    @Override
    public void insertOperlog(SysOperLog operLog)
    {
        operLogMapper.insertOperlog(operLog);
    }

    /**
     * 查询系统操作日志集合
     * 
     * @param operLog 操作日志对象
     * @return 操作日志集合
     */
    @Override
    public List<SysOperLog> selectOperLogList(SysOperLog operLog)
    {
        return operLogMapper.selectOperLogList(operLog);
    }

    /**
     * 批量删除系统操作日志
     * 
     * @param operIds 需要删除的操作日志ID
     * @return 结果
     */
    public int deleteOperLogByIds(Long[] operIds)
    {
        return operLogMapper.deleteOperLogByIds(operIds);
    }

    /**
     * 查询操作日志详细
     * 
     * @param operId 操作ID
     * @return 操作日志对象
     */
    @Override
    public SysOperLog selectOperLogById(Long operId)
    {
        return operLogMapper.selectOperLogById(operId);
    }

    /**
     * 清空操作日志
     */
    @Override
    public void cleanOperLog()
    {
        operLogMapper.cleanOperLog();
    }
}
=======
package com.ruoyi.project.monitor.service.impl;

import java.util.List;
import org.springframework.beans.factory.annotation.Autowired;
import org.springframework.stereotype.Service;
import com.ruoyi.project.monitor.domain.SysOperLog;
import com.ruoyi.project.monitor.mapper.SysOperLogMapper;
import com.ruoyi.project.monitor.service.ISysOperLogService;

/**
 * 操作日志 服务层处理
 * 
 * @author ruoyi
 */
@Service
public class SysOperLogServiceImpl implements ISysOperLogService
{
    @Autowired
    private SysOperLogMapper operLogMapper;

    /**
     * 新增操作日志
     * 
     * @param operLog 操作日志对象
     */
    @Override
    public void insertOperlog(SysOperLog operLog)
    {
        operLogMapper.insertOperlog(operLog);
    }

    /**
     * 查询系统操作日志集合
     * 
     * @param operLog 操作日志对象
     * @return 操作日志集合
     */
    @Override
    public List<SysOperLog> selectOperLogList(SysOperLog operLog)
    {
        return operLogMapper.selectOperLogList(operLog);
    }

    /**
     * 批量删除系统操作日志
     * 
     * @param operIds 需要删除的操作日志ID
     * @return 结果
     */
    @Override
    public int deleteOperLogByIds(Long[] operIds)
    {
        return operLogMapper.deleteOperLogByIds(operIds);
    }

    /**
     * 查询操作日志详细
     * 
     * @param operId 操作ID
     * @return 操作日志对象
     */
    @Override
    public SysOperLog selectOperLogById(Long operId)
    {
        return operLogMapper.selectOperLogById(operId);
    }

    /**
     * 清空操作日志
     */
    @Override
    public void cleanOperLog()
    {
        operLogMapper.cleanOperLog();
    }
}
>>>>>>> 0dff6693
<|MERGE_RESOLUTION|>--- conflicted
+++ resolved
@@ -1,80 +1,3 @@
-<<<<<<< HEAD
-package com.ruoyi.project.monitor.service.impl;
-
-import java.util.List;
-import org.springframework.beans.factory.annotation.Autowired;
-import org.springframework.stereotype.Service;
-import com.ruoyi.project.monitor.domain.SysOperLog;
-import com.ruoyi.project.monitor.mapper.SysOperLogMapper;
-import com.ruoyi.project.monitor.service.ISysOperLogService;
-
-/**
- * 操作日志 服务层处理
- * 
- * @author ruoyi
- */
-@Service
-public class SysOperLogServiceImpl implements ISysOperLogService
-{
-    @Autowired
-    private SysOperLogMapper operLogMapper;
-
-    /**
-     * 新增操作日志
-     * 
-     * @param operLog 操作日志对象
-     */
-    @Override
-    public void insertOperlog(SysOperLog operLog)
-    {
-        operLogMapper.insertOperlog(operLog);
-    }
-
-    /**
-     * 查询系统操作日志集合
-     * 
-     * @param operLog 操作日志对象
-     * @return 操作日志集合
-     */
-    @Override
-    public List<SysOperLog> selectOperLogList(SysOperLog operLog)
-    {
-        return operLogMapper.selectOperLogList(operLog);
-    }
-
-    /**
-     * 批量删除系统操作日志
-     * 
-     * @param operIds 需要删除的操作日志ID
-     * @return 结果
-     */
-    public int deleteOperLogByIds(Long[] operIds)
-    {
-        return operLogMapper.deleteOperLogByIds(operIds);
-    }
-
-    /**
-     * 查询操作日志详细
-     * 
-     * @param operId 操作ID
-     * @return 操作日志对象
-     */
-    @Override
-    public SysOperLog selectOperLogById(Long operId)
-    {
-        return operLogMapper.selectOperLogById(operId);
-    }
-
-    /**
-     * 清空操作日志
-     */
-    @Override
-    public void cleanOperLog()
-    {
-        operLogMapper.cleanOperLog();
-    }
-}
-=======
 package com.ruoyi.project.monitor.service.impl;
 
 import java.util.List;
@@ -150,5 +73,4 @@
     {
         operLogMapper.cleanOperLog();
     }
-}
->>>>>>> 0dff6693
+}