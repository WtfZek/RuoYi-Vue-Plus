--- conflicted
+++ resolved
@@ -1,146 +1,3 @@
-<<<<<<< HEAD
-package com.ruoyi.project.monitor.domain;
-
-import java.util.Date;
-import com.ruoyi.framework.aspectj.lang.annotation.Excel;
-import com.ruoyi.framework.aspectj.lang.annotation.Excel.ColumnType;
-import com.ruoyi.framework.web.domain.BaseEntity;
-
-/**
- * 系统访问记录表 sys_logininfor
- * 
- * @author ruoyi
- */
-public class SysLogininfor extends BaseEntity
-{
-    private static final long serialVersionUID = 1L;
-
-    /** ID */
-    @Excel(name = "序号", cellType = ColumnType.NUMERIC)
-    private Long infoId;
-
-    /** 用户账号 */
-    @Excel(name = "用户账号")
-    private String userName;
-
-    /** 登录状态 0成功 1失败 */
-    @Excel(name = "登录状态", readConverterExp = "0=成功,1=失败")
-    private String status;
-
-    /** 登录IP地址 */
-    @Excel(name = "登录地址")
-    private String ipaddr;
-
-    /** 登录地点 */
-    @Excel(name = "登录地点")
-    private String loginLocation;
-
-    /** 浏览器类型 */
-    @Excel(name = "浏览器")
-    private String browser;
-
-    /** 操作系统 */
-    @Excel(name = "操作系统")
-    private String os;
-
-    /** 提示消息 */
-    @Excel(name = "提示消息")
-    private String msg;
-
-    /** 访问时间 */
-    @Excel(name = "访问时间", width = 30, dateFormat = "yyyy-MM-dd HH:mm:ss")
-    private Date loginTime;
-
-    public Long getInfoId()
-    {
-        return infoId;
-    }
-
-    public void setInfoId(Long infoId)
-    {
-        this.infoId = infoId;
-    }
-
-    public String getUserName()
-    {
-        return userName;
-    }
-
-    public void setUserName(String userName)
-    {
-        this.userName = userName;
-    }
-
-    public String getStatus()
-    {
-        return status;
-    }
-
-    public void setStatus(String status)
-    {
-        this.status = status;
-    }
-
-    public String getIpaddr()
-    {
-        return ipaddr;
-    }
-
-    public void setIpaddr(String ipaddr)
-    {
-        this.ipaddr = ipaddr;
-    }
-
-    public String getLoginLocation()
-    {
-        return loginLocation;
-    }
-
-    public void setLoginLocation(String loginLocation)
-    {
-        this.loginLocation = loginLocation;
-    }
-
-    public String getBrowser()
-    {
-        return browser;
-    }
-
-    public void setBrowser(String browser)
-    {
-        this.browser = browser;
-    }
-
-    public String getOs()
-    {
-        return os;
-    }
-
-    public void setOs(String os)
-    {
-        this.os = os;
-    }
-
-    public String getMsg()
-    {
-        return msg;
-    }
-
-    public void setMsg(String msg)
-    {
-        this.msg = msg;
-    }
-
-    public Date getLoginTime()
-    {
-        return loginTime;
-    }
-
-    public void setLoginTime(Date loginTime)
-    {
-        this.loginTime = loginTime;
-    }
-=======
 package com.ruoyi.project.monitor.domain;
 
 import java.util.Date;
@@ -284,5 +141,4 @@
     {
         this.loginTime = loginTime;
     }
->>>>>>> ec65b1f7
 }