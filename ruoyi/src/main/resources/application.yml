--- conflicted
+++ resolved
@@ -1,4 +1,3 @@
-<<<<<<< HEAD
 # 项目相关配置
 ruoyi:
   # 名称
@@ -119,131 +118,6 @@
 
 # Swagger配置
 swagger:
-  enable: true
-
-# 防止XSS攻击
-xss: 
-  # 过滤开关
-  enabled: true
-  # 排除链接（多个用逗号分隔）
-  excludes: /system/notice/*
-  # 匹配链接
-  urlPatterns: /system/*,/monitor/*,/tool/*
-  
-# 代码生成
-gen: 
-  # 作者
-  author: ruoyi
-  # 默认生成包路径 system 需改成自己的模块名称 如 system monitor tool
-  packageName: com.ruoyi.project.system
-  # 自动去除表前缀，默认是true
-  autoRemovePre: false
-  # 表前缀（生成类名不会包含表前缀，多个用逗号分隔）
-=======
-# 项目相关配置
-ruoyi:
-  # 名称
-  name: RuoYi
-  # 版本
-  version: 2.2.0
-  # 版权年份
-  copyrightYear: 2019
-  # 实例演示开关
-  demoEnabled: true
-  # 文件路径 示例（ Windows配置D:/ruoyi/uploadPath，Linux配置 /home/ruoyi/uploadPath）
-  profile: D:/ruoyi/uploadPath
-  # 获取ip地址开关
-  addressEnabled: false
-
-# 开发环境配置
-server:
-  # 服务器的HTTP端口，默认为8080
-  port: 8080
-  servlet:
-    # 应用的访问路径
-    context-path: /
-  tomcat:
-    # tomcat的URI编码
-    uri-encoding: UTF-8
-    # tomcat最大线程数，默认为200
-    max-threads: 800
-    # Tomcat启动初始化的线程数，默认值25
-    min-spare-threads: 30
-
-# 日志配置
-logging:
-  level:
-    com.ruoyi: debug
-    org.springframework: warn
-
-# Spring配置
-spring:
-  # 资源信息
-  messages:
-    # 国际化资源文件路径
-    basename: i18n/messages
-  profiles: 
-    active: druid
-  # 文件上传
-  servlet:
-     multipart:
-       # 单个文件大小
-       max-file-size:  10MB
-       # 设置总上传的文件大小
-       max-request-size:  20MB
-  # 服务模块
-  devtools:
-    restart:
-      # 热部署开关
-      enabled: true
-  # redis 配置
-  redis:
-    # 地址
-    host: localhost
-    # 端口，默认为6379
-    port: 6379
-    # 密码
-    password: 
-    # 连接超时时间
-    timeout: 10s
-    lettuce:
-      pool:
-        # 连接池中的最小空闲连接
-        min-idle: 0
-        # 连接池中的最大空闲连接
-        max-idle: 8
-        # 连接池的最大数据库连接数
-        max-active: 8
-        # #连接池最大阻塞等待时间（使用负值表示没有限制）
-        max-wait: -1ms
-
-# token配置
-token:
-    # 令牌自定义标识
-    header: Authorization
-    # 令牌秘钥
-    secret: abcdefghijklmnopqrstuvwxyz
-    # 令牌有效期（默认30分钟）
-    expireTime: 30
-  
-# MyBatis配置
-mybatis:
-    # 搜索指定包别名
-    typeAliasesPackage: com.ruoyi.project.**.domain
-    # 配置mapper的扫描，找到所有的mapper.xml映射文件
-    mapperLocations: classpath*:mybatis/**/*Mapper.xml
-    # 加载全局的配置文件
-    configLocation: classpath:mybatis/mybatis-config.xml
-
-# PageHelper分页插件
-pagehelper: 
-  helperDialect: mysql
-  reasonable: true
-  supportMethodsArguments: true
-  params: count=countSql 
-
-# Swagger配置
-swagger:
   # 是否开启swagger
   enabled: true
   # 请求前缀
@@ -267,5 +141,4 @@
   # 自动去除表前缀，默认是true
   autoRemovePre: false
   # 表前缀（生成类名不会包含表前缀，多个用逗号分隔）
->>>>>>> cad8604c
   tablePrefix: sys_