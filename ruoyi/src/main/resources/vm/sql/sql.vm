<<<<<<< HEAD
-- 菜单 SQL
insert into sys_menu (menu_name, parent_id, order_num, path, component, is_frame, menu_type, visible, perms, icon, create_by, create_time, update_by, update_time, remark)
values('${functionName}', '3', '1', '${businessName}', '${moduleName}/${businessName}/index', 1, 'C', '0', '${permissionPrefix}:list', '#', 'admin', '2018-03-01', 'ry', '2018-03-01', '${functionName}菜单');

-- 按钮父菜单ID
SELECT @parentId := LAST_INSERT_ID();

-- 按钮 SQL
insert into sys_menu  (menu_name, parent_id, order_num, path, component, is_frame, menu_type, visible, perms, icon, create_by, create_time, update_by, update_time, remark)
values('${functionName}查询', @parentId, '1',  '#', '', 1,  'F', '0', '${permissionPrefix}:query',         '#', 'admin', '2018-03-01', 'ry', '2018-03-01', '');

insert into sys_menu  (menu_name, parent_id, order_num, path, component, is_frame, menu_type, visible, perms, icon, create_by, create_time, update_by, update_time, remark)
values('${functionName}新增', @parentId, '2',  '#', '', 1,  'F', '0', '${permissionPrefix}:add',          '#', 'admin', '2018-03-01', 'ry', '2018-03-01', '');

insert into sys_menu  (menu_name, parent_id, order_num, path, component, is_frame, menu_type, visible, perms, icon, create_by, create_time, update_by, update_time, remark)
values('${functionName}修改', @parentId, '3',  '#', '', 1,  'F', '0', '${permissionPrefix}:edit',         '#', 'admin', '2018-03-01', 'ry', '2018-03-01', '');

insert into sys_menu  (menu_name, parent_id, order_num, path, component, is_frame, menu_type, visible, perms, icon, create_by, create_time, update_by, update_time, remark)
values('${functionName}删除', @parentId, '4',  '#', '', 1,  'F', '0', '${permissionPrefix}:remove',       '#', 'admin', '2018-03-01', 'ry', '2018-03-01', '');

insert into sys_menu  (menu_name, parent_id, order_num, path, component, is_frame, menu_type, visible, perms, icon, create_by, create_time, update_by, update_time, remark)
values('${functionName}导出', @parentId, '5',  '#', '', 1,  'F', '0', '${permissionPrefix}:export',       '#', 'admin', '2018-03-01', 'ry', '2018-03-01', '');
=======
-- 菜单 SQL
insert into sys_menu (menu_name, parent_id, order_num, path, component, is_frame, menu_type, visible, status, perms, icon, create_by, create_time, update_by, update_time, remark)
values('${functionName}', '3', '1', '${businessName}', '${moduleName}/${businessName}/index', 1, 'C', '0', '0', '${permissionPrefix}:list', '#', 'admin', '2018-03-01', 'ry', '2018-03-01', '${functionName}菜单');

-- 按钮父菜单ID
SELECT @parentId := LAST_INSERT_ID();

-- 按钮 SQL
insert into sys_menu  (menu_name, parent_id, order_num, path, component, is_frame, menu_type, visible, status, perms, icon, create_by, create_time, update_by, update_time, remark)
values('${functionName}查询', @parentId, '1',  '#', '', 1,  'F', '0',  '0', '${permissionPrefix}:query',        '#', 'admin', '2018-03-01', 'ry', '2018-03-01', '');

insert into sys_menu  (menu_name, parent_id, order_num, path, component, is_frame, menu_type, visible, status, perms, icon, create_by, create_time, update_by, update_time, remark)
values('${functionName}新增', @parentId, '2',  '#', '', 1,  'F', '0',  '0', '${permissionPrefix}:add',          '#', 'admin', '2018-03-01', 'ry', '2018-03-01', '');

insert into sys_menu  (menu_name, parent_id, order_num, path, component, is_frame, menu_type, visible, status, perms, icon, create_by, create_time, update_by, update_time, remark)
values('${functionName}修改', @parentId, '3',  '#', '', 1,  'F', '0',  '0', '${permissionPrefix}:edit',         '#', 'admin', '2018-03-01', 'ry', '2018-03-01', '');

insert into sys_menu  (menu_name, parent_id, order_num, path, component, is_frame, menu_type, visible, status, perms, icon, create_by, create_time, update_by, update_time, remark)
values('${functionName}删除', @parentId, '4',  '#', '', 1,  'F', '0',  '0', '${permissionPrefix}:remove',       '#', 'admin', '2018-03-01', 'ry', '2018-03-01', '');

insert into sys_menu  (menu_name, parent_id, order_num, path, component, is_frame, menu_type, visible, status, perms, icon, create_by, create_time, update_by, update_time, remark)
values('${functionName}导出', @parentId, '5',  '#', '', 1,  'F', '0',  '0', '${permissionPrefix}:export',       '#', 'admin', '2018-03-01', 'ry', '2018-03-01', '');
>>>>>>> aae18256
<|MERGE_RESOLUTION|>--- conflicted
+++ resolved
@@ -1,27 +1,3 @@
-<<<<<<< HEAD
--- 菜单 SQL
-insert into sys_menu (menu_name, parent_id, order_num, path, component, is_frame, menu_type, visible, perms, icon, create_by, create_time, update_by, update_time, remark)
-values('${functionName}', '3', '1', '${businessName}', '${moduleName}/${businessName}/index', 1, 'C', '0', '${permissionPrefix}:list', '#', 'admin', '2018-03-01', 'ry', '2018-03-01', '${functionName}菜单');
-
--- 按钮父菜单ID
-SELECT @parentId := LAST_INSERT_ID();
-
--- 按钮 SQL
-insert into sys_menu  (menu_name, parent_id, order_num, path, component, is_frame, menu_type, visible, perms, icon, create_by, create_time, update_by, update_time, remark)
-values('${functionName}查询', @parentId, '1',  '#', '', 1,  'F', '0', '${permissionPrefix}:query',         '#', 'admin', '2018-03-01', 'ry', '2018-03-01', '');
-
-insert into sys_menu  (menu_name, parent_id, order_num, path, component, is_frame, menu_type, visible, perms, icon, create_by, create_time, update_by, update_time, remark)
-values('${functionName}新增', @parentId, '2',  '#', '', 1,  'F', '0', '${permissionPrefix}:add',          '#', 'admin', '2018-03-01', 'ry', '2018-03-01', '');
-
-insert into sys_menu  (menu_name, parent_id, order_num, path, component, is_frame, menu_type, visible, perms, icon, create_by, create_time, update_by, update_time, remark)
-values('${functionName}修改', @parentId, '3',  '#', '', 1,  'F', '0', '${permissionPrefix}:edit',         '#', 'admin', '2018-03-01', 'ry', '2018-03-01', '');
-
-insert into sys_menu  (menu_name, parent_id, order_num, path, component, is_frame, menu_type, visible, perms, icon, create_by, create_time, update_by, update_time, remark)
-values('${functionName}删除', @parentId, '4',  '#', '', 1,  'F', '0', '${permissionPrefix}:remove',       '#', 'admin', '2018-03-01', 'ry', '2018-03-01', '');
-
-insert into sys_menu  (menu_name, parent_id, order_num, path, component, is_frame, menu_type, visible, perms, icon, create_by, create_time, update_by, update_time, remark)
-values('${functionName}导出', @parentId, '5',  '#', '', 1,  'F', '0', '${permissionPrefix}:export',       '#', 'admin', '2018-03-01', 'ry', '2018-03-01', '');
-=======
 -- 菜单 SQL
 insert into sys_menu (menu_name, parent_id, order_num, path, component, is_frame, menu_type, visible, status, perms, icon, create_by, create_time, update_by, update_time, remark)
 values('${functionName}', '3', '1', '${businessName}', '${moduleName}/${businessName}/index', 1, 'C', '0', '0', '${permissionPrefix}:list', '#', 'admin', '2018-03-01', 'ry', '2018-03-01', '${functionName}菜单');
@@ -43,5 +19,4 @@
 values('${functionName}删除', @parentId, '4',  '#', '', 1,  'F', '0',  '0', '${permissionPrefix}:remove',       '#', 'admin', '2018-03-01', 'ry', '2018-03-01', '');
 
 insert into sys_menu  (menu_name, parent_id, order_num, path, component, is_frame, menu_type, visible, status, perms, icon, create_by, create_time, update_by, update_time, remark)
-values('${functionName}导出', @parentId, '5',  '#', '', 1,  'F', '0',  '0', '${permissionPrefix}:export',       '#', 'admin', '2018-03-01', 'ry', '2018-03-01', '');
->>>>>>> aae18256
+values('${functionName}导出', @parentId, '5',  '#', '', 1,  'F', '0',  '0', '${permissionPrefix}:export',       '#', 'admin', '2018-03-01', 'ry', '2018-03-01', '');