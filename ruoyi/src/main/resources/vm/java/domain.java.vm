<<<<<<< HEAD
package ${packageName}.domain;

import com.fasterxml.jackson.annotation.JsonFormat;
import lombok.Data;
import lombok.EqualsAndHashCode;
import lombok.NoArgsConstructor;
import lombok.ToString;
import lombok.experimental.Accessors;
import com.ruoyi.framework.aspectj.lang.annotation.Excel;
import com.baomidou.mybatisplus.annotation.TableId;
import com.baomidou.mybatisplus.annotation.TableName;
import com.baomidou.mybatisplus.annotation.IdType;
import java.io.Serializable;
import java.util.Date;
#if($table.crud)
import com.ruoyi.framework.web.domain.BaseEntity;
#elseif($table.tree)
import com.ruoyi.framework.web.domain.TreeEntity;
#end
#foreach ($import in $importList)
import ${import};
#end

/**
 * ${functionName}对象 ${tableName}
 *
 * @author ${author}
 * @date ${datetime}
 */
#if($table.crud)
#set($Entity="BaseEntity")
#elseif($table.tree)
#set($Entity="TreeEntity")
#end
@Data
@ToString
@EqualsAndHashCode
@NoArgsConstructor
@Accessors(chain = true)
@TableName("${tableName}")
public class ${ClassName} implements Serializable {

private static final long serialVersionUID=1L;

#foreach ($column in $columns)

    /** $column.columnComment */
#if($column.list)
#set($parentheseIndex=$column.columnComment.indexOf("（"))
#if($parentheseIndex != -1)
#set($comment=$column.columnComment.substring(0, $parentheseIndex))
#else
#set($comment=$column.columnComment)
#end
#if($parentheseIndex != -1)
    @Excel(name = "${comment}" , readConverterExp = "$column.readConverterExp()")
#elseif($column.javaType == 'Date')
    @Excel(name = "${comment}" , width = 30, dateFormat = "yyyy-MM-dd")
    @JsonFormat(pattern = "yyyy-MM-dd HH:mm:ss")
#else
    @Excel(name = "${comment}")
#end
#end
#if($column.isPk==1)
    @TableId(value = "$column.columnName", type = IdType.AUTO)
    private $column.javaType $column.javaField;
#else
    private $column.javaType $column.javaField;
#end
#end
}
=======
package ${packageName}.domain;

#foreach ($import in $importList)
import ${import};
#end
import org.apache.commons.lang3.builder.ToStringBuilder;
import org.apache.commons.lang3.builder.ToStringStyle;
import com.ruoyi.framework.aspectj.lang.annotation.Excel;
#if($table.crud)
import com.ruoyi.framework.web.domain.BaseEntity;
#elseif($table.tree)
import com.ruoyi.framework.web.domain.TreeEntity;
#end

/**
 * ${functionName}对象 ${tableName}
 * 
 * @author ${author}
 * @date ${datetime}
 */
#if($table.crud)
#set($Entity="BaseEntity")
#elseif($table.tree)
#set($Entity="TreeEntity")
#end
public class ${ClassName} extends ${Entity}
{
    private static final long serialVersionUID = 1L;

#foreach ($column in $columns)
#if(!$table.isSuperColumn($column.javaField))
    /** $column.columnComment */
#if($column.list)
#set($parentheseIndex=$column.columnComment.indexOf("（"))
#if($parentheseIndex != -1)
#set($comment=$column.columnComment.substring(0, $parentheseIndex))
#else
#set($comment=$column.columnComment)
#end
#if($parentheseIndex != -1)
    @Excel(name = "${comment}", readConverterExp = "$column.readConverterExp()")
#elseif($column.javaType == 'Date')
    @JsonFormat(pattern = "yyyy-MM-dd")
    @Excel(name = "${comment}", width = 30, dateFormat = "yyyy-MM-dd")
#else
    @Excel(name = "${comment}")
#end
#end
    private $column.javaType $column.javaField;

#end
#end
#foreach ($column in $columns)
#if(!$table.isSuperColumn($column.javaField))
#if($column.javaField.length() > 2 && $column.javaField.substring(1,2).matches("[A-Z]"))
#set($AttrName=$column.javaField)
#else
#set($AttrName=$column.javaField.substring(0,1).toUpperCase() + ${column.javaField.substring(1)})
#end
    public void set${AttrName}($column.javaType $column.javaField) 
    {
        this.$column.javaField = $column.javaField;
    }

    public $column.javaType get${AttrName}() 
    {
        return $column.javaField;
    }
#end
#end

    @Override
    public String toString() {
        return new ToStringBuilder(this,ToStringStyle.MULTI_LINE_STYLE)
#foreach ($column in $columns)
#if($column.javaField.length() > 2 && $column.javaField.substring(1,2).matches("[A-Z]"))
#set($AttrName=$column.javaField)
#else
#set($AttrName=$column.javaField.substring(0,1).toUpperCase() + ${column.javaField.substring(1)})
#end
            .append("${column.javaField}", get${AttrName}())
#end
            .toString();
    }
}
>>>>>>> aa23ef1e
<|MERGE_RESOLUTION|>--- conflicted
+++ resolved
@@ -1,4 +1,3 @@
-<<<<<<< HEAD
 package ${packageName}.domain;
 
 import com.fasterxml.jackson.annotation.JsonFormat;
@@ -24,7 +23,7 @@
 
 /**
  * ${functionName}对象 ${tableName}
- *
+ * 
  * @author ${author}
  * @date ${datetime}
  */
@@ -69,91 +68,4 @@
     private $column.javaType $column.javaField;
 #end
 #end
-}
-=======
-package ${packageName}.domain;
-
-#foreach ($import in $importList)
-import ${import};
-#end
-import org.apache.commons.lang3.builder.ToStringBuilder;
-import org.apache.commons.lang3.builder.ToStringStyle;
-import com.ruoyi.framework.aspectj.lang.annotation.Excel;
-#if($table.crud)
-import com.ruoyi.framework.web.domain.BaseEntity;
-#elseif($table.tree)
-import com.ruoyi.framework.web.domain.TreeEntity;
-#end
-
-/**
- * ${functionName}对象 ${tableName}
- * 
- * @author ${author}
- * @date ${datetime}
- */
-#if($table.crud)
-#set($Entity="BaseEntity")
-#elseif($table.tree)
-#set($Entity="TreeEntity")
-#end
-public class ${ClassName} extends ${Entity}
-{
-    private static final long serialVersionUID = 1L;
-
-#foreach ($column in $columns)
-#if(!$table.isSuperColumn($column.javaField))
-    /** $column.columnComment */
-#if($column.list)
-#set($parentheseIndex=$column.columnComment.indexOf("（"))
-#if($parentheseIndex != -1)
-#set($comment=$column.columnComment.substring(0, $parentheseIndex))
-#else
-#set($comment=$column.columnComment)
-#end
-#if($parentheseIndex != -1)
-    @Excel(name = "${comment}", readConverterExp = "$column.readConverterExp()")
-#elseif($column.javaType == 'Date')
-    @JsonFormat(pattern = "yyyy-MM-dd")
-    @Excel(name = "${comment}", width = 30, dateFormat = "yyyy-MM-dd")
-#else
-    @Excel(name = "${comment}")
-#end
-#end
-    private $column.javaType $column.javaField;
-
-#end
-#end
-#foreach ($column in $columns)
-#if(!$table.isSuperColumn($column.javaField))
-#if($column.javaField.length() > 2 && $column.javaField.substring(1,2).matches("[A-Z]"))
-#set($AttrName=$column.javaField)
-#else
-#set($AttrName=$column.javaField.substring(0,1).toUpperCase() + ${column.javaField.substring(1)})
-#end
-    public void set${AttrName}($column.javaType $column.javaField) 
-    {
-        this.$column.javaField = $column.javaField;
-    }
-
-    public $column.javaType get${AttrName}() 
-    {
-        return $column.javaField;
-    }
-#end
-#end
-
-    @Override
-    public String toString() {
-        return new ToStringBuilder(this,ToStringStyle.MULTI_LINE_STYLE)
-#foreach ($column in $columns)
-#if($column.javaField.length() > 2 && $column.javaField.substring(1,2).matches("[A-Z]"))
-#set($AttrName=$column.javaField)
-#else
-#set($AttrName=$column.javaField.substring(0,1).toUpperCase() + ${column.javaField.substring(1)})
-#end
-            .append("${column.javaField}", get${AttrName}())
-#end
-            .toString();
-    }
-}
->>>>>>> aa23ef1e
+}