<<<<<<< HEAD
<?xml version="1.0" encoding="UTF-8" ?>
<!DOCTYPE mapper
PUBLIC "-//mybatis.org//DTD Mapper 3.0//EN"
"http://mybatis.org/dtd/mybatis-3-mapper.dtd">
<mapper namespace="com.ruoyi.project.system.mapper.SysRoleMapper">

	<resultMap type="SysRole" id="SysRoleResult">
		<id     property="roleId"       column="role_id"        />
		<result property="roleName"     column="role_name"      />
		<result property="roleKey"      column="role_key"       />
		<result property="roleSort"     column="role_sort"      />
		<result property="dataScope"    column="data_scope"     />
		<result property="status"       column="status"         />
		<result property="delFlag"      column="del_flag"       />
		<result property="createBy"     column="create_by"      />
		<result property="createTime"   column="create_time"    />
		<result property="updateBy"     column="update_by"      />
		<result property="updateTime"   column="update_time"    />
		<result property="remark"       column="remark"         />
	</resultMap>
	
	<sql id="selectRoleVo">
	    select distinct r.role_id, r.role_name, r.role_key, r.role_sort, r.data_scope,
            r.status, r.del_flag, r.create_time, r.remark 
        from sys_role r
	        left join sys_user_role ur on ur.role_id = r.role_id
	        left join sys_user u on u.user_id = ur.user_id
	        left join sys_dept d on u.dept_id = d.dept_id
    </sql>
    
    <select id="selectRoleList" parameterType="SysRole" resultMap="SysRoleResult">
		<include refid="selectRoleVo"/>
		where r.del_flag = '0'
		<if test="roleName != null and roleName != ''">
			AND r.role_name like concat('%', #{roleName}, '%')
		</if>
		<if test="status != null and status != ''">
			AND r.status = #{status}
		</if>
		<if test="roleKey != null and roleKey != ''">
			AND r.role_key like concat('%', #{roleKey}, '%')
		</if>
		<if test="beginTime != null and beginTime != ''"><!-- 开始时间检索 -->
			and date_format(r.create_time,'%y%m%d') &gt;= date_format(#{beginTime},'%y%m%d')
		</if>
		<if test="endTime != null and endTime != ''"><!-- 结束时间检索 -->
			and date_format(r.create_time,'%y%m%d') &lt;= date_format(#{endTime},'%y%m%d')
		</if>
		<!-- 数据范围过滤 -->
		${dataScope}
		order by r.role_sort
	</select>
    
	<select id="selectRolePermissionByUserId" parameterType="Long" resultMap="SysRoleResult">
		<include refid="selectRoleVo"/>
		WHERE r.del_flag = '0' and ur.user_id = #{userId}
	</select>
	
	<select id="selectRoleAll" resultMap="SysRoleResult">
		<include refid="selectRoleVo"/>
	</select>
	
	<select id="selectRoleListByUserId" parameterType="Long" resultType="Integer">
		select r.role_id
        from sys_role r
	        left join sys_user_role ur on ur.role_id = r.role_id
	        left join sys_user u on u.user_id = ur.user_id
	    where u.user_id = #{userId}
	</select>
	
	<select id="selectRoleById" parameterType="Long" resultMap="SysRoleResult">
		<include refid="selectRoleVo"/>
		where r.role_id = #{roleId}
	</select>
	
	<select id="selectRolesByUserName" parameterType="String" resultMap="SysRoleResult">
		<include refid="selectRoleVo"/>
		WHERE r.del_flag = '0' and u.user_name = #{userName}
	</select>
	
	<select id="checkRoleNameUnique" parameterType="String" resultMap="SysRoleResult">
		<include refid="selectRoleVo"/>
		 where r.role_name=#{roleName}
	</select>
	
	<select id="checkRoleKeyUnique" parameterType="String" resultMap="SysRoleResult">
		<include refid="selectRoleVo"/>
		 where r.role_key=#{roleKey}
	</select>
	
 	<insert id="insertRole" parameterType="SysRole" useGeneratedKeys="true" keyProperty="roleId">
 		insert into sys_role(
 			<if test="roleId != null and roleId != 0">role_id,</if>
 			<if test="roleName != null and roleName != ''">role_name,</if>
 			<if test="roleKey != null and roleKey != ''">role_key,</if>
 			<if test="roleSort != null and roleSort != ''">role_sort,</if>
 			<if test="dataScope != null and dataScope != ''">data_scope,</if>
 			<if test="status != null and status != ''">status,</if>
 			<if test="remark != null and remark != ''">remark,</if>
 			<if test="createBy != null and createBy != ''">create_by,</if>
 			create_time
 		)values(
 			<if test="roleId != null and roleId != 0">#{roleId},</if>
 			<if test="roleName != null and roleName != ''">#{roleName},</if>
 			<if test="roleKey != null and roleKey != ''">#{roleKey},</if>
 			<if test="roleSort != null and roleSort != ''">#{roleSort},</if>
 			<if test="dataScope != null and dataScope != ''">#{dataScope},</if>
 			<if test="status != null and status != ''">#{status},</if>
 			<if test="remark != null and remark != ''">#{remark},</if>
 			<if test="createBy != null and createBy != ''">#{createBy},</if>
 			sysdate()
 		)
	</insert>
	
	<update id="updateRole" parameterType="SysRole">
 		update sys_role
 		<set>
 			<if test="roleName != null and roleName != ''">role_name = #{roleName},</if>
 			<if test="roleKey != null and roleKey != ''">role_key = #{roleKey},</if>
 			<if test="roleSort != null and roleSort != ''">role_sort = #{roleSort},</if>
 			<if test="dataScope != null and dataScope != ''">data_scope = #{dataScope},</if>
 			<if test="status != null and status != ''">status = #{status},</if>
 			<if test="remark != null">remark = #{remark},</if>
 			<if test="updateBy != null and updateBy != ''">update_by = #{updateBy},</if>
 			update_time = sysdate()
 		</set>
 		where role_id = #{roleId}
	</update>
	
	<update id="updateRoleStatus" parameterType="SysRole">
 		update sys_user set status = #{status} where user_id = #{userId}
	</update>
	
	<delete id="deleteRoleById" parameterType="Long">
 		delete from sys_role where role_id = #{roleId}
 	</delete>
 	
 	<delete id="deleteRoleByIds" parameterType="Long">
 	    update sys_role set del_flag = '2' where role_id in
 		<foreach collection="array" item="roleId" open="(" separator="," close=")">
 			#{roleId}
        </foreach> 
 	</delete>
 	
=======
<?xml version="1.0" encoding="UTF-8" ?>
<!DOCTYPE mapper
PUBLIC "-//mybatis.org//DTD Mapper 3.0//EN"
"http://mybatis.org/dtd/mybatis-3-mapper.dtd">
<mapper namespace="com.ruoyi.project.system.mapper.SysRoleMapper">

	<resultMap type="SysRole" id="SysRoleResult">
		<id     property="roleId"       column="role_id"        />
		<result property="roleName"     column="role_name"      />
		<result property="roleKey"      column="role_key"       />
		<result property="roleSort"     column="role_sort"      />
		<result property="dataScope"    column="data_scope"     />
		<result property="status"       column="status"         />
		<result property="delFlag"      column="del_flag"       />
		<result property="createBy"     column="create_by"      />
		<result property="createTime"   column="create_time"    />
		<result property="updateBy"     column="update_by"      />
		<result property="updateTime"   column="update_time"    />
		<result property="remark"       column="remark"         />
	</resultMap>
	
	<sql id="selectRoleVo">
	    select distinct r.role_id, r.role_name, r.role_key, r.role_sort, r.data_scope,
            r.status, r.del_flag, r.create_time, r.remark 
        from sys_role r
	        left join sys_user_role ur on ur.role_id = r.role_id
	        left join sys_user u on u.user_id = ur.user_id
	        left join sys_dept d on u.dept_id = d.dept_id
    </sql>
    
    <select id="selectRoleList" parameterType="SysRole" resultMap="SysRoleResult">
		<include refid="selectRoleVo"/>
		where r.del_flag = '0'
		<if test="roleName != null and roleName != ''">
			AND r.role_name like concat('%', #{roleName}, '%')
		</if>
		<if test="status != null and status != ''">
			AND r.status = #{status}
		</if>
		<if test="roleKey != null and roleKey != ''">
			AND r.role_key like concat('%', #{roleKey}, '%')
		</if>
		<if test="beginTime != null and beginTime != ''"><!-- 开始时间检索 -->
			and date_format(r.create_time,'%y%m%d') &gt;= date_format(#{beginTime},'%y%m%d')
		</if>
		<if test="endTime != null and endTime != ''"><!-- 结束时间检索 -->
			and date_format(r.create_time,'%y%m%d') &lt;= date_format(#{endTime},'%y%m%d')
		</if>
		<!-- 数据范围过滤 -->
		${params.dataScope}
		order by r.role_sort
	</select>
    
	<select id="selectRolePermissionByUserId" parameterType="Long" resultMap="SysRoleResult">
		<include refid="selectRoleVo"/>
		WHERE r.del_flag = '0' and ur.user_id = #{userId}
	</select>
	
	<select id="selectRoleAll" resultMap="SysRoleResult">
		<include refid="selectRoleVo"/>
	</select>
	
	<select id="selectRoleListByUserId" parameterType="Long" resultType="Integer">
		select r.role_id
        from sys_role r
	        left join sys_user_role ur on ur.role_id = r.role_id
	        left join sys_user u on u.user_id = ur.user_id
	    where u.user_id = #{userId}
	</select>
	
	<select id="selectRoleById" parameterType="Long" resultMap="SysRoleResult">
		<include refid="selectRoleVo"/>
		where r.role_id = #{roleId}
	</select>
	
	<select id="selectRolesByUserName" parameterType="String" resultMap="SysRoleResult">
		<include refid="selectRoleVo"/>
		WHERE r.del_flag = '0' and u.user_name = #{userName}
	</select>
	
	<select id="checkRoleNameUnique" parameterType="String" resultMap="SysRoleResult">
		<include refid="selectRoleVo"/>
		 where r.role_name=#{roleName}
	</select>
	
	<select id="checkRoleKeyUnique" parameterType="String" resultMap="SysRoleResult">
		<include refid="selectRoleVo"/>
		 where r.role_key=#{roleKey}
	</select>
	
 	<insert id="insertRole" parameterType="SysRole" useGeneratedKeys="true" keyProperty="roleId">
 		insert into sys_role(
 			<if test="roleId != null and roleId != 0">role_id,</if>
 			<if test="roleName != null and roleName != ''">role_name,</if>
 			<if test="roleKey != null and roleKey != ''">role_key,</if>
 			<if test="roleSort != null and roleSort != ''">role_sort,</if>
 			<if test="dataScope != null and dataScope != ''">data_scope,</if>
 			<if test="status != null and status != ''">status,</if>
 			<if test="remark != null and remark != ''">remark,</if>
 			<if test="createBy != null and createBy != ''">create_by,</if>
 			create_time
 		)values(
 			<if test="roleId != null and roleId != 0">#{roleId},</if>
 			<if test="roleName != null and roleName != ''">#{roleName},</if>
 			<if test="roleKey != null and roleKey != ''">#{roleKey},</if>
 			<if test="roleSort != null and roleSort != ''">#{roleSort},</if>
 			<if test="dataScope != null and dataScope != ''">#{dataScope},</if>
 			<if test="status != null and status != ''">#{status},</if>
 			<if test="remark != null and remark != ''">#{remark},</if>
 			<if test="createBy != null and createBy != ''">#{createBy},</if>
 			sysdate()
 		)
	</insert>
	
	<update id="updateRole" parameterType="SysRole">
 		update sys_role
 		<set>
 			<if test="roleName != null and roleName != ''">role_name = #{roleName},</if>
 			<if test="roleKey != null and roleKey != ''">role_key = #{roleKey},</if>
 			<if test="roleSort != null and roleSort != ''">role_sort = #{roleSort},</if>
 			<if test="dataScope != null and dataScope != ''">data_scope = #{dataScope},</if>
 			<if test="status != null and status != ''">status = #{status},</if>
 			<if test="remark != null">remark = #{remark},</if>
 			<if test="updateBy != null and updateBy != ''">update_by = #{updateBy},</if>
 			update_time = sysdate()
 		</set>
 		where role_id = #{roleId}
	</update>
	
	<update id="updateRoleStatus" parameterType="SysRole">
 		update sys_user set status = #{status} where user_id = #{userId}
	</update>
	
	<delete id="deleteRoleById" parameterType="Long">
 		delete from sys_role where role_id = #{roleId}
 	</delete>
 	
 	<delete id="deleteRoleByIds" parameterType="Long">
 	    update sys_role set del_flag = '2' where role_id in
 		<foreach collection="array" item="roleId" open="(" separator="," close=")">
 			#{roleId}
        </foreach> 
 	</delete>
 	
>>>>>>> 7afc5acc
</mapper> <|MERGE_RESOLUTION|>--- conflicted
+++ resolved
@@ -1,149 +1,3 @@
-<<<<<<< HEAD
-<?xml version="1.0" encoding="UTF-8" ?>
-<!DOCTYPE mapper
-PUBLIC "-//mybatis.org//DTD Mapper 3.0//EN"
-"http://mybatis.org/dtd/mybatis-3-mapper.dtd">
-<mapper namespace="com.ruoyi.project.system.mapper.SysRoleMapper">
-
-	<resultMap type="SysRole" id="SysRoleResult">
-		<id     property="roleId"       column="role_id"        />
-		<result property="roleName"     column="role_name"      />
-		<result property="roleKey"      column="role_key"       />
-		<result property="roleSort"     column="role_sort"      />
-		<result property="dataScope"    column="data_scope"     />
-		<result property="status"       column="status"         />
-		<result property="delFlag"      column="del_flag"       />
-		<result property="createBy"     column="create_by"      />
-		<result property="createTime"   column="create_time"    />
-		<result property="updateBy"     column="update_by"      />
-		<result property="updateTime"   column="update_time"    />
-		<result property="remark"       column="remark"         />
-	</resultMap>
-	
-	<sql id="selectRoleVo">
-	    select distinct r.role_id, r.role_name, r.role_key, r.role_sort, r.data_scope,
-            r.status, r.del_flag, r.create_time, r.remark 
-        from sys_role r
-	        left join sys_user_role ur on ur.role_id = r.role_id
-	        left join sys_user u on u.user_id = ur.user_id
-	        left join sys_dept d on u.dept_id = d.dept_id
-    </sql>
-    
-    <select id="selectRoleList" parameterType="SysRole" resultMap="SysRoleResult">
-		<include refid="selectRoleVo"/>
-		where r.del_flag = '0'
-		<if test="roleName != null and roleName != ''">
-			AND r.role_name like concat('%', #{roleName}, '%')
-		</if>
-		<if test="status != null and status != ''">
-			AND r.status = #{status}
-		</if>
-		<if test="roleKey != null and roleKey != ''">
-			AND r.role_key like concat('%', #{roleKey}, '%')
-		</if>
-		<if test="beginTime != null and beginTime != ''"><!-- 开始时间检索 -->
-			and date_format(r.create_time,'%y%m%d') &gt;= date_format(#{beginTime},'%y%m%d')
-		</if>
-		<if test="endTime != null and endTime != ''"><!-- 结束时间检索 -->
-			and date_format(r.create_time,'%y%m%d') &lt;= date_format(#{endTime},'%y%m%d')
-		</if>
-		<!-- 数据范围过滤 -->
-		${dataScope}
-		order by r.role_sort
-	</select>
-    
-	<select id="selectRolePermissionByUserId" parameterType="Long" resultMap="SysRoleResult">
-		<include refid="selectRoleVo"/>
-		WHERE r.del_flag = '0' and ur.user_id = #{userId}
-	</select>
-	
-	<select id="selectRoleAll" resultMap="SysRoleResult">
-		<include refid="selectRoleVo"/>
-	</select>
-	
-	<select id="selectRoleListByUserId" parameterType="Long" resultType="Integer">
-		select r.role_id
-        from sys_role r
-	        left join sys_user_role ur on ur.role_id = r.role_id
-	        left join sys_user u on u.user_id = ur.user_id
-	    where u.user_id = #{userId}
-	</select>
-	
-	<select id="selectRoleById" parameterType="Long" resultMap="SysRoleResult">
-		<include refid="selectRoleVo"/>
-		where r.role_id = #{roleId}
-	</select>
-	
-	<select id="selectRolesByUserName" parameterType="String" resultMap="SysRoleResult">
-		<include refid="selectRoleVo"/>
-		WHERE r.del_flag = '0' and u.user_name = #{userName}
-	</select>
-	
-	<select id="checkRoleNameUnique" parameterType="String" resultMap="SysRoleResult">
-		<include refid="selectRoleVo"/>
-		 where r.role_name=#{roleName}
-	</select>
-	
-	<select id="checkRoleKeyUnique" parameterType="String" resultMap="SysRoleResult">
-		<include refid="selectRoleVo"/>
-		 where r.role_key=#{roleKey}
-	</select>
-	
- 	<insert id="insertRole" parameterType="SysRole" useGeneratedKeys="true" keyProperty="roleId">
- 		insert into sys_role(
- 			<if test="roleId != null and roleId != 0">role_id,</if>
- 			<if test="roleName != null and roleName != ''">role_name,</if>
- 			<if test="roleKey != null and roleKey != ''">role_key,</if>
- 			<if test="roleSort != null and roleSort != ''">role_sort,</if>
- 			<if test="dataScope != null and dataScope != ''">data_scope,</if>
- 			<if test="status != null and status != ''">status,</if>
- 			<if test="remark != null and remark != ''">remark,</if>
- 			<if test="createBy != null and createBy != ''">create_by,</if>
- 			create_time
- 		)values(
- 			<if test="roleId != null and roleId != 0">#{roleId},</if>
- 			<if test="roleName != null and roleName != ''">#{roleName},</if>
- 			<if test="roleKey != null and roleKey != ''">#{roleKey},</if>
- 			<if test="roleSort != null and roleSort != ''">#{roleSort},</if>
- 			<if test="dataScope != null and dataScope != ''">#{dataScope},</if>
- 			<if test="status != null and status != ''">#{status},</if>
- 			<if test="remark != null and remark != ''">#{remark},</if>
- 			<if test="createBy != null and createBy != ''">#{createBy},</if>
- 			sysdate()
- 		)
-	</insert>
-	
-	<update id="updateRole" parameterType="SysRole">
- 		update sys_role
- 		<set>
- 			<if test="roleName != null and roleName != ''">role_name = #{roleName},</if>
- 			<if test="roleKey != null and roleKey != ''">role_key = #{roleKey},</if>
- 			<if test="roleSort != null and roleSort != ''">role_sort = #{roleSort},</if>
- 			<if test="dataScope != null and dataScope != ''">data_scope = #{dataScope},</if>
- 			<if test="status != null and status != ''">status = #{status},</if>
- 			<if test="remark != null">remark = #{remark},</if>
- 			<if test="updateBy != null and updateBy != ''">update_by = #{updateBy},</if>
- 			update_time = sysdate()
- 		</set>
- 		where role_id = #{roleId}
-	</update>
-	
-	<update id="updateRoleStatus" parameterType="SysRole">
- 		update sys_user set status = #{status} where user_id = #{userId}
-	</update>
-	
-	<delete id="deleteRoleById" parameterType="Long">
- 		delete from sys_role where role_id = #{roleId}
- 	</delete>
- 	
- 	<delete id="deleteRoleByIds" parameterType="Long">
- 	    update sys_role set del_flag = '2' where role_id in
- 		<foreach collection="array" item="roleId" open="(" separator="," close=")">
- 			#{roleId}
-        </foreach> 
- 	</delete>
- 	
-=======
 <?xml version="1.0" encoding="UTF-8" ?>
 <!DOCTYPE mapper
 PUBLIC "-//mybatis.org//DTD Mapper 3.0//EN"
@@ -288,5 +142,4 @@
         </foreach> 
  	</delete>
  	
->>>>>>> 7afc5acc
 </mapper> 