--- conflicted
+++ resolved
@@ -1,178 +1,3 @@
-<<<<<<< HEAD
-<?xml version="1.0" encoding="UTF-8" ?>
-<!DOCTYPE mapper
-		PUBLIC "-//mybatis.org//DTD Mapper 3.0//EN"
-		"http://mybatis.org/dtd/mybatis-3-mapper.dtd">
-<mapper namespace="com.ruoyi.project.system.mapper.SysMenuMapper">
-
-	<resultMap type="SysMenu" id="SysMenuResult">
-		<id     property="menuId"         column="menu_id"        />
-		<result property="menuName"       column="menu_name"      />
-		<result property="parentName"     column="parent_name"    />
-		<result property="parentId"       column="parent_id"      />
-		<result property="orderNum"       column="order_num"      />
-		<result property="path"           column="path"           />
-		<result property="component"      column="component"      />
-		<result property="isFrame"        column="is_frame"       />
-		<result property="menuType"       column="menu_type"      />
-		<result property="visible"        column="visible"        />
-		<result property="perms"          column="perms"          />
-		<result property="icon"           column="icon"           />
-		<result property="createBy"       column="create_by"      />
-		<result property="createTime"     column="create_time"    />
-		<result property="updateTime"     column="update_time"    />
-		<result property="updateBy"       column="update_by"      />
-		<result property="remark"         column="remark"         />
-	</resultMap>
-
-	<sql id="selectMenuVo">
-        select menu_id, menu_name, parent_id, order_num, path, component, is_frame, menu_type, visible, ifnull(perms,'') as perms, icon, create_time 
-		from sys_menu
-    </sql>
-    
-    <select id="selectMenuList" parameterType="SysMenu" resultMap="SysMenuResult">
-		<include refid="selectMenuVo"/>
-		<where>
-			<if test="menuName != null and menuName != ''">
-				AND menu_name like concat('%', #{menuName}, '%')
-			</if>
-			<if test="visible != null and visible != ''">
-				AND visible = #{visible}
-			</if>
-		</where>
-		order by parent_id, order_num
-	</select>
-	
-	<select id="selectMenuTreeAll" resultMap="SysMenuResult">
-		select distinct m.menu_id, m.parent_id, m.menu_name, m.path, m.component, m.visible, ifnull(m.perms,'') as perms, m.is_frame, m.menu_type, m.icon, m.order_num, m.create_time
-		from sys_menu m where m.menu_type in ('M', 'C') and m.visible = 0
-		order by m.parent_id, m.order_num
-	</select>
-	
-	<select id="selectMenuListByUserId" parameterType="SysMenu" resultMap="SysMenuResult">
-		select distinct m.menu_id, m.parent_id, m.menu_name, m.path, m.component, m.visible, ifnull(m.perms,'') as perms, m.is_frame, m.menu_type, m.icon, m.order_num, m.create_time
-		from sys_menu m
-		left join sys_role_menu rm on m.menu_id = rm.menu_id
-		left join sys_user_role ur on rm.role_id = ur.role_id
-		left join sys_role ro on ur.role_id = ro.role_id
-		where ur.user_id = #{params.userId}
-		<if test="menuName != null and menuName != ''">
-            AND menu_name like concat('%', #{menuName}, '%')
-		</if>
-		<if test="visible != null and visible != ''">
-            AND visible = #{visible}
-		</if>
-		order by m.parent_id, m.order_num
-	</select>
-    
-    <select id="selectMenuTreeByUserId" parameterType="Long" resultMap="SysMenuResult">
-		select distinct m.menu_id, m.parent_id, m.menu_name, m.path, m.component, m.visible, ifnull(m.perms,'') as perms, m.is_frame, m.menu_type, m.icon, m.order_num, m.create_time
-		from sys_menu m
-			 left join sys_role_menu rm on m.menu_id = rm.menu_id
-			 left join sys_user_role ur on rm.role_id = ur.role_id
-			 left join sys_role ro on ur.role_id = ro.role_id
-			 left join sys_user u on ur.user_id = u.user_id
-		where u.user_id = #{userId} and m.menu_type in ('M', 'C') and m.visible = 0  AND ro.status = 0
-		order by m.parent_id, m.order_num
-	</select>
-	
-	<select id="selectMenuListByRoleId" parameterType="Long" resultType="Integer">
-		select m.menu_id, m.parent_id
-		from sys_menu m
-            left join sys_role_menu rm on m.menu_id = rm.menu_id
-        where rm.role_id = #{roleId}
-        	and m.menu_id not in (select m.parent_id from sys_menu m inner join sys_role_menu rm on m.menu_id = rm.menu_id and rm.role_id = #{roleId})
-		order by m.parent_id, m.order_num
-	</select>
-	
-	<select id="selectMenuPerms" resultType="String">
-		select distinct m.perms
-		from sys_menu m
-			 left join sys_role_menu rm on m.menu_id = rm.menu_id
-			 left join sys_user_role ur on rm.role_id = ur.role_id
-	</select>
-
-	<select id="selectMenuPermsByUserId" parameterType="Long" resultType="String">
-		select distinct m.perms
-		from sys_menu m
-			 left join sys_role_menu rm on m.menu_id = rm.menu_id
-			 left join sys_user_role ur on rm.role_id = ur.role_id
-		where ur.user_id = #{userId}
-	</select>
-	
-	<select id="selectMenuById" parameterType="Long" resultMap="SysMenuResult">
-		<include refid="selectMenuVo"/>
-		where menu_id = #{menuId}
-	</select>
-	
-	<select id="hasChildByMenuId" resultType="Integer">
-	    select count(1) from sys_menu where parent_id = #{menuId}  
-	</select>
-	
-	<select id="checkMenuNameUnique" parameterType="SysMenu" resultMap="SysMenuResult">
-		<include refid="selectMenuVo"/>
-		where menu_name=#{menuName} and parent_id = #{parentId}
-	</select>
-	
-	<update id="updateMenu" parameterType="SysMenu">
-		update sys_menu
-		<set>
-			<if test="menuName != null and menuName != ''">menu_name = #{menuName},</if>
-			<if test="parentId != null">parent_id = #{parentId},</if>
-			<if test="orderNum != null and orderNum != ''">order_num = #{orderNum},</if>
-			<if test="path != null and path != ''">path = #{path},</if>
-			<if test="component != null and component != ''">component = #{component},</if>
-			<if test="isFrame != null and isFrame != ''">is_frame = #{isFrame},</if>
-			<if test="menuType != null and menuType != ''">menu_type = #{menuType},</if>
-			<if test="visible != null">visible = #{visible},</if>
-			<if test="perms !=null">perms = #{perms},</if>
-			<if test="icon !=null and icon != ''">icon = #{icon},</if>
-			<if test="remark != null and remark != ''">remark = #{remark},</if>
-			<if test="updateBy != null and updateBy != ''">update_by = #{updateBy},</if>
-			update_time = sysdate()
-		</set>
-		where menu_id = #{menuId}
-	</update>
-
-	<insert id="insertMenu" parameterType="SysMenu">
-		insert into sys_menu(
-		<if test="menuId != null and menuId != 0">menu_id,</if>
-		<if test="parentId != null and parentId != 0">parent_id,</if>
-		<if test="menuName != null and menuName != ''">menu_name,</if>
-		<if test="orderNum != null and orderNum != ''">order_num,</if>
-		<if test="path != null and path != ''">path,</if>
-		<if test="component != null and component != ''">component,</if>
-		<if test="isFrame != null and isFrame != ''">is_frame,</if>
-		<if test="menuType != null and menuType != ''">menu_type,</if>
-		<if test="visible != null">visible,</if>
-		<if test="perms !=null and perms != ''">perms,</if>
-		<if test="icon != null and icon != ''">icon,</if>
-		<if test="remark != null and remark != ''">remark,</if>
-		<if test="createBy != null and createBy != ''">create_by,</if>
-		create_time
-		)values(
-		<if test="menuId != null and menuId != 0">#{menuId},</if>
-		<if test="parentId != null and parentId != 0">#{parentId},</if>
-		<if test="menuName != null and menuName != ''">#{menuName},</if>
-		<if test="orderNum != null and orderNum != ''">#{orderNum},</if>
-		<if test="path != null and path != ''">#{path},</if>
-		<if test="component != null and component != ''">#{component},</if>
-		<if test="isFrame != null and isFrame != ''">#{isFrame},</if>
-		<if test="menuType != null and menuType != ''">#{menuType},</if>
-		<if test="visible != null">#{visible},</if>
-		<if test="perms !=null and perms != ''">#{perms},</if>
-		<if test="icon != null and icon != ''">#{icon},</if>
-		<if test="remark != null and remark != ''">#{remark},</if>
-		<if test="createBy != null and createBy != ''">#{createBy},</if>
-		sysdate()
-		)
-	</insert>
-	
-	<delete id="deleteMenuById" parameterType="Long">
-	    delete from sys_menu where menu_id = #{menuId}
-	</delete>
-
-=======
 <?xml version="1.0" encoding="UTF-8" ?>
 <!DOCTYPE mapper
 		PUBLIC "-//mybatis.org//DTD Mapper 3.0//EN"
@@ -347,5 +172,4 @@
 	    delete from sys_menu where menu_id = #{menuId}
 	</delete>
 
->>>>>>> e07d4c18
 </mapper> 