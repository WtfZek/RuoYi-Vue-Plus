--- conflicted
+++ resolved
@@ -1,4 +1,3 @@
-<<<<<<< HEAD
 -- ----------------------------
 -- 1、部门表
 -- ----------------------------
@@ -139,7 +138,7 @@
   is_frame          int(1)          default 1                  comment '是否为外链（0是 1否）',
   menu_type         char(1)         default ''                 comment '菜单类型（M目录 C菜单 F按钮）',
   visible           char(1)         default 0                  comment '菜单状态（0显示 1隐藏）',
-  status            char(1)         not null                   comment '菜单状态（0正常 1停用）',
+  status            char(1)         default 0                  comment '菜单状态（0正常 1停用）',
   perms             varchar(100)    default null               comment '权限标识',
   icon              varchar(100)    default '#'                comment '菜单图标',
   create_by         varchar(64)     default ''                 comment '创建者',
@@ -674,681 +673,4 @@
   update_by         varchar(64)     default ''                 comment '更新者',
   update_time       datetime                                   comment '更新时间',
   primary key (column_id)
-=======
--- ----------------------------
--- 1、部门表
--- ----------------------------
-drop table if exists sys_dept;
-create table sys_dept (
-  dept_id           bigint(20)      not null auto_increment    comment '部门id',
-  parent_id         bigint(20)      default 0                  comment '父部门id',
-  ancestors         varchar(50)     default ''                 comment '祖级列表',
-  dept_name         varchar(30)     default ''                 comment '部门名称',
-  order_num         int(4)          default 0                  comment '显示顺序',
-  leader            varchar(20)     default null               comment '负责人',
-  phone             varchar(11)     default null               comment '联系电话',
-  email             varchar(50)     default null               comment '邮箱',
-  status            char(1)         default '0'                comment '部门状态（0正常 1停用）',
-  del_flag          char(1)         default '0'                comment '删除标志（0代表存在 2代表删除）',
-  create_by         varchar(64)     default ''                 comment '创建者',
-  create_time 	    datetime                                   comment '创建时间',
-  update_by         varchar(64)     default ''                 comment '更新者',
-  update_time       datetime                                   comment '更新时间',
-  primary key (dept_id)
-) engine=innodb auto_increment=200 comment = '部门表';
-
--- ----------------------------
--- 初始化-部门表数据
--- ----------------------------
-insert into sys_dept values(100,  0,   '0',          '若依科技',   0, '若依', '15888888888', 'ry@qq.com', '0', '0', 'admin', '2018-03-16 11-33-00', 'ry', '2018-03-16 11-33-00');
-insert into sys_dept values(101,  100, '0,100',      '深圳总公司', 1, '若依', '15888888888', 'ry@qq.com', '0', '0', 'admin', '2018-03-16 11-33-00', 'ry', '2018-03-16 11-33-00');
-insert into sys_dept values(102,  100, '0,100',      '长沙分公司', 2, '若依', '15888888888', 'ry@qq.com', '0', '0', 'admin', '2018-03-16 11-33-00', 'ry', '2018-03-16 11-33-00');
-insert into sys_dept values(103,  101, '0,100,101',  '研发部门',   1, '若依', '15888888888', 'ry@qq.com', '0', '0', 'admin', '2018-03-16 11-33-00', 'ry', '2018-03-16 11-33-00');
-insert into sys_dept values(104,  101, '0,100,101',  '市场部门',   2, '若依', '15888888888', 'ry@qq.com', '0', '0', 'admin', '2018-03-16 11-33-00', 'ry', '2018-03-16 11-33-00');
-insert into sys_dept values(105,  101, '0,100,101',  '测试部门',   3, '若依', '15888888888', 'ry@qq.com', '0', '0', 'admin', '2018-03-16 11-33-00', 'ry', '2018-03-16 11-33-00');
-insert into sys_dept values(106,  101, '0,100,101',  '财务部门',   4, '若依', '15888888888', 'ry@qq.com', '0', '0', 'admin', '2018-03-16 11-33-00', 'ry', '2018-03-16 11-33-00');
-insert into sys_dept values(107,  101, '0,100,101',  '运维部门',   5, '若依', '15888888888', 'ry@qq.com', '0', '0', 'admin', '2018-03-16 11-33-00', 'ry', '2018-03-16 11-33-00');
-insert into sys_dept values(108,  102, '0,100,102',  '市场部门',   1, '若依', '15888888888', 'ry@qq.com', '0', '0', 'admin', '2018-03-16 11-33-00', 'ry', '2018-03-16 11-33-00');
-insert into sys_dept values(109,  102, '0,100,102',  '财务部门',   2, '若依', '15888888888', 'ry@qq.com', '0', '0', 'admin', '2018-03-16 11-33-00', 'ry', '2018-03-16 11-33-00');
-
-
--- ----------------------------
--- 2、用户信息表
--- ----------------------------
-drop table if exists sys_user;
-create table sys_user (
-  user_id           bigint(20)      not null auto_increment    comment '用户ID',
-  dept_id           bigint(20)      default null               comment '部门ID',
-  user_name         varchar(30)     not null                   comment '用户账号',
-  nick_name         varchar(30)     not null                   comment '用户昵称',
-  user_type         varchar(2)      default '00'               comment '用户类型（00系统用户）',
-  email             varchar(50)     default ''                 comment '用户邮箱',
-  phonenumber       varchar(11)     default ''                 comment '手机号码',
-  sex               char(1)         default '0'                comment '用户性别（0男 1女 2未知）',
-  avatar            varchar(100)    default ''                 comment '头像地址',
-  password          varchar(100)    default ''                 comment '密码',
-  status            char(1)         default '0'                comment '帐号状态（0正常 1停用）',
-  del_flag          char(1)         default '0'                comment '删除标志（0代表存在 2代表删除）',
-  login_ip          varchar(50)     default ''                 comment '最后登陆IP',
-  login_date        datetime                                   comment '最后登陆时间',
-  create_by         varchar(64)     default ''                 comment '创建者',
-  create_time       datetime                                   comment '创建时间',
-  update_by         varchar(64)     default ''                 comment '更新者',
-  update_time       datetime                                   comment '更新时间',
-  remark            varchar(500)    default null               comment '备注',
-  primary key (user_id)
-) engine=innodb auto_increment=100 comment = '用户信息表';
-
--- ----------------------------
--- 初始化-用户信息表数据
--- ----------------------------
-insert into sys_user values(1,  103, 'admin', '若依', '00', 'ry@163.com', '15888888888', '1', '', '$2a$10$7JB720yubVSZvUI0rEqK/.VqGOZTH.ulu33dHOiBE8ByOhJIrdAu2', '0', '0', '127.0.0.1', '2018-03-16 11-33-00', 'admin', '2018-03-16 11-33-00', 'ry', '2018-03-16 11-33-00', '管理员');
-insert into sys_user values(2,  105, 'ry',    '若依', '00', 'ry@qq.com',  '15666666666', '1', '', '$2a$10$7JB720yubVSZvUI0rEqK/.VqGOZTH.ulu33dHOiBE8ByOhJIrdAu2', '0', '0', '127.0.0.1', '2018-03-16 11-33-00', 'admin', '2018-03-16 11-33-00', 'ry', '2018-03-16 11-33-00', '测试员');
-
-
--- ----------------------------
--- 3、岗位信息表
--- ----------------------------
-drop table if exists sys_post;
-create table sys_post
-(
-  post_id       bigint(20)      not null auto_increment    comment '岗位ID',
-  post_code     varchar(64)     not null                   comment '岗位编码',
-  post_name     varchar(50)     not null                   comment '岗位名称',
-  post_sort     int(4)          not null                   comment '显示顺序',
-  status        char(1)         not null                   comment '状态（0正常 1停用）',
-  create_by     varchar(64)     default ''                 comment '创建者',
-  create_time   datetime                                   comment '创建时间',
-  update_by     varchar(64)     default ''			       comment '更新者',
-  update_time   datetime                                   comment '更新时间',
-  remark        varchar(500)    default null               comment '备注',
-  primary key (post_id)
-) engine=innodb comment = '岗位信息表';
-
--- ----------------------------
--- 初始化-岗位信息表数据
--- ----------------------------
-insert into sys_post values(1, 'ceo',  '董事长',    1, '0', 'admin', '2018-03-16 11-33-00', 'ry', '2018-03-16 11-33-00', '');
-insert into sys_post values(2, 'se',   '项目经理',  2, '0', 'admin', '2018-03-16 11-33-00', 'ry', '2018-03-16 11-33-00', '');
-insert into sys_post values(3, 'hr',   '人力资源',  3, '0', 'admin', '2018-03-16 11-33-00', 'ry', '2018-03-16 11-33-00', '');
-insert into sys_post values(4, 'user', '普通员工',  4, '0', 'admin', '2018-03-16 11-33-00', 'ry', '2018-03-16 11-33-00', '');
-
-
--- ----------------------------
--- 4、角色信息表
--- ----------------------------
-drop table if exists sys_role;
-create table sys_role (
-  role_id           bigint(20)      not null auto_increment    comment '角色ID',
-  role_name         varchar(30)     not null                   comment '角色名称',
-  role_key          varchar(100)    not null                   comment '角色权限字符串',
-  role_sort         int(4)          not null                   comment '显示顺序',
-  data_scope        char(1)         default '1'                comment '数据范围（1：全部数据权限 2：自定数据权限 3：本部门数据权限 4：本部门及以下数据权限）',
-  status            char(1)         not null                   comment '角色状态（0正常 1停用）',
-  del_flag          char(1)         default '0'                comment '删除标志（0代表存在 2代表删除）',
-  create_by         varchar(64)     default ''                 comment '创建者',
-  create_time       datetime                                   comment '创建时间',
-  update_by         varchar(64)     default ''                 comment '更新者',
-  update_time       datetime                                   comment '更新时间',
-  remark            varchar(500)    default null               comment '备注',
-  primary key (role_id)
-) engine=innodb auto_increment=100 comment = '角色信息表';
-
--- ----------------------------
--- 初始化-角色信息表数据
--- ----------------------------
-insert into sys_role values('1', '管理员',   'admin',  1, 1, '0', '0', 'admin', '2018-03-16 11-33-00', 'ry', '2018-03-16 11-33-00', '管理员');
-insert into sys_role values('2', '普通角色', 'common', 2, 2, '0', '0', 'admin', '2018-03-16 11-33-00', 'ry', '2018-03-16 11-33-00', '普通角色');
-
-
--- ----------------------------
--- 5、菜单权限表
--- ----------------------------
-drop table if exists sys_menu;
-create table sys_menu (
-  menu_id           bigint(20)      not null auto_increment    comment '菜单ID',
-  menu_name         varchar(50)     not null                   comment '菜单名称',
-  parent_id         bigint(20)      default 0                  comment '父菜单ID',
-  order_num         int(4)          default 0                  comment '显示顺序',
-  path              varchar(200)    default ''                 comment '路由地址',
-  component         varchar(255)    default null               comment '组件路径',
-  is_frame          int(1)          default 1                  comment '是否为外链（0是 1否）',
-  menu_type         char(1)         default ''                 comment '菜单类型（M目录 C菜单 F按钮）',
-  visible           char(1)         default 0                  comment '菜单状态（0显示 1隐藏）',
-  status            char(1)         default 0                  comment '菜单状态（0正常 1停用）',
-  perms             varchar(100)    default null               comment '权限标识',
-  icon              varchar(100)    default '#'                comment '菜单图标',
-  create_by         varchar(64)     default ''                 comment '创建者',
-  create_time       datetime                                   comment '创建时间',
-  update_by         varchar(64)     default ''                 comment '更新者',
-  update_time       datetime                                   comment '更新时间',
-  remark            varchar(500)    default ''                 comment '备注',
-  primary key (menu_id)
-) engine=innodb auto_increment=2000 comment = '菜单权限表';
-
--- ----------------------------
--- 初始化-菜单信息表数据
--- ----------------------------
--- 一级菜单
-insert into sys_menu values('1', '系统管理', '0', '1', 'system',           null,   1, 'M', '0', '0', '', 'system',   'admin', '2018-03-16 11-33-00', 'ry', '2018-03-16 11-33-00', '系统管理目录');
-insert into sys_menu values('2', '系统监控', '0', '2', 'monitor',          null,   1, 'M', '0', '0', '', 'monitor',  'admin', '2018-03-16 11-33-00', 'ry', '2018-03-16 11-33-00', '系统监控目录');
-insert into sys_menu values('3', '系统工具', '0', '3', 'tool',             null,   1, 'M', '0', '0', '', 'tool',     'admin', '2018-03-16 11-33-00', 'ry', '2018-03-16 11-33-00', '系统工具目录');
-insert into sys_menu values('4', '若依官网', '0', '4', 'http://ruoyi.vip', null ,  0, 'M', '0', '0', '', 'guide',    'admin', '2018-03-16 11-33-00', 'ry', '2018-03-16 11-33-00', '若依官网地址');
--- 二级菜单
-insert into sys_menu values('100',  '用户管理', '1',   '1', 'user',       'system/user/index',        1, 'C', '0', '0', 'system:user:list',        'user',          'admin', '2018-03-16 11-33-00', 'ry', '2018-03-16 11-33-00', '用户管理菜单');
-insert into sys_menu values('101',  '角色管理', '1',   '2', 'role',       'system/role/index',        1, 'C', '0', '0', 'system:role:list',        'peoples',       'admin', '2018-03-16 11-33-00', 'ry', '2018-03-16 11-33-00', '角色管理菜单');
-insert into sys_menu values('102',  '菜单管理', '1',   '3', 'menu',       'system/menu/index',        1, 'C', '0', '0', 'system:menu:list',        'tree-table',    'admin', '2018-03-16 11-33-00', 'ry', '2018-03-16 11-33-00', '菜单管理菜单');
-insert into sys_menu values('103',  '部门管理', '1',   '4', 'dept',       'system/dept/index',        1, 'C', '0', '0', 'system:dept:list',        'tree',          'admin', '2018-03-16 11-33-00', 'ry', '2018-03-16 11-33-00', '部门管理菜单');
-insert into sys_menu values('104',  '岗位管理', '1',   '5', 'post',       'system/post/index',        1, 'C', '0', '0', 'system:post:list',        'post',          'admin', '2018-03-16 11-33-00', 'ry', '2018-03-16 11-33-00', '岗位管理菜单');
-insert into sys_menu values('105',  '字典管理', '1',   '6', 'dict',       'system/dict/index',        1, 'C', '0', '0', 'system:dict:list',        'dict',          'admin', '2018-03-16 11-33-00', 'ry', '2018-03-16 11-33-00', '字典管理菜单');
-insert into sys_menu values('106',  '参数设置', '1',   '7', 'config',     'system/config/index',      1, 'C', '0', '0', 'system:config:list',      'edit',          'admin', '2018-03-16 11-33-00', 'ry', '2018-03-16 11-33-00', '参数设置菜单');
-insert into sys_menu values('107',  '通知公告', '1',   '8', 'notice',     'system/notice/index',      1, 'C', '0', '0', 'system:notice:list',      'message',       'admin', '2018-03-16 11-33-00', 'ry', '2018-03-16 11-33-00', '通知公告菜单');
-insert into sys_menu values('108',  '日志管理', '1',   '9', 'log',        'system/log/index',         1, 'M', '0', '0', '',                        'log',           'admin', '2018-03-16 11-33-00', 'ry', '2018-03-16 11-33-00', '日志管理菜单');
-insert into sys_menu values('109',  '在线用户', '2',   '1', 'online',     'monitor/online/index',     1, 'C', '0', '0', 'monitor:online:list',     'online',        'admin', '2018-03-16 11-33-00', 'ry', '2018-03-16 11-33-00', '在线用户菜单');
-insert into sys_menu values('110',  '定时任务', '2',   '2', 'job',        'monitor/job/index',        1, 'C', '0', '0', 'monitor:job:list',        'job',           'admin', '2018-03-16 11-33-00', 'ry', '2018-03-16 11-33-00', '定时任务菜单');
-insert into sys_menu values('111',  '数据监控', '2',   '3', 'druid',      'monitor/druid/index',      1, 'C', '0', '0', 'monitor:druid:list',      'druid',         'admin', '2018-03-16 11-33-00', 'ry', '2018-03-16 11-33-00', '数据监控菜单');
-insert into sys_menu values('112',  '服务监控', '2',   '4', 'server',     'monitor/server/index',     1, 'C', '0', '0', 'monitor:server:list',     'server',        'admin', '2018-03-16 11-33-00', 'ry', '2018-03-16 11-33-00', '服务监控菜单');
-insert into sys_menu values('113',  '表单构建', '3',   '1', 'build',      'tool/build/index',         1 ,'C', '0', '0', 'tool:build:list',         'build',         'admin', '2018-03-16 11-33-00', 'ry', '2018-03-16 11-33-00', '表单构建菜单');
-insert into sys_menu values('114',  '代码生成', '3',   '2', 'gen',        'tool/gen/index',           1, 'C', '0', '0', 'tool:gen:list',           'code',          'admin', '2018-03-16 11-33-00', 'ry', '2018-03-16 11-33-00', '代码生成菜单');
-insert into sys_menu values('115',  '系统接口', '3',   '3', 'swagger',    'tool/swagger/index',       1, 'C', '0', '0', 'tool:swagger:list',       'swagger',       'admin', '2018-03-16 11-33-00', 'ry', '2018-03-16 11-33-00', '系统接口菜单');
--- 三级菜单
-insert into sys_menu values('500',  '操作日志', '108', '1', 'operlog',    'monitor/operlog/index',    1, 'C', '0', '0', 'monitor:operlog:list',    'form',          'admin', '2018-03-16 11-33-00', 'ry', '2018-03-16 11-33-00', '操作日志菜单');
-insert into sys_menu values('501',  '登录日志', '108', '2', 'logininfor', 'monitor/logininfor/index', 1, 'C', '0', '0', 'monitor:logininfor:list', 'logininfor',    'admin', '2018-03-16 11-33-00', 'ry', '2018-03-16 11-33-00', '登录日志菜单');
--- 用户管理按钮
-insert into sys_menu values('1001', '用户查询', '100', '1',  '', '', 1, 'F', '0', '0', 'system:user:query',          '#', 'admin', '2018-03-16 11-33-00', 'ry', '2018-03-16 11-33-00', '');
-insert into sys_menu values('1002', '用户新增', '100', '2',  '', '', 1, 'F', '0', '0', 'system:user:add',            '#', 'admin', '2018-03-16 11-33-00', 'ry', '2018-03-16 11-33-00', '');
-insert into sys_menu values('1003', '用户修改', '100', '3',  '', '', 1, 'F', '0', '0', 'system:user:edit',           '#', 'admin', '2018-03-16 11-33-00', 'ry', '2018-03-16 11-33-00', '');
-insert into sys_menu values('1004', '用户删除', '100', '4',  '', '', 1, 'F', '0', '0', 'system:user:remove',         '#', 'admin', '2018-03-16 11-33-00', 'ry', '2018-03-16 11-33-00', '');
-insert into sys_menu values('1005', '用户导出', '100', '5',  '', '', 1, 'F', '0', '0', 'system:user:export',         '#', 'admin', '2018-03-16 11-33-00', 'ry', '2018-03-16 11-33-00', '');
-insert into sys_menu values('1006', '用户导入', '100', '6',  '', '', 1, 'F', '0', '0', 'system:user:import',         '#', 'admin', '2018-03-16 11-33-00', 'ry', '2018-03-16 11-33-00', '');
-insert into sys_menu values('1007', '重置密码', '100', '7',  '', '', 1, 'F', '0', '0', 'system:user:resetPwd',       '#', 'admin', '2018-03-16 11-33-00', 'ry', '2018-03-16 11-33-00', '');
--- 角色管理按钮
-insert into sys_menu values('1008', '角色查询', '101', '1',  '', '', 1, 'F', '0', '0', 'system:role:query',          '#', 'admin', '2018-03-16 11-33-00', 'ry', '2018-03-16 11-33-00', '');
-insert into sys_menu values('1009', '角色新增', '101', '2',  '', '', 1, 'F', '0', '0', 'system:role:add',            '#', 'admin', '2018-03-16 11-33-00', 'ry', '2018-03-16 11-33-00', '');
-insert into sys_menu values('1010', '角色修改', '101', '3',  '', '', 1, 'F', '0', '0', 'system:role:edit',           '#', 'admin', '2018-03-16 11-33-00', 'ry', '2018-03-16 11-33-00', '');
-insert into sys_menu values('1011', '角色删除', '101', '4',  '', '', 1, 'F', '0', '0', 'system:role:remove',         '#', 'admin', '2018-03-16 11-33-00', 'ry', '2018-03-16 11-33-00', '');
-insert into sys_menu values('1012', '角色导出', '101', '5',  '', '', 1, 'F', '0', '0', 'system:role:export',         '#', 'admin', '2018-03-16 11-33-00', 'ry', '2018-03-16 11-33-00', '');
--- 菜单管理按钮
-insert into sys_menu values('1013', '菜单查询', '102', '1',  '', '', 1, 'F', '0', '0', 'system:menu:query',          '#', 'admin', '2018-03-16 11-33-00', 'ry', '2018-03-16 11-33-00', '');
-insert into sys_menu values('1014', '菜单新增', '102', '2',  '', '', 1, 'F', '0', '0', 'system:menu:add',            '#', 'admin', '2018-03-16 11-33-00', 'ry', '2018-03-16 11-33-00', '');
-insert into sys_menu values('1015', '菜单修改', '102', '3',  '', '', 1, 'F', '0', '0', 'system:menu:edit',           '#', 'admin', '2018-03-16 11-33-00', 'ry', '2018-03-16 11-33-00', '');
-insert into sys_menu values('1016', '菜单删除', '102', '4',  '', '', 1, 'F', '0', '0', 'system:menu:remove',         '#', 'admin', '2018-03-16 11-33-00', 'ry', '2018-03-16 11-33-00', '');
--- 部门管理按钮
-insert into sys_menu values('1017', '部门查询', '103', '1',  '', '', 1, 'F', '0', '0', 'system:dept:query',          '#', 'admin', '2018-03-16 11-33-00', 'ry', '2018-03-16 11-33-00', '');
-insert into sys_menu values('1018', '部门新增', '103', '2',  '', '', 1, 'F', '0', '0', 'system:dept:add',            '#', 'admin', '2018-03-16 11-33-00', 'ry', '2018-03-16 11-33-00', '');
-insert into sys_menu values('1019', '部门修改', '103', '3',  '', '', 1, 'F', '0', '0', 'system:dept:edit',           '#', 'admin', '2018-03-16 11-33-00', 'ry', '2018-03-16 11-33-00', '');
-insert into sys_menu values('1020', '部门删除', '103', '4',  '', '', 1, 'F', '0', '0', 'system:dept:remove',         '#', 'admin', '2018-03-16 11-33-00', 'ry', '2018-03-16 11-33-00', '');
--- 岗位管理按钮
-insert into sys_menu values('1021', '岗位查询', '104', '1',  '', '', 1, 'F', '0', '0', 'system:post:query',          '#', 'admin', '2018-03-16 11-33-00', 'ry', '2018-03-16 11-33-00', '');
-insert into sys_menu values('1022', '岗位新增', '104', '2',  '', '', 1, 'F', '0', '0', 'system:post:add',            '#', 'admin', '2018-03-16 11-33-00', 'ry', '2018-03-16 11-33-00', '');
-insert into sys_menu values('1023', '岗位修改', '104', '3',  '', '', 1, 'F', '0', '0', 'system:post:edit',           '#', 'admin', '2018-03-16 11-33-00', 'ry', '2018-03-16 11-33-00', '');
-insert into sys_menu values('1024', '岗位删除', '104', '4',  '', '', 1, 'F', '0', '0', 'system:post:remove',         '#', 'admin', '2018-03-16 11-33-00', 'ry', '2018-03-16 11-33-00', '');
-insert into sys_menu values('1025', '岗位导出', '104', '5',  '', '', 1, 'F', '0', '0', 'system:post:export',         '#', 'admin', '2018-03-16 11-33-00', 'ry', '2018-03-16 11-33-00', '');
--- 字典管理按钮
-insert into sys_menu values('1026', '字典查询', '105', '1', '#', '', 1, 'F', '0', '0', 'system:dict:query',          '#', 'admin', '2018-03-16 11-33-00', 'ry', '2018-03-16 11-33-00', '');
-insert into sys_menu values('1027', '字典新增', '105', '2', '#', '', 1, 'F', '0', '0', 'system:dict:add',            '#', 'admin', '2018-03-16 11-33-00', 'ry', '2018-03-16 11-33-00', '');
-insert into sys_menu values('1028', '字典修改', '105', '3', '#', '', 1, 'F', '0', '0', 'system:dict:edit',           '#', 'admin', '2018-03-16 11-33-00', 'ry', '2018-03-16 11-33-00', '');
-insert into sys_menu values('1029', '字典删除', '105', '4', '#', '', 1, 'F', '0', '0', 'system:dict:remove',         '#', 'admin', '2018-03-16 11-33-00', 'ry', '2018-03-16 11-33-00', '');
-insert into sys_menu values('1030', '字典导出', '105', '5', '#', '', 1, 'F', '0', '0', 'system:dict:export',         '#', 'admin', '2018-03-16 11-33-00', 'ry', '2018-03-16 11-33-00', '');
--- 参数设置按钮
-insert into sys_menu values('1031', '参数查询', '106', '1', '#', '', 1, 'F', '0', '0', 'system:config:query',        '#', 'admin', '2018-03-16 11-33-00', 'ry', '2018-03-16 11-33-00', '');
-insert into sys_menu values('1032', '参数新增', '106', '2', '#', '', 1, 'F', '0', '0', 'system:config:add',          '#', 'admin', '2018-03-16 11-33-00', 'ry', '2018-03-16 11-33-00', '');
-insert into sys_menu values('1033', '参数修改', '106', '3', '#', '', 1, 'F', '0', '0', 'system:config:edit',         '#', 'admin', '2018-03-16 11-33-00', 'ry', '2018-03-16 11-33-00', '');
-insert into sys_menu values('1034', '参数删除', '106', '4', '#', '', 1, 'F', '0', '0', 'system:config:remove',       '#', 'admin', '2018-03-16 11-33-00', 'ry', '2018-03-16 11-33-00', '');
-insert into sys_menu values('1035', '参数导出', '106', '5', '#', '', 1, 'F', '0', '0', 'system:config:export',       '#', 'admin', '2018-03-16 11-33-00', 'ry', '2018-03-16 11-33-00', '');
--- 通知公告按钮
-insert into sys_menu values('1036', '公告查询', '107', '1', '#', '', 1, 'F', '0', '0', 'system:notice:query',        '#', 'admin', '2018-03-16 11-33-00', 'ry', '2018-03-16 11-33-00', '');
-insert into sys_menu values('1037', '公告新增', '107', '2', '#', '', 1, 'F', '0', '0', 'system:notice:add',          '#', 'admin', '2018-03-16 11-33-00', 'ry', '2018-03-16 11-33-00', '');
-insert into sys_menu values('1038', '公告修改', '107', '3', '#', '', 1, 'F', '0', '0', 'system:notice:edit',         '#', 'admin', '2018-03-16 11-33-00', 'ry', '2018-03-16 11-33-00', '');
-insert into sys_menu values('1039', '公告删除', '107', '4', '#', '', 1, 'F', '0', '0', 'system:notice:remove',       '#', 'admin', '2018-03-16 11-33-00', 'ry', '2018-03-16 11-33-00', '');
--- 操作日志按钮
-insert into sys_menu values('1040', '操作查询', '500', '1', '#', '', 1, 'F', '0', '0', 'monitor:operlog:query',      '#', 'admin', '2018-03-16 11-33-00', 'ry', '2018-03-16 11-33-00', '');
-insert into sys_menu values('1041', '操作删除', '500', '2', '#', '', 1, 'F', '0', '0', 'monitor:operlog:remove',     '#', 'admin', '2018-03-16 11-33-00', 'ry', '2018-03-16 11-33-00', '');
-insert into sys_menu values('1042', '日志导出', '500', '4', '#', '', 1, 'F', '0', '0', 'monitor:operlog:export',     '#', 'admin', '2018-03-16 11-33-00', 'ry', '2018-03-16 11-33-00', '');
--- 登录日志按钮
-insert into sys_menu values('1043', '登录查询', '501', '1', '#', '', 1, 'F', '0', '0', 'monitor:logininfor:query',   '#', 'admin', '2018-03-16 11-33-00', 'ry', '2018-03-16 11-33-00', '');
-insert into sys_menu values('1044', '登录删除', '501', '2', '#', '', 1, 'F', '0', '0', 'monitor:logininfor:remove',  '#', 'admin', '2018-03-16 11-33-00', 'ry', '2018-03-16 11-33-00', '');
-insert into sys_menu values('1045', '日志导出', '501', '3', '#', '', 1, 'F', '0', '0', 'monitor:logininfor:export',  '#', 'admin', '2018-03-16 11-33-00', 'ry', '2018-03-16 11-33-00', '');
--- 在线用户按钮
-insert into sys_menu values('1046', '在线查询', '109', '1', '#', '', 1, 'F', '0', '0', 'monitor:online:query',       '#', 'admin', '2018-03-16 11-33-00', 'ry', '2018-03-16 11-33-00', '');
-insert into sys_menu values('1047', '批量强退', '109', '2', '#', '', 1, 'F', '0', '0', 'monitor:online:batchLogout', '#', 'admin', '2018-03-16 11-33-00', 'ry', '2018-03-16 11-33-00', '');
-insert into sys_menu values('1048', '单条强退', '109', '3', '#', '', 1, 'F', '0', '0', 'monitor:online:forceLogout', '#', 'admin', '2018-03-16 11-33-00', 'ry', '2018-03-16 11-33-00', '');
--- 定时任务按钮
-insert into sys_menu values('1049', '任务查询', '110', '1', '#', '', 1, 'F', '0', '0', 'monitor:job:query',          '#', 'admin', '2018-03-16 11-33-00', 'ry', '2018-03-16 11-33-00', '');
-insert into sys_menu values('1050', '任务新增', '110', '2', '#', '', 1, 'F', '0', '0', 'monitor:job:add',            '#', 'admin', '2018-03-16 11-33-00', 'ry', '2018-03-16 11-33-00', '');
-insert into sys_menu values('1051', '任务修改', '110', '3', '#', '', 1, 'F', '0', '0', 'monitor:job:edit',           '#', 'admin', '2018-03-16 11-33-00', 'ry', '2018-03-16 11-33-00', '');
-insert into sys_menu values('1052', '任务删除', '110', '4', '#', '', 1, 'F', '0', '0', 'monitor:job:remove',         '#', 'admin', '2018-03-16 11-33-00', 'ry', '2018-03-16 11-33-00', '');
-insert into sys_menu values('1053', '状态修改', '110', '5', '#', '', 1, 'F', '0', '0', 'monitor:job:changeStatus',   '#', 'admin', '2018-03-16 11-33-00', 'ry', '2018-03-16 11-33-00', '');
-insert into sys_menu values('1054', '任务导出', '110', '7', '#', '', 1, 'F', '0', '0', 'monitor:job:export',         '#', 'admin', '2018-03-16 11-33-00', 'ry', '2018-03-16 11-33-00', '');
--- 代码生成按钮
-insert into sys_menu values('1055', '生成查询', '114', '1', '#', '', 1, 'F', '0', '0', 'tool:gen:query',             '#', 'admin', '2018-03-16 11-33-00', 'ry', '2018-03-16 11-33-00', '');
-insert into sys_menu values('1056', '生成修改', '114', '2', '#', '', 1, 'F', '0', '0', 'tool:gen:edit',              '#', 'admin', '2018-03-16 11-33-00', 'ry', '2018-03-16 11-33-00', '');
-insert into sys_menu values('1057', '生成删除', '114', '3', '#', '', 1, 'F', '0', '0', 'tool:gen:remove',            '#', 'admin', '2018-03-16 11-33-00', 'ry', '2018-03-16 11-33-00', '');
-insert into sys_menu values('1058', '导入代码', '114', '2', '#', '', 1, 'F', '0', '0', 'tool:gen:import',            '#', 'admin', '2018-03-16 11-33-00', 'ry', '2018-03-16 11-33-00', '');
-insert into sys_menu values('1059', '预览代码', '114', '4', '#', '', 1, 'F', '0', '0', 'tool:gen:preview',           '#', 'admin', '2018-03-16 11-33-00', 'ry', '2018-03-16 11-33-00', '');
-insert into sys_menu values('1060', '生成代码', '114', '5', '#', '', 1, 'F', '0', '0', 'tool:gen:code',              '#', 'admin', '2018-03-16 11-33-00', 'ry', '2018-03-16 11-33-00', '');
-
-
--- ----------------------------
--- 6、用户和角色关联表  用户N-1角色
--- ----------------------------
-drop table if exists sys_user_role;
-create table sys_user_role (
-  user_id   bigint(20) not null comment '用户ID',
-  role_id   bigint(20) not null comment '角色ID',
-  primary key(user_id, role_id)
-) engine=innodb comment = '用户和角色关联表';
-
--- ----------------------------
--- 初始化-用户和角色关联表数据
--- ----------------------------
-insert into sys_user_role values ('1', '1');
-insert into sys_user_role values ('2', '2');
-
-
--- ----------------------------
--- 7、角色和菜单关联表  角色1-N菜单
--- ----------------------------
-drop table if exists sys_role_menu;
-create table sys_role_menu (
-  role_id   bigint(20) not null comment '角色ID',
-  menu_id   bigint(20) not null comment '菜单ID',
-  primary key(role_id, menu_id)
-) engine=innodb comment = '角色和菜单关联表';
-
--- ----------------------------
--- 初始化-角色和菜单关联表数据
--- ----------------------------
-insert into sys_role_menu values ('2', '1');
-insert into sys_role_menu values ('2', '2');
-insert into sys_role_menu values ('2', '3');
-insert into sys_role_menu values ('2', '4');
-insert into sys_role_menu values ('2', '100');
-insert into sys_role_menu values ('2', '101');
-insert into sys_role_menu values ('2', '102');
-insert into sys_role_menu values ('2', '103');
-insert into sys_role_menu values ('2', '104');
-insert into sys_role_menu values ('2', '105');
-insert into sys_role_menu values ('2', '106');
-insert into sys_role_menu values ('2', '107');
-insert into sys_role_menu values ('2', '108');
-insert into sys_role_menu values ('2', '109');
-insert into sys_role_menu values ('2', '110');
-insert into sys_role_menu values ('2', '111');
-insert into sys_role_menu values ('2', '112');
-insert into sys_role_menu values ('2', '113');
-insert into sys_role_menu values ('2', '114');
-insert into sys_role_menu values ('2', '115');
-insert into sys_role_menu values ('2', '500');
-insert into sys_role_menu values ('2', '501');
-insert into sys_role_menu values ('2', '1000');
-insert into sys_role_menu values ('2', '1001');
-insert into sys_role_menu values ('2', '1002');
-insert into sys_role_menu values ('2', '1003');
-insert into sys_role_menu values ('2', '1004');
-insert into sys_role_menu values ('2', '1005');
-insert into sys_role_menu values ('2', '1006');
-insert into sys_role_menu values ('2', '1007');
-insert into sys_role_menu values ('2', '1008');
-insert into sys_role_menu values ('2', '1009');
-insert into sys_role_menu values ('2', '1010');
-insert into sys_role_menu values ('2', '1011');
-insert into sys_role_menu values ('2', '1012');
-insert into sys_role_menu values ('2', '1013');
-insert into sys_role_menu values ('2', '1014');
-insert into sys_role_menu values ('2', '1015');
-insert into sys_role_menu values ('2', '1016');
-insert into sys_role_menu values ('2', '1017');
-insert into sys_role_menu values ('2', '1018');
-insert into sys_role_menu values ('2', '1019');
-insert into sys_role_menu values ('2', '1020');
-insert into sys_role_menu values ('2', '1021');
-insert into sys_role_menu values ('2', '1022');
-insert into sys_role_menu values ('2', '1023');
-insert into sys_role_menu values ('2', '1024');
-insert into sys_role_menu values ('2', '1025');
-insert into sys_role_menu values ('2', '1026');
-insert into sys_role_menu values ('2', '1027');
-insert into sys_role_menu values ('2', '1028');
-insert into sys_role_menu values ('2', '1029');
-insert into sys_role_menu values ('2', '1030');
-insert into sys_role_menu values ('2', '1031');
-insert into sys_role_menu values ('2', '1032');
-insert into sys_role_menu values ('2', '1033');
-insert into sys_role_menu values ('2', '1034');
-insert into sys_role_menu values ('2', '1035');
-insert into sys_role_menu values ('2', '1036');
-insert into sys_role_menu values ('2', '1037');
-insert into sys_role_menu values ('2', '1038');
-insert into sys_role_menu values ('2', '1039');
-insert into sys_role_menu values ('2', '1040');
-insert into sys_role_menu values ('2', '1041');
-insert into sys_role_menu values ('2', '1042');
-insert into sys_role_menu values ('2', '1043');
-insert into sys_role_menu values ('2', '1044');
-insert into sys_role_menu values ('2', '1045');
-insert into sys_role_menu values ('2', '1046');
-insert into sys_role_menu values ('2', '1047');
-insert into sys_role_menu values ('2', '1048');
-insert into sys_role_menu values ('2', '1049');
-insert into sys_role_menu values ('2', '1050');
-insert into sys_role_menu values ('2', '1051');
-insert into sys_role_menu values ('2', '1052');
-insert into sys_role_menu values ('2', '1053');
-insert into sys_role_menu values ('2', '1054');
-insert into sys_role_menu values ('2', '1055');
-insert into sys_role_menu values ('2', '1056');
-insert into sys_role_menu values ('2', '1057');
-insert into sys_role_menu values ('2', '1058');
-insert into sys_role_menu values ('2', '1059');
-insert into sys_role_menu values ('2', '1060');
-
--- ----------------------------
--- 8、角色和部门关联表  角色1-N部门
--- ----------------------------
-drop table if exists sys_role_dept;
-create table sys_role_dept (
-  role_id   bigint(20) not null comment '角色ID',
-  dept_id   bigint(20) not null comment '部门ID',
-  primary key(role_id, dept_id)
-) engine=innodb comment = '角色和部门关联表';
-
--- ----------------------------
--- 初始化-角色和部门关联表数据
--- ----------------------------
-insert into sys_role_dept values ('2', '100');
-insert into sys_role_dept values ('2', '101');
-insert into sys_role_dept values ('2', '105');
-
-
--- ----------------------------
--- 9、用户与岗位关联表  用户1-N岗位
--- ----------------------------
-drop table if exists sys_user_post;
-create table sys_user_post
-(
-  user_id   bigint(20) not null comment '用户ID',
-  post_id   bigint(20) not null comment '岗位ID',
-  primary key (user_id, post_id)
-) engine=innodb comment = '用户与岗位关联表';
-
--- ----------------------------
--- 初始化-用户与岗位关联表数据
--- ----------------------------
-insert into sys_user_post values ('1', '1');
-insert into sys_user_post values ('2', '2');
-
-
--- ----------------------------
--- 10、操作日志记录
--- ----------------------------
-drop table if exists sys_oper_log;
-create table sys_oper_log (
-  oper_id           bigint(20)      not null auto_increment    comment '日志主键',
-  title             varchar(50)     default ''                 comment '模块标题',
-  business_type     int(2)          default 0                  comment '业务类型（0其它 1新增 2修改 3删除）',
-  method            varchar(100)    default ''                 comment '方法名称',
-  request_method    varchar(10)     default ''                 comment '请求方式',
-  operator_type     int(1)          default 0                  comment '操作类别（0其它 1后台用户 2手机端用户）',
-  oper_name         varchar(50)     default ''                 comment '操作人员',
-  dept_name         varchar(50)     default ''                 comment '部门名称',
-  oper_url          varchar(255)    default ''                 comment '请求URL',
-  oper_ip           varchar(50)     default ''                 comment '主机地址',
-  oper_location     varchar(255)    default ''                 comment '操作地点',
-  oper_param        varchar(2000)   default ''                 comment '请求参数',
-  json_result       varchar(2000)   default ''                 comment '返回参数',
-  status            int(1)          default 0                  comment '操作状态（0正常 1异常）',
-  error_msg         varchar(2000)   default ''                 comment '错误消息',
-  oper_time         datetime                                   comment '操作时间',
-  primary key (oper_id)
-) engine=innodb auto_increment=100 comment = '操作日志记录';
-
-
--- ----------------------------
--- 11、字典类型表
--- ----------------------------
-drop table if exists sys_dict_type;
-create table sys_dict_type
-(
-  dict_id          bigint(20)      not null auto_increment    comment '字典主键',
-  dict_name        varchar(100)    default ''                 comment '字典名称',
-  dict_type        varchar(100)    default ''                 comment '字典类型',
-  status           char(1)         default '0'                comment '状态（0正常 1停用）',
-  create_by        varchar(64)     default ''                 comment '创建者',
-  create_time      datetime                                   comment '创建时间',
-  update_by        varchar(64)     default ''                 comment '更新者',
-  update_time      datetime                                   comment '更新时间',
-  remark           varchar(500)    default null               comment '备注',
-  primary key (dict_id),
-  unique (dict_type)
-) engine=innodb auto_increment=100 comment = '字典类型表';
-
-insert into sys_dict_type values(1,  '用户性别', 'sys_user_sex',        '0', 'admin', '2018-03-16 11-33-00', 'ry', '2018-03-16 11-33-00', '用户性别列表');
-insert into sys_dict_type values(2,  '菜单状态', 'sys_show_hide',       '0', 'admin', '2018-03-16 11-33-00', 'ry', '2018-03-16 11-33-00', '菜单状态列表');
-insert into sys_dict_type values(3,  '系统开关', 'sys_normal_disable',  '0', 'admin', '2018-03-16 11-33-00', 'ry', '2018-03-16 11-33-00', '系统开关列表');
-insert into sys_dict_type values(4,  '任务状态', 'sys_job_status',      '0', 'admin', '2018-03-16 11-33-00', 'ry', '2018-03-16 11-33-00', '任务状态列表');
-insert into sys_dict_type values(5,  '任务分组', 'sys_job_group',       '0', 'admin', '2018-03-16 11-33-00', 'ry', '2018-03-16 11-33-00', '任务分组列表');
-insert into sys_dict_type values(6,  '系统是否', 'sys_yes_no',          '0', 'admin', '2018-03-16 11-33-00', 'ry', '2018-03-16 11-33-00', '系统是否列表');
-insert into sys_dict_type values(7,  '通知类型', 'sys_notice_type',     '0', 'admin', '2018-03-16 11-33-00', 'ry', '2018-03-16 11-33-00', '通知类型列表');
-insert into sys_dict_type values(8,  '通知状态', 'sys_notice_status',   '0', 'admin', '2018-03-16 11-33-00', 'ry', '2018-03-16 11-33-00', '通知状态列表');
-insert into sys_dict_type values(9,  '操作类型', 'sys_oper_type',       '0', 'admin', '2018-03-16 11-33-00', 'ry', '2018-03-16 11-33-00', '操作类型列表');
-insert into sys_dict_type values(10, '系统状态', 'sys_common_status',   '0', 'admin', '2018-03-16 11-33-00', 'ry', '2018-03-16 11-33-00', '登录状态列表');
-
-
--- ----------------------------
--- 12、字典数据表
--- ----------------------------
-drop table if exists sys_dict_data;
-create table sys_dict_data
-(
-  dict_code        bigint(20)      not null auto_increment    comment '字典编码',
-  dict_sort        int(4)          default 0                  comment '字典排序',
-  dict_label       varchar(100)    default ''                 comment '字典标签',
-  dict_value       varchar(100)    default ''                 comment '字典键值',
-  dict_type        varchar(100)    default ''                 comment '字典类型',
-  css_class        varchar(100)    default null               comment '样式属性（其他样式扩展）',
-  list_class       varchar(100)    default null               comment '表格回显样式',
-  is_default       char(1)         default 'N'                comment '是否默认（Y是 N否）',
-  status           char(1)         default '0'                comment '状态（0正常 1停用）',
-  create_by        varchar(64)     default ''                 comment '创建者',
-  create_time      datetime                                   comment '创建时间',
-  update_by        varchar(64)     default ''                 comment '更新者',
-  update_time      datetime                                   comment '更新时间',
-  remark           varchar(500)    default null               comment '备注',
-  primary key (dict_code)
-) engine=innodb auto_increment=100 comment = '字典数据表';
-
-insert into sys_dict_data values(1,  1,  '男',       '0',       'sys_user_sex',        '',   '',        'Y', '0', 'admin', '2018-03-16 11-33-00', 'ry', '2018-03-16 11-33-00', '性别男');
-insert into sys_dict_data values(2,  2,  '女',       '1',       'sys_user_sex',        '',   '',        'N', '0', 'admin', '2018-03-16 11-33-00', 'ry', '2018-03-16 11-33-00', '性别女');
-insert into sys_dict_data values(3,  3,  '未知',     '2',       'sys_user_sex',        '',   '',        'N', '0', 'admin', '2018-03-16 11-33-00', 'ry', '2018-03-16 11-33-00', '性别未知');
-insert into sys_dict_data values(4,  1,  '显示',     '0',       'sys_show_hide',       '',   'primary', 'Y', '0', 'admin', '2018-03-16 11-33-00', 'ry', '2018-03-16 11-33-00', '显示菜单');
-insert into sys_dict_data values(5,  2,  '隐藏',     '1',       'sys_show_hide',       '',   'danger',  'N', '0', 'admin', '2018-03-16 11-33-00', 'ry', '2018-03-16 11-33-00', '隐藏菜单');
-insert into sys_dict_data values(6,  1,  '正常',     '0',       'sys_normal_disable',  '',   'primary', 'Y', '0', 'admin', '2018-03-16 11-33-00', 'ry', '2018-03-16 11-33-00', '正常状态');
-insert into sys_dict_data values(7,  2,  '停用',     '1',       'sys_normal_disable',  '',   'danger',  'N', '0', 'admin', '2018-03-16 11-33-00', 'ry', '2018-03-16 11-33-00', '停用状态');
-insert into sys_dict_data values(8,  1,  '正常',     '0',       'sys_job_status',      '',   'primary', 'Y', '0', 'admin', '2018-03-16 11-33-00', 'ry', '2018-03-16 11-33-00', '正常状态');
-insert into sys_dict_data values(9,  2,  '暂停',     '1',       'sys_job_status',      '',   'danger',  'N', '0', 'admin', '2018-03-16 11-33-00', 'ry', '2018-03-16 11-33-00', '停用状态');
-insert into sys_dict_data values(10, 1,  '默认',     'DEFAULT', 'sys_job_group',       '',   '',        'Y', '0', 'admin', '2018-03-16 11-33-00', 'ry', '2018-03-16 11-33-00', '默认分组');
-insert into sys_dict_data values(11, 2,  '系统',     'SYSTEM',  'sys_job_group',       '',   '',        'N', '0', 'admin', '2018-03-16 11-33-00', 'ry', '2018-03-16 11-33-00', '系统分组');
-insert into sys_dict_data values(12, 1,  '是',       'Y',       'sys_yes_no',          '',   'primary', 'Y', '0', 'admin', '2018-03-16 11-33-00', 'ry', '2018-03-16 11-33-00', '系统默认是');
-insert into sys_dict_data values(13, 2,  '否',       'N',       'sys_yes_no',          '',   'danger',  'N', '0', 'admin', '2018-03-16 11-33-00', 'ry', '2018-03-16 11-33-00', '系统默认否');
-insert into sys_dict_data values(14, 1,  '通知',     '1',       'sys_notice_type',     '',   'warning', 'Y', '0', 'admin', '2018-03-16 11-33-00', 'ry', '2018-03-16 11-33-00', '通知');
-insert into sys_dict_data values(15, 2,  '公告',     '2',       'sys_notice_type',     '',   'success', 'N', '0', 'admin', '2018-03-16 11-33-00', 'ry', '2018-03-16 11-33-00', '公告');
-insert into sys_dict_data values(16, 1,  '正常',     '0',       'sys_notice_status',   '',   'primary', 'Y', '0', 'admin', '2018-03-16 11-33-00', 'ry', '2018-03-16 11-33-00', '正常状态');
-insert into sys_dict_data values(17, 2,  '关闭',     '1',       'sys_notice_status',   '',   'danger',  'N', '0', 'admin', '2018-03-16 11-33-00', 'ry', '2018-03-16 11-33-00', '关闭状态');
-insert into sys_dict_data values(18, 1,  '新增',     '1',       'sys_oper_type',       '',   'info',    'N', '0', 'admin', '2018-03-16 11-33-00', 'ry', '2018-03-16 11-33-00', '新增操作');
-insert into sys_dict_data values(19, 2,  '修改',     '2',       'sys_oper_type',       '',   'info',    'N', '0', 'admin', '2018-03-16 11-33-00', 'ry', '2018-03-16 11-33-00', '修改操作');
-insert into sys_dict_data values(20, 3,  '删除',     '3',       'sys_oper_type',       '',   'danger',  'N', '0', 'admin', '2018-03-16 11-33-00', 'ry', '2018-03-16 11-33-00', '删除操作');
-insert into sys_dict_data values(21, 4,  '授权',     '4',       'sys_oper_type',       '',   'primary', 'N', '0', 'admin', '2018-03-16 11-33-00', 'ry', '2018-03-16 11-33-00', '授权操作');
-insert into sys_dict_data values(22, 5,  '导出',     '5',       'sys_oper_type',       '',   'warning', 'N', '0', 'admin', '2018-03-16 11-33-00', 'ry', '2018-03-16 11-33-00', '导出操作');
-insert into sys_dict_data values(23, 6,  '导入',     '6',       'sys_oper_type',       '',   'warning', 'N', '0', 'admin', '2018-03-16 11-33-00', 'ry', '2018-03-16 11-33-00', '导入操作');
-insert into sys_dict_data values(24, 7,  '强退',     '7',       'sys_oper_type',       '',   'danger',  'N', '0', 'admin', '2018-03-16 11-33-00', 'ry', '2018-03-16 11-33-00', '强退操作');
-insert into sys_dict_data values(25, 8,  '生成代码', '8',       'sys_oper_type',       '',   'warning', 'N', '0', 'admin', '2018-03-16 11-33-00', 'ry', '2018-03-16 11-33-00', '生成操作');
-insert into sys_dict_data values(26, 9,  '清空数据', '9',       'sys_oper_type',       '',   'danger',  'N', '0', 'admin', '2018-03-16 11-33-00', 'ry', '2018-03-16 11-33-00', '清空操作');
-insert into sys_dict_data values(27, 1,  '成功',     '0',       'sys_common_status',   '',   'primary', 'N', '0', 'admin', '2018-03-16 11-33-00', 'ry', '2018-03-16 11-33-00', '正常状态');
-insert into sys_dict_data values(28, 2,  '失败',     '1',       'sys_common_status',   '',   'danger',  'N', '0', 'admin', '2018-03-16 11-33-00', 'ry', '2018-03-16 11-33-00', '停用状态');
-
-
--- ----------------------------
--- 13、参数配置表
--- ----------------------------
-drop table if exists sys_config;
-create table sys_config (
-  config_id         int(5)          not null auto_increment    comment '参数主键',
-  config_name       varchar(100)    default ''                 comment '参数名称',
-  config_key        varchar(100)    default ''                 comment '参数键名',
-  config_value      varchar(500)    default ''                 comment '参数键值',
-  config_type       char(1)         default 'N'                comment '系统内置（Y是 N否）',
-  create_by         varchar(64)     default ''                 comment '创建者',
-  create_time       datetime                                   comment '创建时间',
-  update_by         varchar(64)     default ''                 comment '更新者',
-  update_time       datetime                                   comment '更新时间',
-  remark            varchar(500)    default null               comment '备注',
-  primary key (config_id)
-) engine=innodb auto_increment=100 comment = '参数配置表';
-
-insert into sys_config values(1, '主框架页-默认皮肤样式名称', 'sys.index.skinName',     'skin-blue',     'Y', 'admin', '2018-03-16 11-33-00', 'ry', '2018-03-16 11-33-00', '蓝色 skin-blue、绿色 skin-green、紫色 skin-purple、红色 skin-red、黄色 skin-yellow' );
-insert into sys_config values(2, '用户管理-账号初始密码',     'sys.user.initPassword',  '123456',        'Y', 'admin', '2018-03-16 11-33-00', 'ry', '2018-03-16 11-33-00', '初始化密码 123456' );
-insert into sys_config values(3, '主框架页-侧边栏主题',       'sys.index.sideTheme',    'theme-dark',    'Y', 'admin', '2018-03-16 11-33-00', 'ry', '2018-03-16 11-33-00', '深色主题theme-dark，浅色主题theme-light' );
-
-
--- ----------------------------
--- 14、系统访问记录
--- ----------------------------
-drop table if exists sys_logininfor;
-create table sys_logininfor (
-  info_id        bigint(20)     not null auto_increment   comment '访问ID',
-  user_name      varchar(50)    default ''                comment '用户账号',
-  ipaddr         varchar(50)    default ''                comment '登录IP地址',
-  login_location varchar(255)   default ''                comment '登录地点',
-  browser        varchar(50)    default ''                comment '浏览器类型',
-  os             varchar(50)    default ''                comment '操作系统',
-  status         char(1)        default '0'               comment '登录状态（0成功 1失败）',
-  msg            varchar(255)   default ''                comment '提示消息',
-  login_time     datetime                                 comment '访问时间',
-  primary key (info_id)
-) engine=innodb auto_increment=100 comment = '系统访问记录';
-
-
--- ----------------------------
--- 15、定时任务调度表
--- ----------------------------
-drop table if exists sys_job;
-create table sys_job (
-  job_id              bigint(20)    not null auto_increment    comment '任务ID',
-  job_name            varchar(64)   default ''                 comment '任务名称',
-  job_group           varchar(64)   default 'DEFAULT'          comment '任务组名',
-  invoke_target       varchar(500)  not null                   comment '调用目标字符串',
-  cron_expression     varchar(255)  default ''                 comment 'cron执行表达式',
-  misfire_policy      varchar(20)   default '3'                comment '计划执行错误策略（1立即执行 2执行一次 3放弃执行）',
-  concurrent          char(1)       default '1'                comment '是否并发执行（0允许 1禁止）',
-  status              char(1)       default '0'                comment '状态（0正常 1暂停）',
-  create_by           varchar(64)   default ''                 comment '创建者',
-  create_time         datetime                                 comment '创建时间',
-  update_by           varchar(64)   default ''                 comment '更新者',
-  update_time         datetime                                 comment '更新时间',
-  remark              varchar(500)  default ''                 comment '备注信息',
-  primary key (job_id, job_name, job_group)
-) engine=innodb auto_increment=100 comment = '定时任务调度表';
-
-insert into sys_job values(1, '系统默认（无参）', 'DEFAULT', 'ryTask.ryNoParams',        '0/10 * * * * ?', '3', '1', '1', 'admin', '2018-03-16 11-33-00', 'ry', '2018-03-16 11-33-00', '');
-insert into sys_job values(2, '系统默认（有参）', 'DEFAULT', 'ryTask.ryParams(\'ry\')',  '0/15 * * * * ?', '3', '1', '1', 'admin', '2018-03-16 11-33-00', 'ry', '2018-03-16 11-33-00', '');
-insert into sys_job values(3, '系统默认（多参）', 'DEFAULT', 'ryTask.ryMultipleParams(\'ry\', true, 2000L, 316.50D, 100)',  '0/20 * * * * ?', '3', '1', '1', 'admin', '2018-03-16 11-33-00', 'ry', '2018-03-16 11-33-00', '');
-
-
--- ----------------------------
--- 16、定时任务调度日志表
--- ----------------------------
-drop table if exists sys_job_log;
-create table sys_job_log (
-  job_log_id          bigint(20)     not null auto_increment    comment '任务日志ID',
-  job_name            varchar(64)    not null                   comment '任务名称',
-  job_group           varchar(64)    not null                   comment '任务组名',
-  invoke_target       varchar(500)   not null                   comment '调用目标字符串',
-  job_message         varchar(500)                              comment '日志信息',
-  status              char(1)        default '0'                comment '执行状态（0正常 1失败）',
-  exception_info      varchar(2000)  default ''                 comment '异常信息',
-  create_time         datetime                                  comment '创建时间',
-  primary key (job_log_id)
-) engine=innodb comment = '定时任务调度日志表';
-
-
--- ----------------------------
--- 17、通知公告表
--- ----------------------------
-drop table if exists sys_notice;
-create table sys_notice (
-  notice_id         int(4)          not null auto_increment    comment '公告ID',
-  notice_title      varchar(50)     not null                   comment '公告标题',
-  notice_type       char(1)         not null                   comment '公告类型（1通知 2公告）',
-  notice_content    varchar(2000)   default null               comment '公告内容',
-  status            char(1)         default '0'                comment '公告状态（0正常 1关闭）',
-  create_by         varchar(64)     default ''                 comment '创建者',
-  create_time       datetime                                   comment '创建时间',
-  update_by         varchar(64)     default ''                 comment '更新者',
-  update_time       datetime                                   comment '更新时间',
-  remark            varchar(255)    default null               comment '备注',
-  primary key (notice_id)
-) engine=innodb auto_increment=10 comment = '通知公告表';
-
--- ----------------------------
--- 初始化-公告信息表数据
--- ----------------------------
-insert into sys_notice values('1', '温馨提醒：2018-07-01 若依新版本发布啦', '2', '新版本内容', '0', 'admin', '2018-03-16 11-33-00', 'ry', '2018-03-16 11-33-00', '管理员');
-insert into sys_notice values('2', '维护通知：2018-07-01 若依系统凌晨维护', '1', '维护内容',   '0', 'admin', '2018-03-16 11-33-00', 'ry', '2018-03-16 11-33-00', '管理员');
-
-
--- ----------------------------
--- 18、代码生成业务表
--- ----------------------------
-drop table if exists gen_table;
-create table gen_table (
-  table_id          bigint(20)      not null auto_increment    comment '编号',
-  table_name        varchar(200)    default ''                 comment '表名称',
-  table_comment     varchar(500)    default ''                 comment '表描述',
-  class_name        varchar(100)    default ''                 comment '实体类名称',
-  tpl_category      varchar(200)    default 'crud'             comment '使用的模板（crud单表操作 tree树表操作）',
-  package_name      varchar(100)                               comment '生成包路径',
-  module_name       varchar(30)                                comment '生成模块名',
-  business_name     varchar(30)                                comment '生成业务名',
-  function_name     varchar(50)                                comment '生成功能名',
-  function_author   varchar(50)                                comment '生成功能作者',
-  options           varchar(1000)                              comment '其它生成选项',
-  create_by         varchar(64)     default ''                 comment '创建者',
-  create_time 	    datetime                                   comment '创建时间',
-  update_by         varchar(64)     default ''                 comment '更新者',
-  update_time       datetime                                   comment '更新时间',
-  remark            varchar(500)    default null               comment '备注',
-  primary key (table_id)
-) engine=innodb auto_increment=1 comment = '代码生成业务表';
-
-
--- ----------------------------
--- 19、代码生成业务表字段
--- ----------------------------
-drop table if exists gen_table_column;
-create table gen_table_column (
-  column_id         bigint(20)      not null auto_increment    comment '编号',
-  table_id          varchar(64)                                comment '归属表编号',
-  column_name       varchar(200)                               comment '列名称',
-  column_comment    varchar(500)                               comment '列描述',
-  column_type       varchar(100)                               comment '列类型',
-  java_type         varchar(500)                               comment 'JAVA类型',
-  java_field        varchar(200)                               comment 'JAVA字段名',
-  is_pk             char(1)                                    comment '是否主键（1是）',
-  is_increment      char(1)                                    comment '是否自增（1是）',
-  is_required       char(1)                                    comment '是否必填（1是）',
-  is_insert         char(1)                                    comment '是否为插入字段（1是）',
-  is_edit           char(1)                                    comment '是否编辑字段（1是）',
-  is_list           char(1)                                    comment '是否列表字段（1是）',
-  is_query          char(1)                                    comment '是否查询字段（1是）',
-  query_type        varchar(200)    default 'EQ'               comment '查询方式（等于、不等于、大于、小于、范围）',
-  html_type         varchar(200)                               comment '显示类型（文本框、文本域、下拉框、复选框、单选框、日期控件）',
-  dict_type         varchar(200)    default ''                 comment '字典类型',
-  sort              int                                        comment '排序',
-  create_by         varchar(64)     default ''                 comment '创建者',
-  create_time 	    datetime                                   comment '创建时间',
-  update_by         varchar(64)     default ''                 comment '更新者',
-  update_time       datetime                                   comment '更新时间',
-  primary key (column_id)
->>>>>>> 066d3f3f
 ) engine=innodb auto_increment=1 comment = '代码生成业务表字段';